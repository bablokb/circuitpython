/*
 * This file is part of the MicroPython project, http://micropython.org/
 *
 * The MIT License (MIT)
 *
 * SPDX-FileCopyrightText: Copyright (c) 2013, 2014 Damien P. George
 *
 * Permission is hereby granted, free of charge, to any person obtaining a copy
 * of this software and associated documentation files (the "Software"), to deal
 * in the Software without restriction, including without limitation the rights
 * to use, copy, modify, merge, publish, distribute, sublicense, and/or sell
 * copies of the Software, and to permit persons to whom the Software is
 * furnished to do so, subject to the following conditions:
 *
 * The above copyright notice and this permission notice shall be included in
 * all copies or substantial portions of the Software.
 *
 * THE SOFTWARE IS PROVIDED "AS IS", WITHOUT WARRANTY OF ANY KIND, EXPRESS OR
 * IMPLIED, INCLUDING BUT NOT LIMITED TO THE WARRANTIES OF MERCHANTABILITY,
 * FITNESS FOR A PARTICULAR PURPOSE AND NONINFRINGEMENT. IN NO EVENT SHALL THE
 * AUTHORS OR COPYRIGHT HOLDERS BE LIABLE FOR ANY CLAIM, DAMAGES OR OTHER
 * LIABILITY, WHETHER IN AN ACTION OF CONTRACT, TORT OR OTHERWISE, ARISING FROM,
 * OUT OF OR IN CONNECTION WITH THE SOFTWARE OR THE USE OR OTHER DEALINGS IN
 * THE SOFTWARE.
 */

#include "py/mpconfig.h"

#include <stdint.h>
#include <string.h>
#include <stdarg.h>

#include "py/obj.h"
#include "py/mphal.h"

#if MICROPY_PY_BUILTINS_FLOAT
#include "py/formatfloat.h"
#endif

#if MICROPY_DEBUG_PRINTERS
int DEBUG_printf(const char *fmt, ...) {
    va_list ap;
    va_start(ap, fmt);
    int ret = mp_vprintf(MICROPY_DEBUG_PRINTER, fmt, ap);
    va_end(ap);
    return ret;
}
#endif

#if MICROPY_USE_INTERNAL_PRINTF

#undef putchar  // Some stdlibs have a #define for putchar
int printf(const char *fmt, ...);
int vprintf(const char *fmt, va_list ap);
int putchar(int c);
int puts(const char *s);
int vsnprintf(char *str, size_t size, const char *fmt, va_list ap);
int snprintf(char *str, size_t size, const char *fmt, ...);

int printf(const char *fmt, ...) {
    va_list ap;
    va_start(ap, fmt);
    int ret = mp_vprintf(&mp_plat_print, fmt, ap);
    va_end(ap);
    return ret;
}

int vprintf(const char *fmt, va_list ap) {
    return mp_vprintf(&mp_plat_print, fmt, ap);
}

<<<<<<< HEAD
#if MICROPY_DEBUG_PRINTERS
extern const mp_print_t MICROPY_DEBUG_PRINTER_DEST;
int DEBUG_printf(const char *fmt, ...) {
    va_list ap;
    va_start(ap, fmt);
    #ifndef MICROPY_DEBUG_PRINTER_DEST
    #define MICROPY_DEBUG_PRINTER_DEST mp_plat_print
    #endif
    int ret = mp_vprintf(&MICROPY_DEBUG_PRINTER_DEST, fmt, ap);
    va_end(ap);
    return ret;
}
#endif

=======
>>>>>>> b057fb8a
// need this because gcc optimises printf("%c", c) -> putchar(c), and printf("a") -> putchar('a')
int putchar(int c) {
    char chr = c;
    mp_hal_stdout_tx_strn_cooked(&chr, 1);
    return chr;
}

// need this because gcc optimises printf("string\n") -> puts("string")
int puts(const char *s) {
    mp_hal_stdout_tx_strn_cooked(s, strlen(s));
    char chr = '\n';
    mp_hal_stdout_tx_strn_cooked(&chr, 1);
    return 1;
}

typedef struct _strn_print_env_t {
    char *cur;
    size_t remain;
} strn_print_env_t;

STATIC void strn_print_strn(void *data, const char *str, size_t len) {
    strn_print_env_t *strn_print_env = data;
    if (len > strn_print_env->remain) {
        len = strn_print_env->remain;
    }
    memcpy(strn_print_env->cur, str, len);
    strn_print_env->cur += len;
    strn_print_env->remain -= len;
}

#if defined(__GNUC__) && !defined(__clang__) && __GNUC__ < 9
// uClibc requires this alias to be defined, or there may be link errors
// when linkings against it statically.
<<<<<<< HEAD
// GCC 9 gives a warning about missing attributes so it's excluded until
// uClibc+GCC9 support is needed.
=======
>>>>>>> b057fb8a
int __GI_vsnprintf(char *str, size_t size, const char *fmt, va_list ap) __attribute__((weak, alias("vsnprintf")));
#endif

int vsnprintf(char *str, size_t size, const char *fmt, va_list ap) {
    strn_print_env_t strn_print_env = {str, size};
    mp_print_t print = {&strn_print_env, strn_print_strn};
    int len = mp_vprintf(&print, fmt, ap);
    // add terminating null byte
    if (size > 0) {
        if (strn_print_env.remain == 0) {
            strn_print_env.cur[-1] = 0;
        } else {
            strn_print_env.cur[0] = 0;
        }
    }
    return len;
}

int snprintf(char *str, size_t size, const char *fmt, ...) {
    va_list ap;
    va_start(ap, fmt);
    int ret = vsnprintf(str, size, fmt, ap);
    va_end(ap);
    return ret;
}

#endif // MICROPY_USE_INTERNAL_PRINTF<|MERGE_RESOLUTION|>--- conflicted
+++ resolved
@@ -69,23 +69,6 @@
     return mp_vprintf(&mp_plat_print, fmt, ap);
 }
 
-<<<<<<< HEAD
-#if MICROPY_DEBUG_PRINTERS
-extern const mp_print_t MICROPY_DEBUG_PRINTER_DEST;
-int DEBUG_printf(const char *fmt, ...) {
-    va_list ap;
-    va_start(ap, fmt);
-    #ifndef MICROPY_DEBUG_PRINTER_DEST
-    #define MICROPY_DEBUG_PRINTER_DEST mp_plat_print
-    #endif
-    int ret = mp_vprintf(&MICROPY_DEBUG_PRINTER_DEST, fmt, ap);
-    va_end(ap);
-    return ret;
-}
-#endif
-
-=======
->>>>>>> b057fb8a
 // need this because gcc optimises printf("%c", c) -> putchar(c), and printf("a") -> putchar('a')
 int putchar(int c) {
     char chr = c;
@@ -119,11 +102,8 @@
 #if defined(__GNUC__) && !defined(__clang__) && __GNUC__ < 9
 // uClibc requires this alias to be defined, or there may be link errors
 // when linkings against it statically.
-<<<<<<< HEAD
 // GCC 9 gives a warning about missing attributes so it's excluded until
 // uClibc+GCC9 support is needed.
-=======
->>>>>>> b057fb8a
 int __GI_vsnprintf(char *str, size_t size, const char *fmt, va_list ap) __attribute__((weak, alias("vsnprintf")));
 #endif
 
