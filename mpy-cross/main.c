/*
 * This file is part of the MicroPython project, http://micropython.org/
 *
 * The MIT License (MIT)
 *
 * Copyright (c) 2013-2016 Damien P. George
 *
 * Permission is hereby granted, free of charge, to any person obtaining a copy
 * of this software and associated documentation files (the "Software"), to deal
 * in the Software without restriction, including without limitation the rights
 * to use, copy, modify, merge, publish, distribute, sublicense, and/or sell
 * copies of the Software, and to permit persons to whom the Software is
 * furnished to do so, subject to the following conditions:
 *
 * The above copyright notice and this permission notice shall be included in
 * all copies or substantial portions of the Software.
 *
 * THE SOFTWARE IS PROVIDED "AS IS", WITHOUT WARRANTY OF ANY KIND, EXPRESS OR
 * IMPLIED, INCLUDING BUT NOT LIMITED TO THE WARRANTIES OF MERCHANTABILITY,
 * FITNESS FOR A PARTICULAR PURPOSE AND NONINFRINGEMENT. IN NO EVENT SHALL THE
 * AUTHORS OR COPYRIGHT HOLDERS BE LIABLE FOR ANY CLAIM, DAMAGES OR OTHER
 * LIABILITY, WHETHER IN AN ACTION OF CONTRACT, TORT OR OTHERWISE, ARISING FROM,
 * OUT OF OR IN CONNECTION WITH THE SOFTWARE OR THE USE OR OTHER DEALINGS IN
 * THE SOFTWARE.
 */

#include <stdio.h>
#include <string.h>
#include <stdlib.h>
#include <unistd.h>

#include "py/builtin.h"
#include "py/compile.h"
#include "py/persistentcode.h"
#include "py/runtime.h"
#include "py/gc.h"
#include "py/stackctrl.h"
#include "genhdr/mpversion.h"
#ifdef _WIN32
// CIRCUITPY-CHANGE
#include "fmode.h"
#endif

// Command line options, with their defaults
static uint emit_opt = MP_EMIT_OPT_NONE;
mp_uint_t mp_verbose_flag = 0;

// Heap size of GC heap (if enabled)
// Make it larger on a 64 bit machine, because pointers are larger.
long heap_size = 1024 * 1024 * (sizeof(mp_uint_t) / 4);

static void stdout_print_strn(void *env, const char *str, size_t len) {
    (void)env;
    ssize_t dummy = write(STDOUT_FILENO, str, len);
    (void)dummy;
}

const mp_print_t mp_stdout_print = {NULL, stdout_print_strn};

static void stderr_print_strn(void *env, const char *str, size_t len) {
    (void)env;
    ssize_t dummy = write(STDERR_FILENO, str, len);
    (void)dummy;
}

static const mp_print_t mp_stderr_print = {NULL, stderr_print_strn};

static int compile_and_save(const char *file, const char *output_file, const char *source_file) {
    nlr_buf_t nlr;
    if (nlr_push(&nlr) == 0) {
        mp_lexer_t *lex;
        if (strcmp(file, "-") == 0) {
            lex = mp_lexer_new_from_fd(MP_QSTR__lt_stdin_gt_, STDIN_FILENO, false);
        } else {
            lex = mp_lexer_new_from_file(qstr_from_str(file));
        }

        qstr source_name;
        if (source_file == NULL) {
            source_name = lex->source_name;
        } else {
            source_name = qstr_from_str(source_file);
        }

        #if MICROPY_PY___FILE__
        mp_store_global(MP_QSTR___file__, MP_OBJ_NEW_QSTR(source_name));
        #endif

        mp_parse_tree_t parse_tree = mp_parse(lex, MP_PARSE_FILE_INPUT);
        mp_compiled_module_t cm;
        cm.context = m_new_obj(mp_module_context_t);
        mp_compile_to_raw_code(&parse_tree, source_name, false, &cm);

        if ((output_file != NULL && strcmp(output_file, "-") == 0) ||
            (output_file == NULL && strcmp(file, "-") == 0)) {
            mp_raw_code_save(&cm, (mp_print_t *)&mp_stdout_print);
        } else {
            vstr_t vstr;
            vstr_init(&vstr, 16);
            if (output_file == NULL) {
                vstr_add_str(&vstr, file);
                vstr_cut_tail_bytes(&vstr, 2);
                vstr_add_str(&vstr, "mpy");
            } else {
                vstr_add_str(&vstr, output_file);
            }

            mp_raw_code_save_file(&cm, qstr_from_strn(vstr.buf, vstr.len));
            vstr_clear(&vstr);
        }

        nlr_pop();
        return 0;
    } else {
        // uncaught exception
        mp_obj_print_exception(&mp_stderr_print, (mp_obj_t)nlr.ret_val);
        return 1;
    }
}

static int usage(char **argv) {
    printf(
        "usage: %s [<opts>] [-X <implopt>] [--] <input filename>\n"
        "Options:\n"
        "--version : show version information\n"
        "-o : output file for compiled bytecode (defaults to input filename with .mpy extension, or stdout if input is stdin)\n"
        "-s : source filename to embed in the compiled bytecode (defaults to input file)\n"
        "-v : verbose (trace various operations); can be multiple\n"
        "-O[N] : apply bytecode optimizations of level N\n"
        "\n"
        "Target specific options:\n"
        "-msmall-int-bits=number : set the maximum bits used to encode a small-int\n"
        "-march=<arch> : set architecture for native emitter;\n"
        "                x86, x64, armv6, armv6m, armv7m, armv7em, armv7emsp, armv7emdp, xtensa, xtensawin, rv32imc, debug\n"
        "\n"
        "Implementation specific options:\n", argv[0]
        );
    int impl_opts_cnt = 0;
    printf(
        #if MICROPY_EMIT_NATIVE
        "  emit={bytecode,native,viper} -- set the default code emitter\n"
        #else
        "  emit=bytecode -- set the default code emitter\n"
        #endif
        );
    impl_opts_cnt++;
    printf(
        "  heapsize=<n> -- set the heap size for the GC (default %ld)\n"
        , heap_size);
    impl_opts_cnt++;

    if (impl_opts_cnt == 0) {
        printf("  (none)\n");
    }

    return 1;
}

// Process options which set interpreter init options
static void pre_process_options(int argc, char **argv) {
    for (int a = 1; a < argc; a++) {
        if (argv[a][0] == '-') {
            if (strcmp(argv[a], "-X") == 0) {
                if (a + 1 >= argc) {
                    exit(usage(argv));
                }
                if (strcmp(argv[a + 1], "emit=bytecode") == 0) {
                    emit_opt = MP_EMIT_OPT_BYTECODE;
                #if MICROPY_EMIT_NATIVE
                } else if (strcmp(argv[a + 1], "emit=native") == 0) {
                    emit_opt = MP_EMIT_OPT_NATIVE_PYTHON;
                } else if (strcmp(argv[a + 1], "emit=viper") == 0) {
                    emit_opt = MP_EMIT_OPT_VIPER;
                #endif
                } else if (strncmp(argv[a + 1], "heapsize=", sizeof("heapsize=") - 1) == 0) {
                    char *end;
                    heap_size = strtol(argv[a + 1] + sizeof("heapsize=") - 1, &end, 0);
                    // Don't bring unneeded libc dependencies like tolower()
                    // If there's 'w' immediately after number, adjust it for
                    // target word size. Note that it should be *before* size
                    // suffix like K or M, to avoid confusion with kilowords,
                    // etc. the size is still in bytes, just can be adjusted
                    // for word size (taking 32bit as baseline).
                    bool word_adjust = false;
                    if ((*end | 0x20) == 'w') {
                        word_adjust = true;
                        end++;
                    }
                    if ((*end | 0x20) == 'k') {
                        heap_size *= 1024;
                    } else if ((*end | 0x20) == 'm') {
                        heap_size *= 1024 * 1024;
                    }
                    if (word_adjust) {
                        heap_size = heap_size * MP_BYTES_PER_OBJ_WORD / 4;
                    }
                } else {
                    exit(usage(argv));
                }
                a++;
            }
        }
    }
}

static char *backslash_to_forwardslash(char *path) {
    for (char *p = path; p != NULL && *p != '\0'; ++p) {
        if (*p == '\\') {
            *p = '/';
        }
    }
    return path;
}

MP_NOINLINE int main_(int argc, char **argv) {
    mp_stack_set_limit(40000 * (sizeof(void *) / 4));

    pre_process_options(argc, argv);

    char *heap = malloc(heap_size);
    gc_init(heap, heap + heap_size);

    mp_init();
    #ifdef _WIN32
    set_fmode_binary();
    #endif

    #if MICROPY_EMIT_NATIVE
    // Set default emitter options
    MP_STATE_VM(default_emit_opt) = emit_opt;
    #else
    (void)emit_opt;
    #endif

    // set default compiler configuration
    mp_dynamic_compiler.small_int_bits = 31;
    // don't support native emitter unless -march is specified
    mp_dynamic_compiler.native_arch = MP_NATIVE_ARCH_NONE;
    mp_dynamic_compiler.nlr_buf_num_regs = 0;

    const char *input_file = NULL;
    const char *output_file = NULL;
    const char *source_file = NULL;
    bool option_parsing_active = true;

    // parse main options
    for (int a = 1; a < argc; a++) {
        if (option_parsing_active && argv[a][0] == '-' && argv[a][1] != '\0') {
            if (strcmp(argv[a], "-X") == 0) {
                a += 1;
            } else if (strcmp(argv[a], "--version") == 0) {
<<<<<<< HEAD
                // CIRCUITPY-CHANGE
                printf("CircuitPython " MICROPY_GIT_TAG " on " MICROPY_BUILD_DATE
=======
                printf(MICROPY_BANNER_NAME_AND_VERSION
>>>>>>> ecfdd5d6
                    "; mpy-cross emitting mpy v" MP_STRINGIFY(MPY_VERSION) "." MP_STRINGIFY(MPY_SUB_VERSION) "\n");
                return 0;
            } else if (strcmp(argv[a], "-v") == 0) {
                mp_verbose_flag++;
            } else if (strncmp(argv[a], "-O", 2) == 0) {
                if (unichar_isdigit(argv[a][2])) {
                    MP_STATE_VM(mp_optimise_value) = argv[a][2] & 0xf;
                } else {
                    MP_STATE_VM(mp_optimise_value) = 0;
                    for (char *p = argv[a] + 1; *p && *p == 'O'; p++, MP_STATE_VM(mp_optimise_value)++) {;
                    }
                }
            } else if (strcmp(argv[a], "-o") == 0) {
                if (a + 1 >= argc) {
                    exit(usage(argv));
                }
                a += 1;
                output_file = argv[a];
            } else if (strcmp(argv[a], "-s") == 0) {
                if (a + 1 >= argc) {
                    exit(usage(argv));
                }
                a += 1;
                source_file = backslash_to_forwardslash(argv[a]);
            } else if (strncmp(argv[a], "-msmall-int-bits=", sizeof("-msmall-int-bits=") - 1) == 0) {
                char *end;
                mp_dynamic_compiler.small_int_bits =
                    strtol(argv[a] + sizeof("-msmall-int-bits=") - 1, &end, 0);
                if (*end) {
                    return usage(argv);
                }
                // TODO check that small_int_bits is within range of host's capabilities
            } else if (strncmp(argv[a], "-march=", sizeof("-march=") - 1) == 0) {
                const char *arch = argv[a] + sizeof("-march=") - 1;
                if (strcmp(arch, "x86") == 0) {
                    mp_dynamic_compiler.native_arch = MP_NATIVE_ARCH_X86;
                    mp_dynamic_compiler.nlr_buf_num_regs = MICROPY_NLR_NUM_REGS_X86;
                } else if (strcmp(arch, "x64") == 0) {
                    mp_dynamic_compiler.native_arch = MP_NATIVE_ARCH_X64;
                    mp_dynamic_compiler.nlr_buf_num_regs = MAX(MICROPY_NLR_NUM_REGS_X64, MICROPY_NLR_NUM_REGS_X64_WIN);
                } else if (strcmp(arch, "armv6") == 0) {
                    mp_dynamic_compiler.native_arch = MP_NATIVE_ARCH_ARMV6;
                    mp_dynamic_compiler.nlr_buf_num_regs = MICROPY_NLR_NUM_REGS_ARM_THUMB_FP;
                } else if (strcmp(arch, "armv6m") == 0) {
                    mp_dynamic_compiler.native_arch = MP_NATIVE_ARCH_ARMV6M;
                    mp_dynamic_compiler.nlr_buf_num_regs = MICROPY_NLR_NUM_REGS_ARM_THUMB_FP; // need to be conservative so this code can run on armv7emdp
                } else if (strcmp(arch, "armv7m") == 0) {
                    mp_dynamic_compiler.native_arch = MP_NATIVE_ARCH_ARMV7M;
                    mp_dynamic_compiler.nlr_buf_num_regs = MICROPY_NLR_NUM_REGS_ARM_THUMB_FP;
                } else if (strcmp(arch, "armv7em") == 0) {
                    mp_dynamic_compiler.native_arch = MP_NATIVE_ARCH_ARMV7EM;
                    mp_dynamic_compiler.nlr_buf_num_regs = MICROPY_NLR_NUM_REGS_ARM_THUMB_FP;
                } else if (strcmp(arch, "armv7emsp") == 0) {
                    mp_dynamic_compiler.native_arch = MP_NATIVE_ARCH_ARMV7EMSP;
                    mp_dynamic_compiler.nlr_buf_num_regs = MICROPY_NLR_NUM_REGS_ARM_THUMB_FP;
                } else if (strcmp(arch, "armv7emdp") == 0) {
                    mp_dynamic_compiler.native_arch = MP_NATIVE_ARCH_ARMV7EMDP;
                    mp_dynamic_compiler.nlr_buf_num_regs = MICROPY_NLR_NUM_REGS_ARM_THUMB_FP;
                } else if (strcmp(arch, "xtensa") == 0) {
                    mp_dynamic_compiler.native_arch = MP_NATIVE_ARCH_XTENSA;
                    mp_dynamic_compiler.nlr_buf_num_regs = MICROPY_NLR_NUM_REGS_XTENSA;
                } else if (strcmp(arch, "xtensawin") == 0) {
                    mp_dynamic_compiler.native_arch = MP_NATIVE_ARCH_XTENSAWIN;
                    mp_dynamic_compiler.nlr_buf_num_regs = MICROPY_NLR_NUM_REGS_XTENSAWIN;
                } else if (strcmp(arch, "rv32imc") == 0) {
                    mp_dynamic_compiler.native_arch = MP_NATIVE_ARCH_RV32IMC;
                    mp_dynamic_compiler.nlr_buf_num_regs = MICROPY_NLR_NUM_REGS_RV32I;
                } else if (strcmp(arch, "debug") == 0) {
                    mp_dynamic_compiler.native_arch = MP_NATIVE_ARCH_DEBUG;
                    mp_dynamic_compiler.nlr_buf_num_regs = 0;
                } else if (strcmp(arch, "host") == 0) {
                    #if defined(__i386__) || defined(_M_IX86)
                    mp_dynamic_compiler.native_arch = MP_NATIVE_ARCH_X86;
                    mp_dynamic_compiler.nlr_buf_num_regs = MICROPY_NLR_NUM_REGS_X86;
                    #elif defined(__x86_64__) || defined(_M_X64)
                    mp_dynamic_compiler.native_arch = MP_NATIVE_ARCH_X64;
                    mp_dynamic_compiler.nlr_buf_num_regs = MAX(MICROPY_NLR_NUM_REGS_X64, MICROPY_NLR_NUM_REGS_X64_WIN);
                    #elif defined(__arm__) && !defined(__thumb2__)
                    mp_dynamic_compiler.native_arch = MP_NATIVE_ARCH_ARMV6;
                    mp_dynamic_compiler.nlr_buf_num_regs = MICROPY_NLR_NUM_REGS_ARM_THUMB_FP;
                    #else
                    mp_printf(&mp_stderr_print, "unable to determine host architecture for -march=host\n");
                    exit(1);
                    #endif
                } else {
                    return usage(argv);
                }
            } else if (strcmp(argv[a], "--") == 0) {
                option_parsing_active = false;
            } else {
                return usage(argv);
            }
        } else {
            if (input_file != NULL) {
                mp_printf(&mp_stderr_print, "multiple input files\n");
                exit(1);
            }
            input_file = backslash_to_forwardslash(argv[a]);
        }
    }

    if (input_file == NULL) {
        mp_printf(&mp_stderr_print, "no input file\n");
        exit(1);
    }

    int ret = compile_and_save(input_file, output_file, source_file);

    #if MICROPY_PY_MICROPYTHON_MEM_INFO
    if (mp_verbose_flag) {
        mp_micropython_mem_info(0, NULL);
    }
    #endif

    mp_deinit();

    return ret & 0xff;
}

int main(int argc, char **argv) {
    mp_stack_ctrl_init();
    return main_(argc, argv);
}

mp_import_stat_t mp_import_stat(const char *path) {
    (void)path;
    return MP_IMPORT_STAT_NO_EXIST;
}

void nlr_jump_fail(void *val) {
    fprintf(stderr, "FATAL: uncaught NLR %p\n", val);
    exit(1);
}<|MERGE_RESOLUTION|>--- conflicted
+++ resolved
@@ -249,12 +249,8 @@
             if (strcmp(argv[a], "-X") == 0) {
                 a += 1;
             } else if (strcmp(argv[a], "--version") == 0) {
-<<<<<<< HEAD
                 // CIRCUITPY-CHANGE
                 printf("CircuitPython " MICROPY_GIT_TAG " on " MICROPY_BUILD_DATE
-=======
-                printf(MICROPY_BANNER_NAME_AND_VERSION
->>>>>>> ecfdd5d6
                     "; mpy-cross emitting mpy v" MP_STRINGIFY(MPY_VERSION) "." MP_STRINGIFY(MPY_SUB_VERSION) "\n");
                 return 0;
             } else if (strcmp(argv[a], "-v") == 0) {
