#!/usr/bin/env python3
#
# This file is part of the MicroPython project, http://micropython.org/
#
# The MIT License (MIT)
#
# Copyright (c) 2020 Michael Schroeder
#
# Permission is hereby granted, free of charge, to any person obtaining a copy
# of this software and associated documentation files (the "Software"), to deal
# in the Software without restriction, including without limitation the rights
# to use, copy, modify, merge, publish, distribute, sublicense, and/or sell
# copies of the Software, and to permit persons to whom the Software is
# furnished to do so, subject to the following conditions:
#
# The above copyright notice and this permission notice shall be included in
# all copies or substantial portions of the Software.
#
# THE SOFTWARE IS PROVIDED "AS IS", WITHOUT WARRANTY OF ANY KIND, EXPRESS OR
# IMPLIED, INCLUDING BUT NOT LIMITED TO THE WARRANTIES OF MERCHANTABILITY,
# FITNESS FOR A PARTICULAR PURPOSE AND NONINFRINGEMENT. IN NO EVENT SHALL THE
# AUTHORS OR COPYRIGHT HOLDERS BE LIABLE FOR ANY CLAIM, DAMAGES OR OTHER
# LIABILITY, WHETHER IN AN ACTION OF CONTRACT, TORT OR OTHERWISE, ARISING FROM,
# OUT OF OR IN CONNECTION WITH THE SOFTWARE OR THE USE OR OTHER DEALINGS IN
# THE SOFTWARE.

from collections import defaultdict
import argparse
import pathlib
import re
import sys

<<<<<<< HEAD
DEFAULT_CLUSTERLIST = {
    "0x04D8:0xEC44": ["pycubed", "pycubed_mram", "pycubed_mram_v05", "pycubed_v05"],
    "0x1B4F:0x8D24": ["sparkfun_qwiic_micro_no_flash", "sparkfun_qwiic_micro_with_flash"],
    "0x1D50:0x6153": [
        "jpconstantineau_pykey18",
        "jpconstantineau_pykey44",
        "jpconstantineau_pykey60",
        "jpconstantineau_pykey87",
    ],
    "0x239A:0x8019": [
        "circuitplayground_express",
        "circuitplayground_express_crickit",
        "circuitplayground_express_displayio",
    ],
    "0x239A:0x801F": ["trinket_m0_haxpress", "trinket_m0"],
    "0x239A:0x8021": ["metro_m4_express", "cp32-m4"],
    "0x239A:0x8023": ["feather_m0_express", "feather_m0_supersized"],
    "0x239A:0x80A6": ["espressif_esp32s2_devkitc_1_n4r2", "espressif_saola_1_wrover"],
    "0x239A:0x80AC": ["unexpectedmaker_feathers2", "unexpectedmaker_feathers2_prerelease"],
    "0x239A:0x80C8": ["espressif_kaluga_1", "espressif_kaluga_1.3"],
    "0x303A:0x7003": [
        "espressif_esp32s3_devkitc_1_n8",
        "espressif_esp32s3_devkitc_1_n8r2",
        "espressif_esp32s3_devkitc_1_n8r8",
    ],
}
=======
DEFAULT_IGNORELIST = [
    "circuitplayground_express",
    "circuitplayground_express_crickit",
    "circuitplayground_express_displayio",
    "pycubed",
    "pycubed_mram",
    "pycubed_v05",
    "pycubed_mram_v05",
    "pygamer",
    "pygamer_advance",
    "trinket_m0",
    "trinket_m0_haxpress",
    "sparkfun_qwiic_micro_with_flash",
    "sparkfun_qwiic_micro_no_flash",
    "feather_m0_express",
    "feather_m0_supersized",
    "cp32-m4",
    "metro_m4_express",
    "unexpectedmaker_feathers2",
    "unexpectedmaker_feathers2_prerelease",
    "espressif_kaluga_1",
    "espressif_kaluga_1.3",
    "espressif_esp32s2_devkitc_1_n4",
    "espressif_esp32s2_devkitc_1_n4r2",
    "espressif_esp32s3_devkitc_1_n8",
    "espressif_esp32s3_devkitc_1_n8r2",
    "espressif_esp32s3_devkitc_1_n8r8",
    "espressif_saola_1_wrover",
    "jpconstantineau_pykey18",
    "jpconstantineau_pykey44",
    "jpconstantineau_pykey60",
    "jpconstantineau_pykey87",
]
>>>>>>> 8ebab762

cli_parser = argparse.ArgumentParser(description="USB VID/PID Duplicate Checker")


def configboard_files():
    """A pathlib glob search for all ports/*/boards/*/mpconfigboard.mk file
    paths.

    :returns: A ``pathlib.Path.glob()`` generator object
    """
    working_dir = pathlib.Path(__file__).resolve().parent.parent
    return working_dir.glob("ports/**/boards/**/mpconfigboard.mk")


def check_vid_pid(files, clusterlist):
    """Compiles a list of USB VID & PID values for all boards, and checks
    for duplicates. Exits with ``sys.exit()`` (non-zero exit code)
    if duplicates are found, and lists the duplicates.
    """

    vid_pattern = re.compile(r"^USB_VID\s*=\s*(.*)", flags=re.M)
    pid_pattern = re.compile(r"^USB_PID\s*=\s*(.*)", flags=re.M)
    usb_pattern = re.compile(r"^CIRCUITPY_USB\s*=\s*0$|^IDF_TARGET = esp32c3$", flags=re.M)

    usb_ids = defaultdict(set)
    for board_config in files:
        src_text = board_config.read_text()

        usb_vid = vid_pattern.search(src_text)
        usb_pid = pid_pattern.search(src_text)
        non_usb = usb_pattern.search(src_text)
        board_name = board_config.parts[-2]

        if usb_vid and usb_pid:
            id_group = f"0x{int(usb_vid.group(1), 16):04X}:0x{int(usb_pid.group(1), 16):04X}"
        elif non_usb:
            continue
        else:
            raise SystemExit(f"Could not parse {board_config}")

        usb_ids[id_group].add(board_name)

    duplicates = []
    for key, boards in usb_ids.items():
        if len(boards) == 1:
            continue

        # It is a cluster
        cluster = set(clusterlist.get(key, []))
        if cluster != boards:
            if key == "":
                duplicates.append(f"- Non-USB:\n" f"  Boards: {', '.join(sorted(boards))}")
            else:
                duplicates.append(f"- VID/PID: {key}\n" f"  Boards: {', '.join(sorted(boards))}")

    if duplicates:
        duplicates = "\n".join(duplicates)
        duplicate_message = (
            f"Duplicate VID/PID usage found!\n{duplicates}\n"
            f"If you are open source maker, then you can request a PID from http://pid.codes\n"
            f"Otherwise, companies should pay the USB-IF for a vendor ID: https://www.usb.org/getting-vendor-id"
        )
        sys.exit(duplicate_message)
    else:
        print("No USB PID duplicates found.")


if __name__ == "__main__":
    arguments = cli_parser.parse_args()

    print("Running USB VID/PID Duplicate Checker...")

    board_files = configboard_files()
    check_vid_pid(board_files, DEFAULT_CLUSTERLIST)<|MERGE_RESOLUTION|>--- conflicted
+++ resolved
@@ -30,7 +30,6 @@
 import re
 import sys
 
-<<<<<<< HEAD
 DEFAULT_CLUSTERLIST = {
     "0x04D8:0xEC44": ["pycubed", "pycubed_mram", "pycubed_mram_v05", "pycubed_v05"],
     "0x1B4F:0x8D24": ["sparkfun_qwiic_micro_no_flash", "sparkfun_qwiic_micro_with_flash"],
@@ -56,42 +55,8 @@
         "espressif_esp32s3_devkitc_1_n8r2",
         "espressif_esp32s3_devkitc_1_n8r8",
     ],
+    "0x303A:0x7009": ["espressif_esp32s2_devkitc_1_n4", "espressif_esp32s2_devkitc_1_n4r2"],
 }
-=======
-DEFAULT_IGNORELIST = [
-    "circuitplayground_express",
-    "circuitplayground_express_crickit",
-    "circuitplayground_express_displayio",
-    "pycubed",
-    "pycubed_mram",
-    "pycubed_v05",
-    "pycubed_mram_v05",
-    "pygamer",
-    "pygamer_advance",
-    "trinket_m0",
-    "trinket_m0_haxpress",
-    "sparkfun_qwiic_micro_with_flash",
-    "sparkfun_qwiic_micro_no_flash",
-    "feather_m0_express",
-    "feather_m0_supersized",
-    "cp32-m4",
-    "metro_m4_express",
-    "unexpectedmaker_feathers2",
-    "unexpectedmaker_feathers2_prerelease",
-    "espressif_kaluga_1",
-    "espressif_kaluga_1.3",
-    "espressif_esp32s2_devkitc_1_n4",
-    "espressif_esp32s2_devkitc_1_n4r2",
-    "espressif_esp32s3_devkitc_1_n8",
-    "espressif_esp32s3_devkitc_1_n8r2",
-    "espressif_esp32s3_devkitc_1_n8r8",
-    "espressif_saola_1_wrover",
-    "jpconstantineau_pykey18",
-    "jpconstantineau_pykey44",
-    "jpconstantineau_pykey60",
-    "jpconstantineau_pykey87",
-]
->>>>>>> 8ebab762
 
 cli_parser = argparse.ArgumentParser(description="USB VID/PID Duplicate Checker")
 
