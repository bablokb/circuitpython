#!/usr/bin/env python3
#
# This file is part of the MicroPython project, http://micropython.org/
#
# The MIT License (MIT)
#
# Copyright (c) 2019 Damien P. George
#
# Permission is hereby granted, free of charge, to any person obtaining a copy
# of this software and associated documentation files (the "Software"), to deal
# in the Software without restriction, including without limitation the rights
# to use, copy, modify, merge, publish, distribute, sublicense, and/or sell
# copies of the Software, and to permit persons to whom the Software is
# furnished to do so, subject to the following conditions:
#
# The above copyright notice and this permission notice shall be included in
# all copies or substantial portions of the Software.
#
# THE SOFTWARE IS PROVIDED "AS IS", WITHOUT WARRANTY OF ANY KIND, EXPRESS OR
# IMPLIED, INCLUDING BUT NOT LIMITED TO THE WARRANTIES OF MERCHANTABILITY,
# FITNESS FOR A PARTICULAR PURPOSE AND NONINFRINGEMENT. IN NO EVENT SHALL THE
# AUTHORS OR COPYRIGHT HOLDERS BE LIABLE FOR ANY CLAIM, DAMAGES OR OTHER
# LIABILITY, WHETHER IN AN ACTION OF CONTRACT, TORT OR OTHERWISE, ARISING FROM,
# OUT OF OR IN CONNECTION WITH THE SOFTWARE OR THE USE OR OTHER DEALINGS IN
# THE SOFTWARE.

"""
Link .o files to .mpy
"""

import sys, os, struct, re
from elftools.elf import elffile

sys.path.append(os.path.dirname(__file__) + "/../py")
import makeqstrdata as qstrutil

# MicroPython constants
MPY_VERSION = 6
MPY_SUB_VERSION = 3
MP_CODE_BYTECODE = 2
MP_CODE_NATIVE_VIPER = 4
MP_NATIVE_ARCH_X86 = 1
MP_NATIVE_ARCH_X64 = 2
MP_NATIVE_ARCH_ARMV6M = 4
MP_NATIVE_ARCH_ARMV7M = 5
MP_NATIVE_ARCH_ARMV7EMSP = 7
MP_NATIVE_ARCH_ARMV7EMDP = 8
MP_NATIVE_ARCH_XTENSA = 9
MP_NATIVE_ARCH_XTENSAWIN = 10
MP_PERSISTENT_OBJ_STR = 5
# Circuitpython: this does not match upstream because we added MP_SCOPE_FLAG_ASYNC
MP_SCOPE_FLAG_VIPERRELOC = 0x20
MP_SCOPE_FLAG_VIPERRODATA = 0x40
MP_SCOPE_FLAG_VIPERBSS = 0x80
MP_SMALL_INT_BITS = 31
MP_FUN_TABLE_MP_TYPE_TYPE_OFFSET = 73

# ELF constants
R_386_32 = 1
R_X86_64_64 = 1
R_XTENSA_32 = 1
R_386_PC32 = 2
R_X86_64_PC32 = 2
R_ARM_ABS32 = 2
R_386_GOT32 = 3
R_ARM_REL32 = 3
R_386_PLT32 = 4
R_X86_64_PLT32 = 4
R_XTENSA_PLT = 6
R_386_GOTOFF = 9
R_386_GOTPC = 10
R_ARM_THM_CALL = 10
R_XTENSA_DIFF32 = 19
R_XTENSA_SLOT0_OP = 20
R_ARM_BASE_PREL = 25  # aka R_ARM_GOTPC
R_ARM_GOT_BREL = 26  # aka R_ARM_GOT32
R_ARM_THM_JUMP24 = 30
R_X86_64_GOTPCREL = 9
R_X86_64_REX_GOTPCRELX = 42
R_386_GOT32X = 43
R_XTENSA_PDIFF32 = 59

################################################################################
# Architecture configuration


def asm_jump_x86(entry):
    return struct.pack("<BI", 0xE9, entry - 5)


def asm_jump_thumb(entry):
    # Only signed values that fit in 12 bits are supported
    b_off = entry - 4
    assert b_off >> 11 == 0 or b_off >> 11 == -1, b_off
    return struct.pack("<H", 0xE000 | (b_off >> 1 & 0x07FF))


def asm_jump_thumb2(entry):
    b_off = entry - 4
    if b_off >> 11 == 0 or b_off >> 11 == -1:
        # Signed value fits in 12 bits
        b0 = 0xE000 | (b_off >> 1 & 0x07FF)
        b1 = 0
    else:
        # Use large jump
        b0 = 0xF000 | (b_off >> 12 & 0x07FF)
        b1 = 0xB800 | (b_off >> 1 & 0x7FF)
    return struct.pack("<HH", b0, b1)


def asm_jump_xtensa(entry):
    jump_offset = entry - 4
    jump_op = jump_offset << 6 | 6
    return struct.pack("<BH", jump_op & 0xFF, jump_op >> 8)


class ArchData:
    def __init__(self, name, mpy_feature, word_size, arch_got, asm_jump, *, separate_rodata=False):
        self.name = name
        self.mpy_feature = mpy_feature
        self.qstr_entry_size = 2
        self.word_size = word_size
        self.arch_got = arch_got
        self.asm_jump = asm_jump
        self.separate_rodata = separate_rodata


ARCH_DATA = {
    "x86": ArchData(
        "EM_386",
        MP_NATIVE_ARCH_X86 << 2,
        4,
        (R_386_PC32, R_386_GOT32, R_386_GOT32X),
        asm_jump_x86,
    ),
    "x64": ArchData(
        "EM_X86_64",
        MP_NATIVE_ARCH_X64 << 2,
        8,
        (R_X86_64_GOTPCREL, R_X86_64_REX_GOTPCRELX),
        asm_jump_x86,
    ),
    "armv6m": ArchData(
        "EM_ARM",
        MP_NATIVE_ARCH_ARMV6M << 2,
        4,
        (R_ARM_GOT_BREL,),
        asm_jump_thumb,
    ),
    "armv7m": ArchData(
        "EM_ARM",
        MP_NATIVE_ARCH_ARMV7M << 2,
        4,
        (R_ARM_GOT_BREL,),
        asm_jump_thumb2,
    ),
    "armv7emsp": ArchData(
        "EM_ARM",
        MP_NATIVE_ARCH_ARMV7EMSP << 2,
        4,
        (R_ARM_GOT_BREL,),
        asm_jump_thumb2,
    ),
    "armv7emdp": ArchData(
        "EM_ARM",
        MP_NATIVE_ARCH_ARMV7EMDP << 2,
        4,
        (R_ARM_GOT_BREL,),
        asm_jump_thumb2,
    ),
    "xtensa": ArchData(
        "EM_XTENSA",
        MP_NATIVE_ARCH_XTENSA << 2,
        4,
        (R_XTENSA_32, R_XTENSA_PLT),
        asm_jump_xtensa,
    ),
    "xtensawin": ArchData(
        "EM_XTENSA",
        MP_NATIVE_ARCH_XTENSAWIN << 2,
        4,
        (R_XTENSA_32, R_XTENSA_PLT),
        asm_jump_xtensa,
        separate_rodata=True,
    ),
}

################################################################################
# Helper functions


def align_to(value, align):
    return (value + align - 1) & ~(align - 1)


def unpack_u24le(data, offset):
    return data[offset] | data[offset + 1] << 8 | data[offset + 2] << 16


def pack_u24le(data, offset, value):
    data[offset] = value & 0xFF
    data[offset + 1] = value >> 8 & 0xFF
    data[offset + 2] = value >> 16 & 0xFF


def xxd(text):
    for i in range(0, len(text), 16):
        print("{:08x}:".format(i), end="")
        for j in range(4):
            off = i + j * 4
            if off < len(text):
                d = int.from_bytes(text[off : off + 4], "little")
                print(" {:08x}".format(d), end="")
        print()


# Smaller numbers are enabled first
LOG_LEVEL_1 = 1
LOG_LEVEL_2 = 2
LOG_LEVEL_3 = 3
log_level = LOG_LEVEL_1


def log(level, msg):
    if level <= log_level:
        print(msg)


################################################################################
# Qstr extraction


def extract_qstrs(source_files):
    def read_qstrs(f):
        with open(f) as f:
            vals = set()
            for line in f:
                for m in re.finditer(r"MP_QSTR_[A-Za-z0-9_]*", line):
                    vals.add(m.group())
            return vals

    static_qstrs = ["MP_QSTR_" + qstrutil.qstr_escape(q) for q in qstrutil.static_qstr_list]

    qstr_vals = set()
    for f in source_files:
        vals = read_qstrs(f)
        qstr_vals.update(vals)
    qstr_vals.difference_update(static_qstrs)

    return static_qstrs, qstr_vals


################################################################################
# Linker


class LinkError(Exception):
    pass


class Section:
    def __init__(self, name, data, alignment, filename=None):
        self.filename = filename
        self.name = name
        self.data = data
        self.alignment = alignment
        self.addr = 0
        self.reloc = []

    @staticmethod
    def from_elfsec(elfsec, filename):
        assert elfsec.header.sh_addr == 0
        return Section(elfsec.name, elfsec.data(), elfsec.data_alignment, filename)


class GOTEntry:
    def __init__(self, name, sym, link_addr=0):
        self.name = name
        self.sym = sym
        self.offset = None
        self.link_addr = link_addr

    def isexternal(self):
        return self.sec_name.startswith(".external")

    def istext(self):
        return self.sec_name.startswith(".text")

    def isrodata(self):
        return self.sec_name.startswith((".rodata", ".data.rel.ro"))

    def isbss(self):
        return self.sec_name.startswith(".bss")


class LiteralEntry:
    def __init__(self, value, offset):
        self.value = value
        self.offset = offset


class LinkEnv:
    def __init__(self, arch):
        self.arch = ARCH_DATA[arch]
        self.sections = []  # list of sections in order of output
        self.literal_sections = []  # list of literal sections (xtensa only)
        self.known_syms = {}  # dict of symbols that are defined
        self.unresolved_syms = []  # list of unresolved symbols
        self.mpy_relocs = []  # list of relocations needed in the output .mpy file

    def check_arch(self, arch_name):
        if arch_name != self.arch.name:
            raise LinkError("incompatible arch")

    def print_sections(self):
        log(LOG_LEVEL_2, "sections:")
        for sec in self.sections:
            log(LOG_LEVEL_2, "  {:08x} {} size={}".format(sec.addr, sec.name, len(sec.data)))

    def find_addr(self, name):
        if name in self.known_syms:
            s = self.known_syms[name]
            return s.section.addr + s["st_value"]
        raise LinkError("unknown symbol: {}".format(name))


def build_got_generic(env):
    env.got_entries = {}
    for sec in env.sections:
        for r in sec.reloc:
            s = r.sym
            if not (
                s.entry["st_info"]["bind"] == "STB_GLOBAL"
                and r["r_info_type"] in env.arch.arch_got
            ):
                continue
            s_type = s.entry["st_info"]["type"]
            assert s_type in ("STT_NOTYPE", "STT_FUNC", "STT_OBJECT"), s_type
            assert s.name
            if s.name in env.got_entries:
                continue
            env.got_entries[s.name] = GOTEntry(s.name, s)


def build_got_xtensa(env):
    env.got_entries = {}
    env.lit_entries = {}
    env.xt_literals = {}

    # Extract the values from the literal table
    for sec in env.literal_sections:
        assert len(sec.data) % env.arch.word_size == 0

        # Look through literal relocations to find any global pointers that should be GOT entries
        for r in sec.reloc:
            s = r.sym
            s_type = s.entry["st_info"]["type"]
            assert s_type in ("STT_NOTYPE", "STT_FUNC", "STT_OBJECT", "STT_SECTION"), s_type
            assert r["r_info_type"] in env.arch.arch_got
            assert r["r_offset"] % env.arch.word_size == 0
            # This entry is a global pointer
            existing = struct.unpack_from("<I", sec.data, r["r_offset"])[0]
            if s_type == "STT_SECTION":
                assert r["r_addend"] == 0
                name = "{}+0x{:x}".format(s.section.name, existing)
            else:
                assert existing == 0
                name = s.name
                if r["r_addend"] != 0:
                    name = "{}+0x{:x}".format(name, r["r_addend"])
            idx = "{}+0x{:x}".format(sec.filename, r["r_offset"])
            env.xt_literals[idx] = name
            if name in env.got_entries:
                # Deduplicate GOT entries
                continue
            env.got_entries[name] = GOTEntry(name, s, existing)

        # Go through all literal entries finding those that aren't global pointers so must be actual literals
        for i in range(0, len(sec.data), env.arch.word_size):
            idx = "{}+0x{:x}".format(sec.filename, i)
            if idx not in env.xt_literals:
                # This entry is an actual literal
                value = struct.unpack_from("<I", sec.data, i)[0]
                env.xt_literals[idx] = value
                if value in env.lit_entries:
                    # Deduplicate literals
                    continue
                env.lit_entries[value] = LiteralEntry(
                    value, len(env.lit_entries) * env.arch.word_size
                )


def populate_got(env):
    # Compute GOT destination addresses
    for got_entry in env.got_entries.values():
        sym = got_entry.sym
        if hasattr(sym, "resolved"):
            sym = sym.resolved
        sec = sym.section
        addr = sym["st_value"]
        got_entry.sec_name = sec.name
        got_entry.link_addr += sec.addr + addr

    # Get sorted GOT, sorted by external, text, rodata, bss so relocations can be combined
    got_list = sorted(
        env.got_entries.values(),
        key=lambda g: g.isexternal() + 2 * g.istext() + 3 * g.isrodata() + 4 * g.isbss(),
    )

    # Layout and populate the GOT
    offset = 0
    for got_entry in got_list:
        got_entry.offset = offset
        offset += env.arch.word_size
        o = env.got_section.addr + got_entry.offset
        env.full_text[o : o + env.arch.word_size] = got_entry.link_addr.to_bytes(
            env.arch.word_size, "little"
        )

    # Create a relocation for each GOT entry
    for got_entry in got_list:
        if got_entry.name in ("mp_native_qstr_table", "mp_native_obj_table", "mp_fun_table"):
            dest = got_entry.name
        elif got_entry.name.startswith("mp_fun_table+0x"):
            dest = int(got_entry.name.split("+")[1], 16) // env.arch.word_size
        elif got_entry.sec_name == ".external.mp_fun_table":
            dest = got_entry.sym.mp_fun_table_offset
        elif got_entry.sec_name.startswith(".text"):
            dest = ".text"
        elif got_entry.sec_name.startswith(".rodata"):
            dest = ".rodata"
        elif got_entry.sec_name.startswith(".data.rel.ro"):
            dest = ".data.rel.ro"
        elif got_entry.sec_name.startswith(".bss"):
            dest = ".bss"
        else:
            assert 0, (got_entry.name, got_entry.sec_name)
        env.mpy_relocs.append((".text", env.got_section.addr + got_entry.offset, dest))

    # Print out the final GOT
    log(LOG_LEVEL_2, "GOT: {:08x}".format(env.got_section.addr))
    for g in got_list:
        log(
            LOG_LEVEL_2,
            "  {:08x} {} -> {}+{:08x}".format(g.offset, g.name, g.sec_name, g.link_addr),
        )


def populate_lit(env):
    log(LOG_LEVEL_2, "LIT: {:08x}".format(env.lit_section.addr))
    for lit_entry in env.lit_entries.values():
        value = lit_entry.value
        log(LOG_LEVEL_2, "  {:08x} = {:08x}".format(lit_entry.offset, value))
        o = env.lit_section.addr + lit_entry.offset
        env.full_text[o : o + env.arch.word_size] = value.to_bytes(env.arch.word_size, "little")


def do_relocation_text(env, text_addr, r):
    # Extract relevant info about symbol that's being relocated
    s = r.sym
    s_bind = s.entry["st_info"]["bind"]
    s_type = s.entry["st_info"]["type"]
    r_offset = r["r_offset"] + text_addr
    r_info_type = r["r_info_type"]
    try:
        # only for RELA sections
        r_addend = r["r_addend"]
    except KeyError:
        r_addend = 0

    # Default relocation type and name for logging
    reloc_type = "le32"
    log_name = None

    if (
        env.arch.name == "EM_386"
        and r_info_type in (R_386_PC32, R_386_PLT32)
        or env.arch.name == "EM_X86_64"
        and r_info_type in (R_X86_64_PC32, R_X86_64_PLT32)
        or env.arch.name == "EM_ARM"
        and r_info_type in (R_ARM_REL32, R_ARM_THM_CALL, R_ARM_THM_JUMP24)
        or s_bind == "STB_LOCAL"
        and env.arch.name == "EM_XTENSA"
        and r_info_type == R_XTENSA_32  # not GOT
    ):
        # Standard relocation to fixed location within text/rodata
        if hasattr(s, "resolved"):
            s = s.resolved

        sec = s.section

        if env.arch.separate_rodata and sec.name.startswith(".rodata"):
            raise LinkError("fixed relocation to rodata with rodata referenced via GOT")

        if sec.name.startswith(".bss"):
            raise LinkError(
                "{}: fixed relocation to bss (bss variables can't be static)".format(s.filename)
            )

        if sec.name.startswith(".external"):
            raise LinkError(
                "{}: fixed relocation to external symbol: {}".format(s.filename, s.name)
            )

        addr = sec.addr + s["st_value"]
        reloc = addr - r_offset + r_addend

        if r_info_type in (R_ARM_THM_CALL, R_ARM_THM_JUMP24):
            # Both relocations have the same bit pattern to rewrite:
            #   R_ARM_THM_CALL: bl
            #   R_ARM_THM_JUMP24: b.w
            reloc_type = "thumb_b"

    elif (
        env.arch.name == "EM_386"
        and r_info_type == R_386_GOTPC
        or env.arch.name == "EM_ARM"
        and r_info_type == R_ARM_BASE_PREL
    ):
        # Relocation to GOT address itself
        assert s.name == "_GLOBAL_OFFSET_TABLE_"
        addr = env.got_section.addr
        reloc = addr - r_offset + r_addend

    elif (
        env.arch.name == "EM_386"
        and r_info_type in (R_386_GOT32, R_386_GOT32X)
        or env.arch.name == "EM_ARM"
        and r_info_type == R_ARM_GOT_BREL
    ):
        # Relcation pointing to GOT
        reloc = addr = env.got_entries[s.name].offset

    elif env.arch.name == "EM_X86_64" and r_info_type in (
        R_X86_64_GOTPCREL,
        R_X86_64_REX_GOTPCRELX,
    ):
        # Relcation pointing to GOT
        got_entry = env.got_entries[s.name]
        addr = env.got_section.addr + got_entry.offset
        reloc = addr - r_offset + r_addend

    elif env.arch.name == "EM_386" and r_info_type == R_386_GOTOFF:
        # Relocation relative to GOT
        addr = s.section.addr + s["st_value"]
        reloc = addr - env.got_section.addr + r_addend

    elif env.arch.name == "EM_XTENSA" and r_info_type == R_XTENSA_SLOT0_OP:
        # Relocation pointing to GOT, xtensa specific
        sec = s.section
        if sec.name.startswith(".text"):
            # it looks like R_XTENSA_SLOT0_OP into .text is already correctly relocated
            return
        assert sec.name.startswith(".literal"), sec.name
        lit_idx = "{}+0x{:x}".format(sec.filename, r_addend)
        lit_ptr = env.xt_literals[lit_idx]
        if isinstance(lit_ptr, str):
            addr = env.got_section.addr + env.got_entries[lit_ptr].offset
            log_name = "GOT {}".format(lit_ptr)
        else:
            addr = env.lit_section.addr + env.lit_entries[lit_ptr].offset
            log_name = "LIT"
        reloc = addr - r_offset
        reloc_type = "xtensa_l32r"

    elif env.arch.name == "EM_XTENSA" and r_info_type in (R_XTENSA_DIFF32, R_XTENSA_PDIFF32):
        if s.section.name.startswith(".text"):
            # it looks like R_XTENSA_[P]DIFF32 into .text is already correctly relocated
            return
        assert 0

    else:
        # Unknown/unsupported relocation
        assert 0, r_info_type

    # Write relocation
    if reloc_type == "le32":
        (existing,) = struct.unpack_from("<I", env.full_text, r_offset)
        struct.pack_into("<I", env.full_text, r_offset, (existing + reloc) & 0xFFFFFFFF)
    elif reloc_type == "thumb_b":
        b_h, b_l = struct.unpack_from("<HH", env.full_text, r_offset)
        existing = (b_h & 0x7FF) << 12 | (b_l & 0x7FF) << 1
        if existing >= 0x400000:  # 2's complement
            existing -= 0x800000
        new = existing + reloc
        b_h = (b_h & 0xF800) | (new >> 12) & 0x7FF
        b_l = (b_l & 0xF800) | (new >> 1) & 0x7FF
        struct.pack_into("<HH", env.full_text, r_offset, b_h, b_l)
    elif reloc_type == "xtensa_l32r":
        l32r = unpack_u24le(env.full_text, r_offset)
        assert l32r & 0xF == 1  # RI16 encoded l32r
        l32r_imm16 = l32r >> 8
        l32r_imm16 = (l32r_imm16 + reloc >> 2) & 0xFFFF
        l32r = l32r & 0xFF | l32r_imm16 << 8
        pack_u24le(env.full_text, r_offset, l32r)
    else:
        assert 0, reloc_type

    # Log information about relocation
    if log_name is None:
        if s_type == "STT_SECTION":
            log_name = s.section.name
        else:
            log_name = s.name
    log(LOG_LEVEL_3, "  {:08x} {} -> {:08x}".format(r_offset, log_name, addr))


def do_relocation_data(env, text_addr, r):
    s = r.sym
    s_type = s.entry["st_info"]["type"]
    r_offset = r["r_offset"] + text_addr
    r_info_type = r["r_info_type"]
    try:
        # only for RELA sections
        r_addend = r["r_addend"]
    except KeyError:
        r_addend = 0

    if (
        env.arch.name == "EM_386"
        and r_info_type == R_386_32
        or env.arch.name == "EM_X86_64"
        and r_info_type == R_X86_64_64
        or env.arch.name == "EM_ARM"
        and r_info_type == R_ARM_ABS32
        or env.arch.name == "EM_XTENSA"
        and r_info_type == R_XTENSA_32
    ):
        # Relocation in data.rel.ro to internal/external symbol
        if env.arch.word_size == 4:
            struct_type = "<I"
        elif env.arch.word_size == 8:
            struct_type = "<Q"
        sec = s.section
        assert r_offset % env.arch.word_size == 0
        addr = sec.addr + s["st_value"] + r_addend
        if s_type == "STT_SECTION":
            log_name = sec.name
        else:
            log_name = s.name
        log(LOG_LEVEL_3, "  {:08x} -> {} {:08x}".format(r_offset, log_name, addr))
        if env.arch.separate_rodata:
            data = env.full_rodata
        else:
            data = env.full_text
        (existing,) = struct.unpack_from(struct_type, data, r_offset)
        if sec.name.startswith((".text", ".rodata", ".data.rel.ro", ".bss")):
            struct.pack_into(struct_type, data, r_offset, existing + addr)
            kind = sec.name
        elif sec.name == ".external.mp_fun_table":
            assert addr == 0
            kind = s.mp_fun_table_offset
        else:
            assert 0, sec.name
        if env.arch.separate_rodata:
            base = ".rodata"
        else:
            base = ".text"
        env.mpy_relocs.append((base, r_offset, kind))

    else:
        # Unknown/unsupported relocation
        assert 0, r_info_type


def load_object_file(env, felf):
    with open(felf, "rb") as f:
        elf = elffile.ELFFile(f)
        env.check_arch(elf["e_machine"])

        # Get symbol table
        symtab = list(elf.get_section_by_name(".symtab").iter_symbols())

        # Load needed sections from ELF file
        sections_shndx = {}  # maps elf shndx to Section object
        for idx, s in enumerate(elf.iter_sections()):
            if s.header.sh_type in ("SHT_PROGBITS", "SHT_NOBITS"):
                if s.data_size == 0:
                    # Ignore empty sections
                    pass
                elif s.name.startswith((".literal", ".text", ".rodata", ".data.rel.ro", ".bss")):
                    sec = Section.from_elfsec(s, felf)
                    sections_shndx[idx] = sec
                    if s.name.startswith(".literal"):
                        env.literal_sections.append(sec)
                    else:
                        env.sections.append(sec)
                elif s.name.startswith(".data"):
                    raise LinkError("{}: {} non-empty".format(felf, s.name))
                else:
                    # Ignore section
                    pass
            elif s.header.sh_type in ("SHT_REL", "SHT_RELA"):
                shndx = s.header.sh_info
                if shndx in sections_shndx:
                    sec = sections_shndx[shndx]
                    sec.reloc_name = s.name
                    sec.reloc = list(s.iter_relocations())
                    for r in sec.reloc:
                        r.sym = symtab[r["r_info_sym"]]

        # Link symbols to their sections, and update known and unresolved symbols
        for sym in symtab:
            sym.filename = felf
            shndx = sym.entry["st_shndx"]
            if shndx in sections_shndx:
                # Symbol with associated section
                sym.section = sections_shndx[shndx]
                if sym["st_info"]["bind"] == "STB_GLOBAL":
                    # Defined global symbol
                    if sym.name in env.known_syms and not sym.name.startswith(
                        "__x86.get_pc_thunk."
                    ):
                        raise LinkError("duplicate symbol: {}".format(sym.name))
                    env.known_syms[sym.name] = sym
            elif sym.entry["st_shndx"] == "SHN_UNDEF" and sym["st_info"]["bind"] == "STB_GLOBAL":
                # Undefined global symbol, needs resolving
                env.unresolved_syms.append(sym)


def link_objects(env, native_qstr_vals_len):
    # Build GOT information
    if env.arch.name == "EM_XTENSA":
        build_got_xtensa(env)
    else:
        build_got_generic(env)

    # Creat GOT section
    got_size = len(env.got_entries) * env.arch.word_size
    env.got_section = Section("GOT", bytearray(got_size), env.arch.word_size)
    if env.arch.name == "EM_XTENSA":
        env.sections.insert(0, env.got_section)
    else:
        env.sections.append(env.got_section)

    # Create optional literal section
    if env.arch.name == "EM_XTENSA":
        lit_size = len(env.lit_entries) * env.arch.word_size
        env.lit_section = Section("LIT", bytearray(lit_size), env.arch.word_size)
        env.sections.insert(1, env.lit_section)

    # Create section to contain mp_native_qstr_table
    env.qstr_table_section = Section(
        ".external.qstr_table",
        bytearray(native_qstr_vals_len * env.arch.qstr_entry_size),
        env.arch.qstr_entry_size,
    )

    # Create section to contain mp_native_obj_table
    env.obj_table_section = Section(
        ".external.obj_table",
        bytearray(0 * env.arch.word_size),  # currently empty
        env.arch.word_size,
    )

    # Resolve unknown symbols
    mp_fun_table_sec = Section(".external.mp_fun_table", b"", 0)
    fun_table = {
<<<<<<< HEAD
        # Circuitpython: this does not match upstream because we added an item in _mp_fnu_table_t
        key: 68 + idx
=======
        key: MP_FUN_TABLE_MP_TYPE_TYPE_OFFSET + idx
>>>>>>> a61c446c
        for idx, key in enumerate(
            [
                "mp_type_type",
                "mp_type_str",
                "mp_type_list",
                "mp_type_dict",
                "mp_type_fun_builtin_0",
                "mp_type_fun_builtin_1",
                "mp_type_fun_builtin_2",
                "mp_type_fun_builtin_3",
                "mp_type_fun_builtin_var",
                "mp_type_Exception",
                "mp_stream_read_obj",
                "mp_stream_readinto_obj",
                "mp_stream_unbuffered_readline_obj",
                "mp_stream_write_obj",
            ]
        )
    }
    for sym in env.unresolved_syms:
        assert sym["st_value"] == 0
        if sym.name == "_GLOBAL_OFFSET_TABLE_":
            pass
        elif sym.name == "mp_fun_table":
            sym.section = Section(".external", b"", 0)
        elif sym.name == "mp_native_qstr_table":
            sym.section = env.qstr_table_section
        elif sym.name == "mp_native_obj_table":
            sym.section = env.obj_table_section
        elif sym.name in env.known_syms:
            sym.resolved = env.known_syms[sym.name]
        else:
            if sym.name in fun_table:
                sym.section = mp_fun_table_sec
                sym.mp_fun_table_offset = fun_table[sym.name]
            else:
                raise LinkError("{}: undefined symbol: {}".format(sym.filename, sym.name))

    # Align sections, assign their addresses, and create full_text
    env.full_text = bytearray(env.arch.asm_jump(8))  # dummy, to be filled in later
    env.full_rodata = bytearray(0)
    env.full_bss = bytearray(0)
    for sec in env.sections:
        if env.arch.separate_rodata and sec.name.startswith((".rodata", ".data.rel.ro")):
            data = env.full_rodata
        elif sec.name.startswith(".bss"):
            data = env.full_bss
        else:
            data = env.full_text
        sec.addr = align_to(len(data), sec.alignment)
        data.extend(b"\x00" * (sec.addr - len(data)))
        data.extend(sec.data)

    env.print_sections()

    populate_got(env)
    if env.arch.name == "EM_XTENSA":
        populate_lit(env)

    # Fill in relocations
    for sec in env.sections:
        if not sec.reloc:
            continue
        log(
            LOG_LEVEL_3,
            "{}: {} relocations via {}:".format(sec.filename, sec.name, sec.reloc_name),
        )
        for r in sec.reloc:
            if sec.name.startswith((".text", ".rodata")):
                do_relocation_text(env, sec.addr, r)
            elif sec.name.startswith(".data.rel.ro"):
                do_relocation_data(env, sec.addr, r)
            else:
                assert 0, sec.name


################################################################################
# .mpy output


class MPYOutput:
    def open(self, fname):
        self.f = open(fname, "wb")
        self.prev_base = -1
        self.prev_offset = -1

    def close(self):
        self.f.close()

    def write_bytes(self, buf):
        self.f.write(buf)

    def write_uint(self, val):
        b = bytearray()
        b.insert(0, val & 0x7F)
        val >>= 7
        while val:
            b.insert(0, 0x80 | (val & 0x7F))
            val >>= 7
        self.write_bytes(b)

    def write_qstr(self, s):
        if s in qstrutil.static_qstr_list:
            self.write_uint((qstrutil.static_qstr_list.index(s) + 1) << 1 | 1)
        else:
            s = bytes(s, "ascii")
            self.write_uint(len(s) << 1)
            self.write_bytes(s)
            self.write_bytes(b"\x00")

    def write_reloc(self, base, offset, dest, n):
        need_offset = not (base == self.prev_base and offset == self.prev_offset + 1)
        self.prev_offset = offset + n - 1
        if dest <= 2:
            dest = (dest << 1) | (n > 1)
        else:
            assert 6 <= dest <= 127
            assert n == 1
        dest = dest << 1 | need_offset
        assert 0 <= dest <= 0xFE, dest
        self.write_bytes(bytes([dest]))
        if need_offset:
            if base == ".text":
                base = 0
            elif base == ".rodata":
                base = 1
            self.write_uint(offset << 1 | base)
        if n > 1:
            self.write_uint(n)


def build_mpy(env, entry_offset, fmpy, native_qstr_vals):
    # Write jump instruction to start of text
    jump = env.arch.asm_jump(entry_offset)
    env.full_text[: len(jump)] = jump

    log(LOG_LEVEL_1, "arch:         {}".format(env.arch.name))
    log(LOG_LEVEL_1, "text size:    {}".format(len(env.full_text)))
    if len(env.full_rodata):
        log(LOG_LEVEL_1, "rodata size:  {}".format(len(env.full_rodata)))
    log(LOG_LEVEL_1, "bss size:     {}".format(len(env.full_bss)))
    log(LOG_LEVEL_1, "GOT entries:  {}".format(len(env.got_entries)))

    # xxd(env.full_text)

    out = MPYOutput()
    out.open(fmpy)

    # MPY: header
    out.write_bytes(
        bytearray(
            [ord("C"), MPY_VERSION, env.arch.mpy_feature | MPY_SUB_VERSION, MP_SMALL_INT_BITS]
        )
    )

    # MPY: n_qstr
    out.write_uint(1 + len(native_qstr_vals))

    # MPY: n_obj
    out.write_uint(0)

    # MPY: qstr table
    out.write_qstr(fmpy)  # filename
    for q in native_qstr_vals:
        out.write_qstr(q)

    # MPY: object table
    # <empty>

    # MPY: kind/len
    out.write_uint(len(env.full_text) << 3 | (MP_CODE_NATIVE_VIPER - MP_CODE_BYTECODE))

    # MPY: machine code
    out.write_bytes(env.full_text)

    # MPY: scope_flags
    scope_flags = MP_SCOPE_FLAG_VIPERRELOC
    if len(env.full_rodata):
        scope_flags |= MP_SCOPE_FLAG_VIPERRODATA
    if len(env.full_bss):
        scope_flags |= MP_SCOPE_FLAG_VIPERBSS
    out.write_uint(scope_flags)

    # MPY: bss and/or rodata
    if len(env.full_rodata):
        rodata_const_table_idx = 1
        out.write_uint(len(env.full_rodata))
    if len(env.full_bss):
        bss_const_table_idx = 2
        out.write_uint(len(env.full_bss))
    if len(env.full_rodata):
        out.write_bytes(env.full_rodata)

    # MPY: relocation information
    # See py/persistentcode.c:mp_native_relocate for meaning of the `kind` integer values.
    prev_kind = None
    prev_base = None
    prev_offset = None
    prev_n = None
    for base, addr, kind in env.mpy_relocs:
        if isinstance(kind, str) and kind.startswith(".text"):
            kind = 0
        elif isinstance(kind, str) and kind.startswith((".rodata", ".data.rel.ro")):
            if env.arch.separate_rodata:
                kind = rodata_const_table_idx
            else:
                kind = 0
        elif isinstance(kind, str) and kind.startswith(".bss"):
            kind = bss_const_table_idx
        elif kind == "mp_native_qstr_table":
            kind = 6
        elif kind == "mp_native_obj_table":
            kind = 7
        elif kind == "mp_fun_table":
            kind = 8
        else:
            kind = 9 + kind
        assert addr % env.arch.word_size == 0, addr
        offset = addr // env.arch.word_size
        if kind == prev_kind and base == prev_base and offset == prev_offset + 1:
            prev_n += 1
            prev_offset += 1
        else:
            if prev_kind is not None:
                out.write_reloc(prev_base, prev_offset - prev_n + 1, prev_kind, prev_n)
            prev_kind = kind
            prev_base = base
            prev_offset = offset
            prev_n = 1
    if prev_kind is not None:
        out.write_reloc(prev_base, prev_offset - prev_n + 1, prev_kind, prev_n)

    # MPY: sentinel for end of relocations
    out.write_bytes(b"\xff")

    out.close()


################################################################################
# main


def do_preprocess(args):
    if args.output is None:
        assert args.files[0].endswith(".c")
        args.output = args.files[0][:-1] + "config.h"
    static_qstrs, qstr_vals = extract_qstrs(args.files)
    with open(args.output, "w") as f:
        print(
            "#include <stdint.h>\n"
            "typedef uintptr_t mp_uint_t;\n"
            "typedef intptr_t mp_int_t;\n"
            "typedef uintptr_t mp_off_t;",
            file=f,
        )
        for i, q in enumerate(static_qstrs):
            print("#define %s (%u)" % (q, i + 1), file=f)
        for i, q in enumerate(sorted(qstr_vals)):
            print("#define %s (mp_native_qstr_table[%d])" % (q, i + 1), file=f)
        print("extern const uint16_t mp_native_qstr_table[];", file=f)
        print("extern const mp_uint_t mp_native_obj_table[];", file=f)


def do_link(args):
    if args.output is None:
        assert args.files[0].endswith(".o")
        args.output = args.files[0][:-1] + "mpy"
    native_qstr_vals = []
    if args.qstrs is not None:
        with open(args.qstrs) as f:
            for l in f:
                m = re.match(r"#define MP_QSTR_([A-Za-z0-9_]*) \(mp_native_", l)
                if m:
                    native_qstr_vals.append(m.group(1))
    log(LOG_LEVEL_2, "qstr vals: " + ", ".join(native_qstr_vals))
    env = LinkEnv(args.arch)
    try:
        for file in args.files:
            load_object_file(env, file)
        link_objects(env, len(native_qstr_vals))
        build_mpy(env, env.find_addr("mpy_init"), args.output, native_qstr_vals)
    except LinkError as er:
        print("LinkError:", er.args[0])
        sys.exit(1)


def main():
    import argparse

    cmd_parser = argparse.ArgumentParser(description="Run scripts on the pyboard.")
    cmd_parser.add_argument(
        "--verbose", "-v", action="count", default=1, help="increase verbosity"
    )
    cmd_parser.add_argument("--arch", default="x64", help="architecture")
    cmd_parser.add_argument("--preprocess", action="store_true", help="preprocess source files")
    cmd_parser.add_argument("--qstrs", default=None, help="file defining additional qstrs")
    cmd_parser.add_argument(
        "--output", "-o", default=None, help="output .mpy file (default to input with .o->.mpy)"
    )
    cmd_parser.add_argument("files", nargs="+", help="input files")
    args = cmd_parser.parse_args()

    global log_level
    log_level = args.verbose

    if args.preprocess:
        do_preprocess(args)
    else:
        do_link(args)


if __name__ == "__main__":
    main()<|MERGE_RESOLUTION|>--- conflicted
+++ resolved
@@ -48,10 +48,9 @@
 MP_NATIVE_ARCH_XTENSA = 9
 MP_NATIVE_ARCH_XTENSAWIN = 10
 MP_PERSISTENT_OBJ_STR = 5
-# Circuitpython: this does not match upstream because we added MP_SCOPE_FLAG_ASYNC
-MP_SCOPE_FLAG_VIPERRELOC = 0x20
-MP_SCOPE_FLAG_VIPERRODATA = 0x40
-MP_SCOPE_FLAG_VIPERBSS = 0x80
+MP_SCOPE_FLAG_VIPERRELOC = 0x10
+MP_SCOPE_FLAG_VIPERRODATA = 0x20
+MP_SCOPE_FLAG_VIPERBSS = 0x40
 MP_SMALL_INT_BITS = 31
 MP_FUN_TABLE_MP_TYPE_TYPE_OFFSET = 73
 
@@ -756,12 +755,7 @@
     # Resolve unknown symbols
     mp_fun_table_sec = Section(".external.mp_fun_table", b"", 0)
     fun_table = {
-<<<<<<< HEAD
-        # Circuitpython: this does not match upstream because we added an item in _mp_fnu_table_t
-        key: 68 + idx
-=======
         key: MP_FUN_TABLE_MP_TYPE_TYPE_OFFSET + idx
->>>>>>> a61c446c
         for idx, key in enumerate(
             [
                 "mp_type_type",
@@ -913,6 +907,7 @@
     # MPY: header
     out.write_bytes(
         bytearray(
+            # CIRCUITPY-CHANGE: CircuitPython uses "C"
             [ord("C"), MPY_VERSION, env.arch.mpy_feature | MPY_SUB_VERSION, MP_SMALL_INT_BITS]
         )
     )
