--- conflicted
+++ resolved
@@ -25,6 +25,7 @@
 # OUT OF OR IN CONNECTION WITH THE SOFTWARE OR THE USE OR OTHER DEALINGS IN
 # THE SOFTWARE.
 
+# CIRCUITPY-CHANGE: more imports
 import argparse
 import glob
 import fnmatch
@@ -36,21 +37,17 @@
 import subprocess
 
 # Relative to top-level repo dir.
+# CIRCUITPY-CHANGE: different directory trees
 PATHS = [
-<<<<<<< HEAD
     # C
     "main.c",
     "devices/**/*.[ch]",
-=======
-    "drivers/ninaw10/*.[ch]",
->>>>>>> 8cd15829
     "extmod/*.[ch]",
     "shared/netutils/*.[ch]",
     "shared/timeutils/*.[ch]",
     "shared/runtime/*.[ch]",
     "mpy-cross/**/*.[ch]",
     "ports/**/*.[ch]",
-<<<<<<< HEAD
     "py/**/*.[ch]",
     "shared-bindings/**/*.[ch]",
     "shared-module/**/*.[ch]",
@@ -63,6 +60,7 @@
     "tests/circuitpython-*/**/*.py",
 ]
 
+# CIRCUITPY-CHANGE: different exclusions
 EXCLUSIONS = [
     # STM32 build includes generated Python code.
     "ports/*/build*",
@@ -72,35 +70,9 @@
     "tests/**/repl_*.py",
     # don't reindent this third-party code we vendored in
     "ports/raspberrypi/lwip_src",
-=======
-    "py/*.[ch]",
 ]
 
-EXCLUSIONS = [
-    # The cc3200 port is not fully formatted yet.
-    "ports/cc3200/*/*.[ch]",
-    # ESP-IDF downloads 3rd party code.
-    "ports/esp32/managed_components/*",
-    # The nrf port is not fully formatted yet.
-    "ports/nrf/boards/*.[ch]",
-    "ports/nrf/device/*.[ch]",
-    "ports/nrf/drivers/*.[ch]",
-    "ports/nrf/modules/ble/*.[ch]",
-    "ports/nrf/modules/board/*.[ch]",
-    "ports/nrf/modules/machine/*.[ch]",
-    "ports/nrf/modules/music/*.[ch]",
-    "ports/nrf/modules/ubluepy/*.[ch]",
-    "ports/nrf/modules/os/*.[ch]",
-    "ports/nrf/modules/time/*.[ch]",
-    # STM32 USB dev/host code is mostly 3rd party.
-    "ports/stm32/usbdev/**/*.[ch]",
-    "ports/stm32/usbhost/**/*.[ch]",
-    # STM32 build includes generated Python code.
-    "ports/*/build*",
->>>>>>> 8cd15829
-]
-
-
+# CIRCUITPY-CHANGE
 # None of the standard Python path matching routines implement the matching
 # we want, which is most like git's "pathspec" version of globs.
 # In particular, we want "**/" to match all directories.
@@ -144,15 +116,12 @@
 TOP = os.path.abspath(os.path.join(os.path.dirname(__file__), ".."))
 
 UNCRUSTIFY_CFG = os.path.join(TOP, "tools/uncrustify.cfg")
-<<<<<<< HEAD
-
+# CIRCUITPY-CHANGE
 C_EXTS = (
     ".c",
     ".h",
 )
 PY_EXTS = (".py",)
-=======
->>>>>>> 8cd15829
 
 
 def check_uncrustify_version():
@@ -173,7 +142,7 @@
 def list_files(args):
     return sorted(arg for arg in args if path_rx.match(relative_filename(arg)))
 
-
+# CIRCUITPY-CHANGE: handle inline documentation
 def fixup_c(filename):
     # Read file.
     with open(filename) as f:
@@ -222,6 +191,7 @@
         assert not dedent_stack, filename
 
 
+# CIRCUITPY-CHANGE: different options and logic.
 def main():
     cmd_parser = argparse.ArgumentParser(
         description="Auto-format C and Python files -- to be used via pre-commit only."
@@ -243,7 +213,6 @@
     # Expand the arguments passed on the command line, subject to the PATHS and EXCLUSIONS
     files = list_files(args.files)
 
-<<<<<<< HEAD
     # Extract files matching a specific language.
     def lang_files(exts):
         for file in files:
@@ -257,13 +226,8 @@
 
     # Run tool on N files at a time (to avoid making the command line too long).
     def batch(cmd, files, N=200, check=False):
-=======
-    # Run tool on N files at a time (to avoid making the command line too long).
-    def batch(cmd, N=200):
-        files_iter = iter(files)
->>>>>>> 8cd15829
         while True:
-            file_args = list(itertools.islice(files_iter, N))
+            file_args = list(itertools.islice(files, N))
             if not file_args:
                 break
             if args.dry_run:
@@ -280,27 +244,22 @@
         command = ["uncrustify", "-c", UNCRUSTIFY_CFG, "-lC", "--no-backup"]
         if not args.v:
             command.append("-q")
-        batch(command)
-        for file in files:
+        batch(command, lang_files(C_EXTS))
+        for file in lang_files(C_EXTS):
             fixup_c(file)
         # Format bindings with black_bindings
         if format_py:
             command = ["python3", "tools/black_bindings.py"]
             batch(command, bindings_files(), check=True)
 
-    # Format Python files with "ruff format" (using config in pyproject.toml).
+    # Format Python files with black.
     if format_py:
-<<<<<<< HEAD
         command = ["black", "--fast", "--line-length=99"]
-=======
-        command = ["ruff", "format"]
->>>>>>> 8cd15829
         if args.v:
             command.append("-v")
         else:
             command.append("-q")
-        command.append(".")
-        subprocess.check_call(command, cwd=TOP)
+        batch(command, lang_files(PY_EXTS))
 
 
 if __name__ == "__main__":
