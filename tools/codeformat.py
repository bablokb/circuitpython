#!/usr/bin/env python3
#
# This file is part of the MicroPython project, http://micropython.org/
#
# The MIT License (MIT)
#
# Copyright (c) 2020 Damien P. George
# Copyright (c) 2020 Jim Mussared
#
# Permission is hereby granted, free of charge, to any person obtaining a copy
# of this software and associated documentation files (the "Software"), to deal
# in the Software without restriction, including without limitation the rights
# to use, copy, modify, merge, publish, distribute, sublicense, and/or sell
# copies of the Software, and to permit persons to whom the Software is
# furnished to do so, subject to the following conditions:
#
# The above copyright notice and this permission notice shall be included in
# all copies or substantial portions of the Software.
#
# THE SOFTWARE IS PROVIDED "AS IS", WITHOUT WARRANTY OF ANY KIND, EXPRESS OR
# IMPLIED, INCLUDING BUT NOT LIMITED TO THE WARRANTIES OF MERCHANTABILITY,
# FITNESS FOR A PARTICULAR PURPOSE AND NONINFRINGEMENT. IN NO EVENT SHALL THE
# AUTHORS OR COPYRIGHT HOLDERS BE LIABLE FOR ANY CLAIM, DAMAGES OR OTHER
# LIABILITY, WHETHER IN AN ACTION OF CONTRACT, TORT OR OTHERWISE, ARISING FROM,
# OUT OF OR IN CONNECTION WITH THE SOFTWARE OR THE USE OR OTHER DEALINGS IN
# THE SOFTWARE.

import argparse
import glob
import fnmatch
import itertools
import os
import pathlib
import re
import sys
import subprocess

# Relative to top-level repo dir.
PATHS = [
    # C
    "main.c",
    "devices/**/*.[ch]",
    "extmod/*.[ch]",
    "shared/netutils/*.[ch]",
    "shared/timeutils/*.[ch]",
    "shared/runtime/*.[ch]",
<<<<<<< HEAD
    "mpy-cross/**/*.[ch]",
    "ports/**/*.[ch]",
    "py/**/*.[ch]",
    "shared-bindings/**/*.[ch]",
    "shared-module/**/*.[ch]",
    "supervisor/**/*.[ch]",
=======
    "mpy-cross/*.[ch]",
    "ports/**/*.[ch]",
    "py/*.[ch]",
>>>>>>> 9b486340
    # Python
    "extmod/*.py",
    "ports/**/*.py",
    "py/**/*.py",
    "tools/**/*.py",
    "tests/**/*.py",
]

EXCLUSIONS = [
    # The cc3200 port is not fully formatted yet.
    "ports/cc3200/*/*.[ch]",
    # The nrf port is not fully formatted yet.
    "ports/nrf/boards/*.[ch]",
    "ports/nrf/device/*.[ch]",
    "ports/nrf/drivers/*.[ch]",
    "ports/nrf/modules/ble/*.[ch]",
    "ports/nrf/modules/board/*.[ch]",
    "ports/nrf/modules/machine/*.[ch]",
    "ports/nrf/modules/music/*.[ch]",
    "ports/nrf/modules/ubluepy/*.[ch]",
    "ports/nrf/modules/uos/*.[ch]",
    "ports/nrf/modules/utime/*.[ch]",
    # STM32 USB dev/host code is mostly 3rd party.
    "ports/stm32/usbdev/**/*.[ch]",
    "ports/stm32/usbhost/**/*.[ch]",
    # Teensy core code is 3rd party.
    "ports/teensy/core/*.[ch]",
    # STM32 build includes generated Python code.
    "ports/*/build*",
    # not real python files
    "tests/**/repl_*.py",
    # needs careful attention before applying automatic formatting
    "tests/basics/*.py",
    # don't reindent this third-party code we vendored in
    "ports/raspberrypi/lwip_src",
]


# None of the standard Python path matching routines implement the matching
# we want, which is most like git's "pathspec" version of globs.
# In particular, we want "**/" to match all directories.
# This routine is sufficient to work with the patterns we have, but
# subtle cases like character classes that contain meta-characters
# are not covered
def git_glob_to_regex(pat):
    def transform(m):
        m = m.group(0)
        if m == "*":
            return "[^/]*"
        if m == "**/":
            return "(.*/)?"
        if m == "?":
            return "[^/]"
        if m == ".":
            return r"\."
        return m

    result = [transform(part) for part in re.finditer(r"(\*\*/|[*?.]|[^*?.]+)", pat)]
    return "(^" + "".join(result) + "$)"


# Create a single, complicated regular expression that matches exactly the
# files we want, accounting for the PATHS as well as the EXCLUSIONS.
path_re = (
    ""
    # First a negative lookahead assertion that it doesn't match
    # any of the EXCLUSIONS
    + "(?!"
    + "|".join(git_glob_to_regex(pat) for pat in EXCLUSIONS)
    + ")"
    # Then a positive match for any of the PATHS
    + "(?:"
    + "|".join(git_glob_to_regex(pat) for pat in PATHS)
    + ")"
)
path_rx = re.compile(path_re)

# Path to repo top-level dir.
TOP = os.path.abspath(os.path.join(os.path.dirname(__file__), ".."))

UNCRUSTIFY_CFG = os.path.join(TOP, "tools/uncrustify.cfg")

C_EXTS = (
    ".c",
    ".h",
)
PY_EXTS = (".py",)


def check_uncrustify_version():
    version = subprocess.check_output(
        ["uncrustify", "--version"], encoding="utf-8", errors="replace"
    )
    if version < "Uncrustify-0.71":
        raise SystemExit(f"codeformat.py requires Uncrustify 0.71 or newer, got {version}")


# Transform a filename argument relative to the current directory into one
# relative to the TOP directory, which is what we need when checking against
# path_rx.
def relative_filename(arg):
    return str(pathlib.Path(arg).resolve().relative_to(TOP))


def list_files(args):
    return sorted(arg for arg in args if path_rx.match(relative_filename(arg)))


def fixup_c(filename):
    # Read file.
    with open(filename) as f:
        lines = f.readlines()

    # Write out file with fixups.
    with open(filename, "w", newline="") as f:
        dedent_stack = []
        i = 0
        while lines:
            # Get next line.
            i += 1
            l = lines.pop(0)

            # Revert "// |" back to "//| "
            if l.startswith("// |"):
                l = "//|" + l[4:]

            # Dedent #'s to match indent of following line (not previous line).
            m = re.match(r"( +)#(if |ifdef |ifndef |elif |else|endif)", l)
            if m:
                indent = len(m.group(1))
                directive = m.group(2)
                if directive in ("if ", "ifdef ", "ifndef "):
                    l_next = lines[0]
                    indent_next = len(re.match(r"( *)", l_next).group(1))
                    if indent - 4 == indent_next and re.match(r" +(} else |case )", l_next):
                        # This #-line (and all associated ones) needs dedenting by 4 spaces.
                        l = l[4:]
                        dedent_stack.append(indent - 4)
                    else:
                        # This #-line does not need dedenting.
                        dedent_stack.append(-1)
                elif dedent_stack:
                    if dedent_stack[-1] >= 0:
                        # This associated #-line needs dedenting to match the #if.
                        indent_diff = indent - dedent_stack[-1]
                        assert indent_diff >= 0
                        l = l[indent_diff:]
                    if directive == "endif":
                        dedent_stack.pop()

            # Write out line.
            f.write(l)

        assert not dedent_stack, filename


def main():
    cmd_parser = argparse.ArgumentParser(
        description="Auto-format C and Python files -- to be used via pre-commit only."
    )
    cmd_parser.add_argument("-c", action="store_true", help="Format C code only")
    cmd_parser.add_argument("-p", action="store_true", help="Format Python code only")
    cmd_parser.add_argument("-v", action="store_true", help="Enable verbose output")
    cmd_parser.add_argument("--dry-run", action="store_true", help="Print, don't act")
    cmd_parser.add_argument("files", nargs="+", help="Run on specific globs")
    args = cmd_parser.parse_args()

    if args.dry_run:
        print(" ".join(sys.argv))

    # Setting only one of -c or -p disables the other. If both or neither are set, then do both.
    format_c = args.c or not args.p
    format_py = args.p or not args.c

    # Expand the arguments passed on the command line, subject to the PATHS and EXCLUSIONS
    files = list_files(args.files)

    # Extract files matching a specific language.
    def lang_files(exts):
        for file in files:
            if os.path.splitext(file)[1].lower() in exts:
                yield file

    def bindings_files():
        for file in lang_files(C_EXTS):
            if file.startswith("shared-bindings/") or "/bindings/" in file:
                yield file

    # Run tool on N files at a time (to avoid making the command line too long).
    def batch(cmd, files, N=200, check=False):
        while True:
            file_args = list(itertools.islice(files, N))
            if not file_args:
                break
            if args.dry_run:
                print(" ".join(cmd + file_args))
            else:
                if check:
                    subprocess.check_call(cmd + file_args)
                else:
                    subprocess.run(cmd + file_args)

    # Format C files with uncrustify.
    if format_c:
        check_uncrustify_version()
        command = ["uncrustify", "-c", UNCRUSTIFY_CFG, "-lC", "--no-backup"]
        if not args.v:
            command.append("-q")
        batch(command, lang_files(C_EXTS))
        for file in lang_files(C_EXTS):
            fixup_c(file)
        # Format bindings with black_bindings
        if format_py:
            command = ["python3", "tools/black_bindings.py"]
            batch(command, bindings_files(), check=True)

    # Format Python files with black.
    if format_py:
        command = ["black", "--fast", "--line-length=99"]
        if args.v:
            command.append("-v")
        else:
            command.append("-q")
        batch(command, lang_files(PY_EXTS))


if __name__ == "__main__":
    main()<|MERGE_RESOLUTION|>--- conflicted
+++ resolved
@@ -44,18 +44,12 @@
     "shared/netutils/*.[ch]",
     "shared/timeutils/*.[ch]",
     "shared/runtime/*.[ch]",
-<<<<<<< HEAD
     "mpy-cross/**/*.[ch]",
     "ports/**/*.[ch]",
     "py/**/*.[ch]",
     "shared-bindings/**/*.[ch]",
     "shared-module/**/*.[ch]",
     "supervisor/**/*.[ch]",
-=======
-    "mpy-cross/*.[ch]",
-    "ports/**/*.[ch]",
-    "py/*.[ch]",
->>>>>>> 9b486340
     # Python
     "extmod/*.py",
     "ports/**/*.py",
@@ -65,26 +59,10 @@
 ]
 
 EXCLUSIONS = [
-    # The cc3200 port is not fully formatted yet.
-    "ports/cc3200/*/*.[ch]",
-    # The nrf port is not fully formatted yet.
-    "ports/nrf/boards/*.[ch]",
-    "ports/nrf/device/*.[ch]",
-    "ports/nrf/drivers/*.[ch]",
-    "ports/nrf/modules/ble/*.[ch]",
-    "ports/nrf/modules/board/*.[ch]",
-    "ports/nrf/modules/machine/*.[ch]",
-    "ports/nrf/modules/music/*.[ch]",
-    "ports/nrf/modules/ubluepy/*.[ch]",
-    "ports/nrf/modules/uos/*.[ch]",
-    "ports/nrf/modules/utime/*.[ch]",
-    # STM32 USB dev/host code is mostly 3rd party.
-    "ports/stm32/usbdev/**/*.[ch]",
-    "ports/stm32/usbhost/**/*.[ch]",
-    # Teensy core code is 3rd party.
-    "ports/teensy/core/*.[ch]",
     # STM32 build includes generated Python code.
     "ports/*/build*",
+    # gitignore in ports/unix ignores *.py, so also do it here.
+    "ports/unix/*.py",
     # not real python files
     "tests/**/repl_*.py",
     # needs careful attention before applying automatic formatting
@@ -219,8 +197,7 @@
     cmd_parser.add_argument("-c", action="store_true", help="Format C code only")
     cmd_parser.add_argument("-p", action="store_true", help="Format Python code only")
     cmd_parser.add_argument("-v", action="store_true", help="Enable verbose output")
-    cmd_parser.add_argument("--dry-run", action="store_true", help="Print, don't act")
-    cmd_parser.add_argument("files", nargs="+", help="Run on specific globs")
+    cmd_parser.add_argument("files", nargs="*", help="Run on specific globs")
     args = cmd_parser.parse_args()
 
     if args.dry_run:
@@ -237,11 +214,6 @@
     def lang_files(exts):
         for file in files:
             if os.path.splitext(file)[1].lower() in exts:
-                yield file
-
-    def bindings_files():
-        for file in lang_files(C_EXTS):
-            if file.startswith("shared-bindings/") or "/bindings/" in file:
                 yield file
 
     # Run tool on N files at a time (to avoid making the command line too long).
