#!/usr/bin/env python3

# SPDX-FileCopyrightText: Copyright (c) 2016-2019 Damien P. George
# SPDX-FileCopyrightText: 2014 MicroPython & CircuitPython contributors (https://github.com/adafruit/circuitpython/graphs/contributors)
#
# SPDX-License-Identifier: MIT

# Python 2/3 compatibility code
from __future__ import print_function
import platform

if platform.python_version_tuple()[0] == "2":
    from binascii import hexlify as hexlify_py2

    str_cons = lambda val, enc=None: str(val)
    bytes_cons = lambda val, enc=None: bytearray(val)
    is_str_type = lambda o: type(o) is str
    is_bytes_type = lambda o: type(o) is bytearray
    is_int_type = lambda o: type(o) is int or type(o) is long

    def hexlify_to_str(b):
        x = hexlify_py2(b)
        return ":".join(x[i : i + 2] for i in range(0, len(x), 2))

else:
    from binascii import hexlify

    str_cons = str
    bytes_cons = bytes
    is_str_type = lambda o: type(o) is str
    is_bytes_type = lambda o: type(o) is bytes
    is_int_type = lambda o: type(o) is int

    def hexlify_to_str(b):
        return str(hexlify(b, ":"), "ascii")


# end compatibility code

import sys
import struct

sys.path.append(sys.path[0] + "/../py")
import makeqstrdata as qstrutil

# Threshold of str length below which it will be turned into a qstr when freezing.
# This helps to reduce frozen code size because qstrs are more efficient to encode
# as objects than full mp_obj_str_t instances.
PERSISTENT_STR_INTERN_THRESHOLD = 25


class MPYReadError(Exception):
    def __init__(self, filename, msg):
        self.filename = filename
        self.msg = msg

    def __str__(self):
        return "%s: %s" % (self.filename, self.msg)


class FreezeError(Exception):
    def __init__(self, rawcode, msg):
        self.rawcode = rawcode
        self.msg = msg

    def __str__(self):
        return "error while freezing %s: %s" % (self.rawcode.source_file, self.msg)


class Config:
    MPY_VERSION = 6
    MICROPY_LONGINT_IMPL_NONE = 0
    MICROPY_LONGINT_IMPL_LONGLONG = 1
    MICROPY_LONGINT_IMPL_MPZ = 2


config = Config()


MP_CODE_BYTECODE = 2
MP_CODE_NATIVE_PY = 3
MP_CODE_NATIVE_VIPER = 4
MP_CODE_NATIVE_ASM = 5

MP_NATIVE_ARCH_NONE = 0
MP_NATIVE_ARCH_X86 = 1
MP_NATIVE_ARCH_X64 = 2
MP_NATIVE_ARCH_ARMV6 = 3
MP_NATIVE_ARCH_ARMV6M = 4
MP_NATIVE_ARCH_ARMV7M = 5
MP_NATIVE_ARCH_ARMV7EM = 6
MP_NATIVE_ARCH_ARMV7EMSP = 7
MP_NATIVE_ARCH_ARMV7EMDP = 8
MP_NATIVE_ARCH_XTENSA = 9
MP_NATIVE_ARCH_XTENSAWIN = 10

MP_PERSISTENT_OBJ_FUN_TABLE = 0
MP_PERSISTENT_OBJ_NONE = 1
MP_PERSISTENT_OBJ_FALSE = 2
MP_PERSISTENT_OBJ_TRUE = 3
MP_PERSISTENT_OBJ_ELLIPSIS = 4
MP_PERSISTENT_OBJ_STR = 5
MP_PERSISTENT_OBJ_BYTES = 6
MP_PERSISTENT_OBJ_INT = 7
MP_PERSISTENT_OBJ_FLOAT = 8
MP_PERSISTENT_OBJ_COMPLEX = 9
MP_PERSISTENT_OBJ_TUPLE = 10

MP_SCOPE_FLAG_VIPERRELOC = 0x10
MP_SCOPE_FLAG_VIPERRODATA = 0x20
MP_SCOPE_FLAG_VIPERBSS = 0x40

MP_BC_MASK_EXTRA_BYTE = 0x9E

MP_BC_FORMAT_BYTE = 0
MP_BC_FORMAT_QSTR = 1
MP_BC_FORMAT_VAR_UINT = 2
MP_BC_FORMAT_OFFSET = 3

mp_unary_op_method_name = (
    "__pos__",
    "__neg__",
    "__invert__",
    "<not>",
)

mp_binary_op_method_name = (
    "__lt__",
    "__gt__",
    "__eq__",
    "__le__",
    "__ge__",
    "__ne__",
    "<in>",
    "<is>",
    "<exception match>",
    "__ior__",
    "__ixor__",
    "__iand__",
    "__ilshift__",
    "__irshift__",
    "__iadd__",
    "__isub__",
    "__imul__",
    "__imatmul__",
    "__ifloordiv__",
    "__itruediv__",
    "__imod__",
    "__ipow__",
    "__or__",
    "__xor__",
    "__and__",
    "__lshift__",
    "__rshift__",
    "__add__",
    "__sub__",
    "__mul__",
    "__matmul__",
    "__floordiv__",
    "__truediv__",
    "__mod__",
    "__pow__",
)


class Opcode:
    # fmt: off
    # Load, Store, Delete, Import, Make, Build, Unpack, Call, Jump, Exception, For, sTack, Return, Yield, Op
    MP_BC_BASE_RESERVED               = (0x00) # ----------------
    MP_BC_BASE_QSTR_O                 = (0x10) # LLLLLLSSSDDII---
    MP_BC_BASE_VINT_E                 = (0x20) # MMLLLLSSDDBBBBBB
    MP_BC_BASE_VINT_O                 = (0x30) # UUMMCCCC--------
    MP_BC_BASE_JUMP_E                 = (0x40) # J-JJJJJEEEEF----
    MP_BC_BASE_BYTE_O                 = (0x50) # LLLLSSDTTTTTEEFF
    MP_BC_BASE_BYTE_E                 = (0x60) # --BREEEYYI------
    MP_BC_LOAD_CONST_SMALL_INT_MULTI  = (0x70) # LLLLLLLLLLLLLLLL
    #                                 = (0x80) # LLLLLLLLLLLLLLLL
    #                                 = (0x90) # LLLLLLLLLLLLLLLL
    #                                 = (0xa0) # LLLLLLLLLLLLLLLL
    MP_BC_LOAD_FAST_MULTI             = (0xb0) # LLLLLLLLLLLLLLLL
    MP_BC_STORE_FAST_MULTI            = (0xc0) # SSSSSSSSSSSSSSSS
    MP_BC_UNARY_OP_MULTI              = (0xd0) # OOOOOOO
    MP_BC_BINARY_OP_MULTI             = (0xd7) #        OOOOOOOOO
    #                                 = (0xe0) # OOOOOOOOOOOOOOOO
    #                                 = (0xf0) # OOOOOOOOOO------

    MP_BC_LOAD_CONST_SMALL_INT_MULTI_NUM = 64
    MP_BC_LOAD_CONST_SMALL_INT_MULTI_EXCESS = 16
    MP_BC_LOAD_FAST_MULTI_NUM         = 16
    MP_BC_STORE_FAST_MULTI_NUM        = 16
    MP_BC_UNARY_OP_MULTI_NUM          = 4  # MP_UNARY_OP_NUM_BYTECODE
    MP_BC_BINARY_OP_MULTI_NUM         = 35  # MP_BINARY_OP_NUM_BYTECODE

    MP_BC_LOAD_CONST_FALSE            = (MP_BC_BASE_BYTE_O + 0x00)
    MP_BC_LOAD_CONST_NONE             = (MP_BC_BASE_BYTE_O + 0x01)
    MP_BC_LOAD_CONST_TRUE             = (MP_BC_BASE_BYTE_O + 0x02)
    MP_BC_LOAD_CONST_SMALL_INT        = (MP_BC_BASE_VINT_E + 0x02) # signed var-int
    MP_BC_LOAD_CONST_STRING           = (MP_BC_BASE_QSTR_O + 0x00) # qstr
    MP_BC_LOAD_CONST_OBJ              = (MP_BC_BASE_VINT_E + 0x03) # ptr
    MP_BC_LOAD_NULL                   = (MP_BC_BASE_BYTE_O + 0x03)

    MP_BC_LOAD_FAST_N                 = (MP_BC_BASE_VINT_E + 0x04) # uint
    MP_BC_LOAD_DEREF                  = (MP_BC_BASE_VINT_E + 0x05) # uint
    MP_BC_LOAD_NAME                   = (MP_BC_BASE_QSTR_O + 0x01) # qstr
    MP_BC_LOAD_GLOBAL                 = (MP_BC_BASE_QSTR_O + 0x02) # qstr
    MP_BC_LOAD_ATTR                   = (MP_BC_BASE_QSTR_O + 0x03) # qstr
    MP_BC_LOAD_METHOD                 = (MP_BC_BASE_QSTR_O + 0x04) # qstr
    MP_BC_LOAD_SUPER_METHOD           = (MP_BC_BASE_QSTR_O + 0x05) # qstr
    MP_BC_LOAD_BUILD_CLASS            = (MP_BC_BASE_BYTE_O + 0x04)
    MP_BC_LOAD_SUBSCR                 = (MP_BC_BASE_BYTE_O + 0x05)

    MP_BC_STORE_FAST_N                = (MP_BC_BASE_VINT_E + 0x06) # uint
    MP_BC_STORE_DEREF                 = (MP_BC_BASE_VINT_E + 0x07) # uint
    MP_BC_STORE_NAME                  = (MP_BC_BASE_QSTR_O + 0x06) # qstr
    MP_BC_STORE_GLOBAL                = (MP_BC_BASE_QSTR_O + 0x07) # qstr
    MP_BC_STORE_ATTR                  = (MP_BC_BASE_QSTR_O + 0x08) # qstr
    MP_BC_STORE_SUBSCR                = (MP_BC_BASE_BYTE_O + 0x06)

    MP_BC_DELETE_FAST                 = (MP_BC_BASE_VINT_E + 0x08) # uint
    MP_BC_DELETE_DEREF                = (MP_BC_BASE_VINT_E + 0x09) # uint
    MP_BC_DELETE_NAME                 = (MP_BC_BASE_QSTR_O + 0x09) # qstr
    MP_BC_DELETE_GLOBAL               = (MP_BC_BASE_QSTR_O + 0x0a) # qstr

    MP_BC_DUP_TOP                     = (MP_BC_BASE_BYTE_O + 0x07)
    MP_BC_DUP_TOP_TWO                 = (MP_BC_BASE_BYTE_O + 0x08)
    MP_BC_POP_TOP                     = (MP_BC_BASE_BYTE_O + 0x09)
    MP_BC_ROT_TWO                     = (MP_BC_BASE_BYTE_O + 0x0a)
    MP_BC_ROT_THREE                   = (MP_BC_BASE_BYTE_O + 0x0b)

    MP_BC_UNWIND_JUMP                 = (MP_BC_BASE_JUMP_E + 0x00) # signed relative bytecode offset; then a byte
    MP_BC_JUMP                        = (MP_BC_BASE_JUMP_E + 0x02) # signed relative bytecode offset
    MP_BC_POP_JUMP_IF_TRUE            = (MP_BC_BASE_JUMP_E + 0x03) # signed relative bytecode offset
    MP_BC_POP_JUMP_IF_FALSE           = (MP_BC_BASE_JUMP_E + 0x04) # signed relative bytecode offset
    MP_BC_JUMP_IF_TRUE_OR_POP         = (MP_BC_BASE_JUMP_E + 0x05) # unsigned relative bytecode offset
    MP_BC_JUMP_IF_FALSE_OR_POP        = (MP_BC_BASE_JUMP_E + 0x06) # unsigned relative bytecode offset
    MP_BC_SETUP_WITH                  = (MP_BC_BASE_JUMP_E + 0x07) # unsigned relative bytecode offset
    MP_BC_SETUP_EXCEPT                = (MP_BC_BASE_JUMP_E + 0x08) # unsigned relative bytecode offset
    MP_BC_SETUP_FINALLY               = (MP_BC_BASE_JUMP_E + 0x09) # unsigned relative bytecode offset
    MP_BC_POP_EXCEPT_JUMP             = (MP_BC_BASE_JUMP_E + 0x0a) # unsigned relative bytecode offset
    MP_BC_FOR_ITER                    = (MP_BC_BASE_JUMP_E + 0x0b) # unsigned relative bytecode offset
    MP_BC_WITH_CLEANUP                = (MP_BC_BASE_BYTE_O + 0x0c)
    MP_BC_END_FINALLY                 = (MP_BC_BASE_BYTE_O + 0x0d)
    MP_BC_GET_ITER                    = (MP_BC_BASE_BYTE_O + 0x0e)
    MP_BC_GET_ITER_STACK              = (MP_BC_BASE_BYTE_O + 0x0f)

    MP_BC_BUILD_TUPLE                 = (MP_BC_BASE_VINT_E + 0x0a) # uint
    MP_BC_BUILD_LIST                  = (MP_BC_BASE_VINT_E + 0x0b) # uint
    MP_BC_BUILD_MAP                   = (MP_BC_BASE_VINT_E + 0x0c) # uint
    MP_BC_STORE_MAP                   = (MP_BC_BASE_BYTE_E + 0x02)
    MP_BC_BUILD_SET                   = (MP_BC_BASE_VINT_E + 0x0d) # uint
    MP_BC_BUILD_SLICE                 = (MP_BC_BASE_VINT_E + 0x0e) # uint
    MP_BC_STORE_COMP                  = (MP_BC_BASE_VINT_E + 0x0f) # uint
    MP_BC_UNPACK_SEQUENCE             = (MP_BC_BASE_VINT_O + 0x00) # uint
    MP_BC_UNPACK_EX                   = (MP_BC_BASE_VINT_O + 0x01) # uint

    MP_BC_RETURN_VALUE                = (MP_BC_BASE_BYTE_E + 0x03)
    MP_BC_RAISE_LAST                  = (MP_BC_BASE_BYTE_E + 0x04)
    MP_BC_RAISE_OBJ                   = (MP_BC_BASE_BYTE_E + 0x05)
    MP_BC_RAISE_FROM                  = (MP_BC_BASE_BYTE_E + 0x06)
    MP_BC_YIELD_VALUE                 = (MP_BC_BASE_BYTE_E + 0x07)
    MP_BC_YIELD_FROM                  = (MP_BC_BASE_BYTE_E + 0x08)

    MP_BC_MAKE_FUNCTION               = (MP_BC_BASE_VINT_O + 0x02) # uint
    MP_BC_MAKE_FUNCTION_DEFARGS       = (MP_BC_BASE_VINT_O + 0x03) # uint
    MP_BC_MAKE_CLOSURE                = (MP_BC_BASE_VINT_E + 0x00) # uint; extra byte
    MP_BC_MAKE_CLOSURE_DEFARGS        = (MP_BC_BASE_VINT_E + 0x01) # uint; extra byte
    MP_BC_CALL_FUNCTION               = (MP_BC_BASE_VINT_O + 0x04) # uint
    MP_BC_CALL_FUNCTION_VAR_KW        = (MP_BC_BASE_VINT_O + 0x05) # uint
    MP_BC_CALL_METHOD                 = (MP_BC_BASE_VINT_O + 0x06) # uint
    MP_BC_CALL_METHOD_VAR_KW          = (MP_BC_BASE_VINT_O + 0x07) # uint

    MP_BC_IMPORT_NAME                 = (MP_BC_BASE_QSTR_O + 0x0b) # qstr
    MP_BC_IMPORT_FROM                 = (MP_BC_BASE_QSTR_O + 0x0c) # qstr
    MP_BC_IMPORT_STAR                 = (MP_BC_BASE_BYTE_E + 0x09)
    # fmt: on

    # Create sets of related opcodes.
    ALL_OFFSET_SIGNED = (
        MP_BC_UNWIND_JUMP,
        MP_BC_JUMP,
        MP_BC_POP_JUMP_IF_TRUE,
        MP_BC_POP_JUMP_IF_FALSE,
    )

<<<<<<< HEAD

# this function mirrors that in py/bc.c
def mp_opcode_format(bytecode, ip, count_var_uint):
=======
    # Create a dict mapping opcode value to opcode name.
    mapping = ["unknown" for _ in range(256)]
    for op_name in list(locals()):
        if op_name.startswith("MP_BC_"):
            mapping[locals()[op_name]] = op_name[len("MP_BC_") :]
    for i in range(MP_BC_LOAD_CONST_SMALL_INT_MULTI_NUM):
        name = "LOAD_CONST_SMALL_INT %d" % (i - MP_BC_LOAD_CONST_SMALL_INT_MULTI_EXCESS)
        mapping[MP_BC_LOAD_CONST_SMALL_INT_MULTI + i] = name
    for i in range(MP_BC_LOAD_FAST_MULTI_NUM):
        mapping[MP_BC_LOAD_FAST_MULTI + i] = "LOAD_FAST %d" % i
    for i in range(MP_BC_STORE_FAST_MULTI_NUM):
        mapping[MP_BC_STORE_FAST_MULTI + i] = "STORE_FAST %d" % i
    for i in range(MP_BC_UNARY_OP_MULTI_NUM):
        mapping[MP_BC_UNARY_OP_MULTI + i] = "UNARY_OP %d %s" % (i, mp_unary_op_method_name[i])
    for i in range(MP_BC_BINARY_OP_MULTI_NUM):
        mapping[MP_BC_BINARY_OP_MULTI + i] = "BINARY_OP %d %s" % (i, mp_binary_op_method_name[i])

    def __init__(self, offset, fmt, opcode_byte, arg, extra_arg):
        self.offset = offset
        self.fmt = fmt
        self.opcode_byte = opcode_byte
        self.arg = arg
        self.extra_arg = extra_arg


# This definition of a small int covers all possible targets, in the sense that every
# target can encode as a small int, an integer that passes this test.  The minimum is set
# by MICROPY_OBJ_REPR_B on a 16-bit machine, where there are 14 bits for the small int.
def mp_small_int_fits(i):
    return -0x2000 <= i <= 0x1FFF


def mp_encode_uint(val, signed=False):
    encoded = bytearray([val & 0x7F])
    val >>= 7
    while val != 0 and val != -1:
        encoded.insert(0, 0x80 | (val & 0x7F))
        val >>= 7
    if signed:
        if val == -1 and encoded[0] & 0x40 == 0:
            encoded.insert(0, 0xFF)
        elif val == 0 and encoded[0] & 0x40 != 0:
            encoded.insert(0, 0x80)
    return encoded


def mp_opcode_decode(bytecode, ip):
>>>>>>> 9b486340
    opcode = bytecode[ip]
    ip_start = ip
    f = (0x000003A4 >> (2 * ((opcode) >> 4))) & 3
    ip += 1
    arg = None
    extra_arg = None
    if f in (MP_BC_FORMAT_QSTR, MP_BC_FORMAT_VAR_UINT):
        arg = bytecode[ip] & 0x7F
        if opcode == Opcode.MP_BC_LOAD_CONST_SMALL_INT and arg & 0x40 != 0:
            arg |= -1 << 7
        while bytecode[ip] & 0x80 != 0:
            ip += 1
            arg = arg << 7 | bytecode[ip] & 0x7F
        ip += 1
    elif f == MP_BC_FORMAT_OFFSET:
        if bytecode[ip] & 0x80 == 0:
            arg = bytecode[ip]
            ip += 1
            if opcode in Opcode.ALL_OFFSET_SIGNED:
                arg -= 0x40
        else:
            arg = bytecode[ip] & 0x7F | bytecode[ip + 1] << 7
            ip += 2
            if opcode in Opcode.ALL_OFFSET_SIGNED:
                arg -= 0x4000
    if opcode & MP_BC_MASK_EXTRA_BYTE == 0:
        extra_arg = bytecode[ip]
        ip += 1
    return f, ip - ip_start, arg, extra_arg


def mp_opcode_encode(opcode):
    overflow = False
    encoded = bytearray([opcode.opcode_byte])
    if opcode.fmt in (MP_BC_FORMAT_QSTR, MP_BC_FORMAT_VAR_UINT):
        signed = opcode.opcode_byte == Opcode.MP_BC_LOAD_CONST_SMALL_INT
        encoded.extend(mp_encode_uint(opcode.arg, signed))
    elif opcode.fmt == MP_BC_FORMAT_OFFSET:
        is_signed = opcode.opcode_byte in Opcode.ALL_OFFSET_SIGNED

        # The -2 accounts for this jump opcode taking 2 bytes (at least).
        bytecode_offset = opcode.target.offset - opcode.offset - 2

        # Check if the bytecode_offset is small enough to use a 1-byte encoding.
        if (is_signed and -64 <= bytecode_offset <= 63) or (
            not is_signed and bytecode_offset <= 127
        ):
            # Use a 1-byte jump offset.
            if is_signed:
                bytecode_offset += 0x40
            overflow = not (0 <= bytecode_offset <= 0x7F)
            encoded.append(bytecode_offset & 0x7F)
        else:
            bytecode_offset -= 1
            if is_signed:
                bytecode_offset += 0x4000
            overflow = not (0 <= bytecode_offset <= 0x7FFF)
            encoded.append(0x80 | (bytecode_offset & 0x7F))
            encoded.append((bytecode_offset >> 7) & 0xFF)
    if opcode.extra_arg is not None:
        encoded.append(opcode.extra_arg)
    return overflow, encoded


def read_prelude_sig(read_byte):
    z = read_byte()
    # xSSSSEAA
    S = (z >> 3) & 0xF
    E = (z >> 2) & 0x1
    F = 0
    A = z & 0x3
    K = 0
    D = 0
    n = 0
    while z & 0x80:
        z = read_byte()
        # xFSSKAED
        S |= (z & 0x30) << (2 * n)
        E |= (z & 0x02) << n
        F |= ((z & 0x40) >> 6) << n
        A |= (z & 0x4) << n
        K |= ((z & 0x08) >> 3) << n
        D |= (z & 0x1) << n
        n += 1
    S += 1
    return S, E, F, A, K, D


def read_prelude_size(read_byte):
    I = 0
    C = 0
    n = 0
    while True:
        z = read_byte()
        # xIIIIIIC
        I |= ((z & 0x7E) >> 1) << (6 * n)
        C |= (z & 1) << n
        if not (z & 0x80):
            break
        n += 1
    return I, C


# See py/bc.h:MP_BC_PRELUDE_SIZE_ENCODE macro.
def encode_prelude_size(I, C):
    # Encode bit-wise as: xIIIIIIC
    encoded = bytearray()
    while True:
        z = (I & 0x3F) << 1 | (C & 1)
        C >>= 1
        I >>= 6
        if C | I:
            z |= 0x80
        encoded.append(z)
        if not C | I:
            return encoded


def extract_prelude(bytecode, ip):
    def local_read_byte():
        b = bytecode[ip_ref[0]]
        ip_ref[0] += 1
        return b

    ip_ref = [ip]  # to close over ip in Python 2 and 3

    # Read prelude signature.
    (
        n_state,
        n_exc_stack,
        scope_flags,
        n_pos_args,
        n_kwonly_args,
        n_def_pos_args,
    ) = read_prelude_sig(local_read_byte)

    offset_prelude_size = ip_ref[0]

    # Read prelude size.
    n_info, n_cell = read_prelude_size(local_read_byte)

    offset_source_info = ip_ref[0]

    # Extract simple_name and argument qstrs (var uints).
    args = []
    for arg_num in range(1 + n_pos_args + n_kwonly_args):
        value = 0
        while True:
            b = local_read_byte()
            value = (value << 7) | (b & 0x7F)
            if b & 0x80 == 0:
                break
        args.append(value)

    offset_line_info = ip_ref[0]
    offset_closure_info = offset_source_info + n_info
    offset_opcodes = offset_source_info + n_info + n_cell

    return (
        offset_prelude_size,
        offset_source_info,
        offset_line_info,
        offset_closure_info,
        offset_opcodes,
        (n_state, n_exc_stack, scope_flags, n_pos_args, n_kwonly_args, n_def_pos_args),
        (n_info, n_cell),
        args,
    )


class QStrType:
    def __init__(self, str):
        self.str = str
        self.qstr_esc = qstrutil.qstr_escape(self.str)
        self.qstr_id = "MP_QSTR_" + self.qstr_esc


class GlobalQStrList:
    def __init__(self):
        # Initialise global list of qstrs with static qstrs
        self.qstrs = [None]  # MP_QSTRnull should never be referenced
        for n in qstrutil.static_qstr_list:
            self.qstrs.append(QStrType(n))

    def add(self, s):
        q = QStrType(s)
        self.qstrs.append(q)
        return q

    def get_by_index(self, i):
        return self.qstrs[i]

    def find_by_str(self, s):
        for q in self.qstrs:
            if q is not None and q.str == s:
                return q
        return None


class MPFunTable:
    def __repr__(self):
        return "mp_fun_table"


class CompiledModule:
    def __init__(
        self,
        mpy_source_file,
        mpy_segments,
        header,
        qstr_table,
        obj_table,
        raw_code,
        qstr_table_file_offset,
        obj_table_file_offset,
        raw_code_file_offset,
        escaped_name,
    ):
        self.mpy_source_file = mpy_source_file
        self.mpy_segments = mpy_segments
        self.source_file = qstr_table[0]
        self.header = header
        self.qstr_table = qstr_table
        self.obj_table = obj_table
        self.raw_code = raw_code
        self.qstr_table_file_offset = qstr_table_file_offset
        self.obj_table_file_offset = obj_table_file_offset
        self.raw_code_file_offset = raw_code_file_offset
        self.escaped_name = escaped_name

    def hexdump(self):
        with open(self.mpy_source_file, "rb") as f:
            WIDTH = 16
            COL_OFF = "\033[0m"
            COL_TABLE = (
                ("", ""),  # META
                ("\033[0;31m", "\033[0;91m"),  # QSTR
                ("\033[0;32m", "\033[0;92m"),  # OBJ
                ("\033[0;34m", "\033[0;94m"),  # CODE
            )
            cur_col = ""
            cur_col_index = 0
            offset = 0
            segment_index = 0
            while True:
                data = bytes_cons(f.read(WIDTH))
                if not data:
                    break

                # Print out the hex dump of this line of data.
                line_hex = cur_col
                line_chr = cur_col
                line_comment = ""
                for i in range(len(data)):
                    # Determine the colour of the data, if any, and the line comment.
                    while segment_index < len(self.mpy_segments):
                        if offset + i == self.mpy_segments[segment_index].start:
                            cur_col = COL_TABLE[self.mpy_segments[segment_index].kind][
                                cur_col_index
                            ]
                            cur_col_index = 1 - cur_col_index
                            line_hex += cur_col
                            line_chr += cur_col
                            line_comment += " %s%s%s" % (
                                cur_col,
                                self.mpy_segments[segment_index].name,
                                COL_OFF,
                            )
                        if offset + i == self.mpy_segments[segment_index].end:
                            cur_col = ""
                            line_hex += COL_OFF
                            line_chr += COL_OFF
                            segment_index += 1
                        else:
                            break

                    # Add to the hex part of the line.
                    if i % 2 == 0:
                        line_hex += " "
                    line_hex += "%02x" % data[i]

                    # Add to the characters part of the line.
                    if 0x20 <= data[i] <= 0x7E:
                        line_chr += "%s" % chr(data[i])
                    else:
                        line_chr += "."

                # Print out this line.
                if cur_col:
                    line_hex += COL_OFF
                    line_chr += COL_OFF
                pad = " " * ((WIDTH - len(data)) * 5 // 2)
                print("%08x:%s%s  %s %s" % (offset, line_hex, pad, line_chr, line_comment))
                offset += WIDTH

    def disassemble(self):
        print("mpy_source_file:", self.mpy_source_file)
        print("source_file:", self.source_file.str)
        print("header:", hexlify_to_str(self.header))
        print("qstr_table[%u]:" % len(self.qstr_table))
        for q in self.qstr_table:
            print("    %s" % q.str)
        print("obj_table:", self.obj_table)
        self.raw_code.disassemble()

    def freeze(self, compiled_module_index):
        print()
        print("/" * 80)
        print("// frozen module %s" % self.escaped_name)
        print("// - original source file: %s" % self.mpy_source_file)
        print("// - frozen file name: %s" % self.source_file.str)
        print("// - .mpy header: %s" % ":".join("%02x" % b for b in self.header))
        print()

        self.raw_code.freeze()
        print()

        self.freeze_constants()

        print()
        print("static const mp_frozen_module_t frozen_module_%s = {" % self.escaped_name)
        print("    .constants = {")
        if len(self.qstr_table):
            print(
                "        .qstr_table = (qstr_short_t *)&const_qstr_table_data_%s,"
                % self.escaped_name
            )
        else:
            print("        .qstr_table = NULL,")
        if len(self.obj_table):
            print("        .obj_table = (mp_obj_t *)&const_obj_table_data_%s," % self.escaped_name)
        else:
            print("        .obj_table = NULL,")
        print("    },")
        print("    .rc = &raw_code_%s," % self.raw_code.escaped_name)
        print("};")

    def freeze_constant_obj(self, obj_name, obj):
        global const_str_content, const_int_content, const_obj_content

        if isinstance(obj, MPFunTable):
            return "&mp_fun_table"
        elif obj is None:
            return "MP_ROM_NONE"
        elif obj is False:
            return "MP_ROM_FALSE"
        elif obj is True:
            return "MP_ROM_TRUE"
        elif obj is Ellipsis:
            return "MP_ROM_PTR(&mp_const_ellipsis_obj)"
        elif is_str_type(obj) or is_bytes_type(obj):
            if len(obj) == 0:
                if is_str_type(obj):
                    return "MP_ROM_QSTR(MP_QSTR_)"
                else:
                    return "MP_ROM_PTR(&mp_const_empty_bytes_obj)"
            if is_str_type(obj):
                q = global_qstrs.find_by_str(obj)
                if q:
                    return "MP_ROM_QSTR(%s)" % q.qstr_id
                obj = bytes_cons(obj, "utf8")
                obj_type = "mp_type_str"
            else:
                obj_type = "mp_type_bytes"
            print(
                'static const mp_obj_str_t %s = {{&%s}, %u, %u, (const byte*)"%s"};'
                % (
                    obj_name,
                    obj_type,
                    qstrutil.compute_hash(obj, config.MICROPY_QSTR_BYTES_IN_HASH),
                    len(obj),
                    "".join(("\\x%02x" % b) for b in obj),
                )
            )
            const_str_content += len(obj)
            const_obj_content += 4 * 4
            return "MP_ROM_PTR(&%s)" % obj_name
        elif is_int_type(obj):
            if mp_small_int_fits(obj):
                # Encode directly as a small integer object.
                return "MP_ROM_INT(%d)" % obj
            elif config.MICROPY_LONGINT_IMPL == config.MICROPY_LONGINT_IMPL_NONE:
                raise FreezeError(self, "target does not support long int")
            elif config.MICROPY_LONGINT_IMPL == config.MICROPY_LONGINT_IMPL_LONGLONG:
                # TODO
                raise FreezeError(self, "freezing int to long-long is not implemented")
            elif config.MICROPY_LONGINT_IMPL == config.MICROPY_LONGINT_IMPL_MPZ:
                neg = 0
                if obj < 0:
                    obj = -obj
                    neg = 1
                bits_per_dig = config.MPZ_DIG_SIZE
                digs = []
                z = obj
                while z:
                    digs.append(z & ((1 << bits_per_dig) - 1))
                    z >>= bits_per_dig
                ndigs = len(digs)
                digs = ",".join(("%#x" % d) for d in digs)
                print(
                    "static const mp_obj_int_t %s = {{&mp_type_int}, "
                    "{.neg=%u, .fixed_dig=1, .alloc=%u, .len=%u, .dig=(uint%u_t*)(const uint%u_t[]){%s}}};"
                    % (obj_name, neg, ndigs, ndigs, bits_per_dig, bits_per_dig, digs)
                )
                const_int_content += (digs.count(",") + 1) * bits_per_dig // 8
                const_obj_content += 4 * 4
                return "MP_ROM_PTR(&%s)" % obj_name
        elif type(obj) is float:
            macro_name = "%s_macro" % obj_name
            print(
                "#if MICROPY_OBJ_REPR == MICROPY_OBJ_REPR_A || MICROPY_OBJ_REPR == MICROPY_OBJ_REPR_B"
            )
            print(
                "static const mp_obj_float_t %s = {{&mp_type_float}, (mp_float_t)%.16g};"
                % (obj_name, obj)
            )
            print("#define %s MP_ROM_PTR(&%s)" % (macro_name, obj_name))
            print("#elif MICROPY_OBJ_REPR == MICROPY_OBJ_REPR_C")
            n = struct.unpack("<I", struct.pack("<f", obj))[0]
            n = ((n & ~0x3) | 2) + 0x80800000
            print("#define %s ((mp_rom_obj_t)(0x%08x))" % (macro_name, n))
            print("#elif MICROPY_OBJ_REPR == MICROPY_OBJ_REPR_D")
            n = struct.unpack("<Q", struct.pack("<d", obj))[0]
            n += 0x8004000000000000
            print("#define %s ((mp_rom_obj_t)(0x%016x))" % (macro_name, n))
            print("#endif")
            const_obj_content += 3 * 4
            return macro_name
        elif type(obj) is complex:
            print(
                "static const mp_obj_complex_t %s = {{&mp_type_complex}, (mp_float_t)%.16g, (mp_float_t)%.16g};"
                % (obj_name, obj.real, obj.imag)
            )
            return "MP_ROM_PTR(&%s)" % obj_name
        elif type(obj) is tuple:
            if len(obj) == 0:
                return "MP_ROM_PTR(&mp_const_empty_tuple_obj)"
            else:
                obj_refs = []
                for i, sub_obj in enumerate(obj):
                    sub_obj_name = "%s_%u" % (obj_name, i)
                    obj_refs.append(self.freeze_constant_obj(sub_obj_name, sub_obj))
                print(
                    "static const mp_rom_obj_tuple_t %s = {{&mp_type_tuple}, %d, {"
                    % (obj_name, len(obj))
                )
                for ref in obj_refs:
                    print("    %s," % ref)
                print("}};")
                return "MP_ROM_PTR(&%s)" % obj_name
        else:
            raise FreezeError(self, "freezing of object %r is not implemented" % (obj,))

    def freeze_constants(self):
        if len(self.qstr_table):
            print(
                "static const qstr_short_t const_qstr_table_data_%s[%u] = {"
                % (self.escaped_name, len(self.qstr_table))
            )
            for q in self.qstr_table:
                print("    %s," % q.qstr_id)
            print("};")

        if not len(self.obj_table):
            return

        # generate constant objects
        print()
        print("// constants")
        obj_refs = []
        for i, obj in enumerate(self.obj_table):
            obj_name = "const_obj_%s_%u" % (self.escaped_name, i)
            obj_refs.append(self.freeze_constant_obj(obj_name, obj))

        # generate constant table
        print()
        print("// constant table")
        print(
            "static const mp_rom_obj_t const_obj_table_data_%s[%u] = {"
            % (self.escaped_name, len(self.obj_table))
        )
        for ref in obj_refs:
            print("    %s," % ref)
        print("};")

        global const_table_ptr_content
        const_table_ptr_content += len(self.obj_table)


class RawCode(object):
    # a set of all escaped names, to make sure they are unique
    escaped_names = set()

    # convert code kind number to string
    code_kind_str = {
        MP_CODE_BYTECODE: "MP_CODE_BYTECODE",
        MP_CODE_NATIVE_PY: "MP_CODE_NATIVE_PY",
        MP_CODE_NATIVE_VIPER: "MP_CODE_NATIVE_VIPER",
        MP_CODE_NATIVE_ASM: "MP_CODE_NATIVE_ASM",
    }

    def __init__(self, parent_name, qstr_table, fun_data, prelude_offset, code_kind):
        self.qstr_table = qstr_table
        self.fun_data = fun_data
        self.prelude_offset = prelude_offset
        self.code_kind = code_kind

        if code_kind in (MP_CODE_BYTECODE, MP_CODE_NATIVE_PY):
            (
                self.offset_prelude_size,
                self.offset_source_info,
                self.offset_line_info,
                self.offset_closure_info,
                self.offset_opcodes,
                self.prelude_signature,
                self.prelude_size,
                self.names,
            ) = extract_prelude(self.fun_data, prelude_offset)
            self.scope_flags = self.prelude_signature[2]
            self.n_pos_args = self.prelude_signature[3]
            self.simple_name = self.qstr_table[self.names[0]]
        else:
            self.simple_name = self.qstr_table[0]

        escaped_name = parent_name + "_" + self.simple_name.qstr_esc

        # make sure the escaped name is unique
        i = 2
        unique_escaped_name = escaped_name
        while unique_escaped_name in self.escaped_names:
            unique_escaped_name = escaped_name + str(i)
            i += 1
        self.escaped_names.add(unique_escaped_name)
        self.escaped_name = unique_escaped_name

    def disassemble_children(self):
        print("  children:", [rc.simple_name.str for rc in self.children])
        for rc in self.children:
            rc.disassemble()

    def freeze_children(self, prelude_ptr=None):
        # Freeze children and generate table of children.
        if len(self.children):
            for rc in self.children:
                print("// child of %s" % self.escaped_name)
                rc.freeze()
                print()
            print("static const mp_raw_code_t *const children_%s[] = {" % self.escaped_name)
            for rc in self.children:
                print("    &raw_code_%s," % rc.escaped_name)
            if prelude_ptr:
                print("    (void *)%s," % prelude_ptr)
            print("};")
            print()

    def freeze_raw_code(self, prelude_ptr=None, type_sig=0):
        # Generate mp_raw_code_t.
        print("static const mp_raw_code_t raw_code_%s = {" % self.escaped_name)
        print("    .kind = %s," % RawCode.code_kind_str[self.code_kind])
        print("    .scope_flags = 0x%02x," % self.scope_flags)
        print("    .n_pos_args = %u," % self.n_pos_args)
        print("    .fun_data = fun_data_%s," % self.escaped_name)
        print("    #if MICROPY_PERSISTENT_CODE_SAVE || MICROPY_DEBUG_PRINTERS")
        print("    .fun_data_len = %u," % len(self.fun_data))
        print("    #endif")
        if len(self.children):
            print("    .children = (void *)&children_%s," % self.escaped_name)
        elif prelude_ptr:
            print("    .children = (void *)%s," % prelude_ptr)
        else:
            print("    .children = NULL,")
        print("    #if MICROPY_PERSISTENT_CODE_SAVE")
        print("    .n_children = %u," % len(self.children))
        if self.code_kind == MP_CODE_BYTECODE:
            print("    #if MICROPY_PY_SYS_SETTRACE")
            print("    .prelude = {")
            print("        .n_state = %u," % self.prelude_signature[0])
            print("        .n_exc_stack = %u," % self.prelude_signature[1])
            print("        .scope_flags = %u," % self.prelude_signature[2])
            print("        .n_pos_args = %u," % self.prelude_signature[3])
            print("        .n_kwonly_args = %u," % self.prelude_signature[4])
            print("        .n_def_pos_args = %u," % self.prelude_signature[5])
            print("        .qstr_block_name_idx = %u," % self.names[0])
            print(
                "        .line_info = fun_data_%s + %u,"
                % (self.escaped_name, self.offset_line_info)
            )
            print(
                "        .opcodes = fun_data_%s + %u," % (self.escaped_name, self.offset_opcodes)
            )
            print("    },")
            print("    .line_of_definition = %u," % 0)  # TODO
            print("    #endif")
        print("    #if MICROPY_EMIT_MACHINE_CODE")
        print("    .prelude_offset = %u," % self.prelude_offset)
        print("    #endif")
        print("    #endif")
        print("    #if MICROPY_EMIT_MACHINE_CODE")
        print("    .type_sig = %u," % type_sig)
        print("    #endif")
        print("};")

        global raw_code_count, raw_code_content
        raw_code_count += 1
        raw_code_content += 4 * 4


class RawCodeBytecode(RawCode):
    def __init__(self, parent_name, qstr_table, obj_table, fun_data):
        self.obj_table = obj_table
        super(RawCodeBytecode, self).__init__(
            parent_name, qstr_table, fun_data, 0, MP_CODE_BYTECODE
        )

    def disassemble(self):
        bc = self.fun_data
        print("simple_name:", self.simple_name.str)
        print("  raw bytecode:", len(bc), hexlify_to_str(bc))
        print("  prelude:", self.prelude_signature)
        print("  args:", [self.qstr_table[i].str for i in self.names[1:]])
        print("  line info:", hexlify_to_str(bc[self.offset_line_info : self.offset_opcodes]))
        ip = self.offset_opcodes
        while ip < len(bc):
            fmt, sz, arg, _ = mp_opcode_decode(bc, ip)
            if bc[ip] == Opcode.MP_BC_LOAD_CONST_OBJ:
                arg = repr(self.obj_table[arg])
            if fmt == MP_BC_FORMAT_QSTR:
                arg = self.qstr_table[arg].str
            elif fmt in (MP_BC_FORMAT_VAR_UINT, MP_BC_FORMAT_OFFSET):
                pass
            else:
                arg = ""
            print(
                "  %-11s %s %s" % (hexlify_to_str(bc[ip : ip + sz]), Opcode.mapping[bc[ip]], arg)
            )
            ip += sz
        self.disassemble_children()

    def freeze(self):
        # generate bytecode data
        bc = self.fun_data
        print(
            "// frozen bytecode for file %s, scope %s"
            % (self.qstr_table[0].str, self.escaped_name)
        )
        print("static const byte fun_data_%s[%u] = {" % (self.escaped_name, len(bc)))

        print("    ", end="")
        for b in bc[: self.offset_source_info]:
            print("0x%02x," % b, end="")
        print(" // prelude")

        print("    ", end="")
        for b in bc[self.offset_source_info : self.offset_line_info]:
            print("0x%02x," % b, end="")
        print(" // names: %s" % ", ".join(self.qstr_table[i].str for i in self.names))

        print("    ", end="")
        for b in bc[self.offset_line_info : self.offset_opcodes]:
            print("0x%02x," % b, end="")
        print(" // code info")

        ip = self.offset_opcodes
        while ip < len(bc):
            fmt, sz, arg, _ = mp_opcode_decode(bc, ip)
            opcode_name = Opcode.mapping[bc[ip]]
            if fmt == MP_BC_FORMAT_QSTR:
                opcode_name += " " + repr(self.qstr_table[arg].str)
            elif fmt in (MP_BC_FORMAT_VAR_UINT, MP_BC_FORMAT_OFFSET):
                opcode_name += " %u" % arg
            print(
                "    %s, // %s" % (",".join("0x%02x" % b for b in bc[ip : ip + sz]), opcode_name)
            )
            ip += sz

        print("};")

        self.freeze_children()
        self.freeze_raw_code()

        global bc_content
        bc_content += len(bc)


class RawCodeNative(RawCode):
    def __init__(
        self,
        parent_name,
        qstr_table,
        kind,
        fun_data,
        prelude_offset,
        scope_flags,
        n_pos_args,
        type_sig,
    ):
        super(RawCodeNative, self).__init__(
            parent_name, qstr_table, fun_data, prelude_offset, kind
        )

        if kind in (MP_CODE_NATIVE_VIPER, MP_CODE_NATIVE_ASM):
            self.scope_flags = scope_flags
            self.n_pos_args = n_pos_args

        self.type_sig = type_sig
        if config.native_arch in (
            MP_NATIVE_ARCH_X86,
            MP_NATIVE_ARCH_X64,
            MP_NATIVE_ARCH_XTENSA,
            MP_NATIVE_ARCH_XTENSAWIN,
        ):
            self.fun_data_attributes = '__attribute__((section(".text,\\"ax\\",@progbits # ")))'
        else:
            self.fun_data_attributes = '__attribute__((section(".text,\\"ax\\",%progbits @ ")))'

        # Allow single-byte alignment by default for x86/x64.
        # ARM needs word alignment, ARM Thumb needs halfword, due to instruction size.
        # Xtensa needs word alignment due to the 32-bit constant table embedded in the code.
        if config.native_arch in (
            MP_NATIVE_ARCH_ARMV6,
            MP_NATIVE_ARCH_XTENSA,
            MP_NATIVE_ARCH_XTENSAWIN,
        ):
            # ARMV6 or Xtensa -- four byte align.
            self.fun_data_attributes += " __attribute__ ((aligned (4)))"
        elif MP_NATIVE_ARCH_ARMV6M <= config.native_arch <= MP_NATIVE_ARCH_ARMV7EMDP:
            # ARMVxxM -- two byte align.
            self.fun_data_attributes += " __attribute__ ((aligned (2)))"

    def disassemble(self):
        fun_data = self.fun_data
        print("simple_name:", self.simple_name.str)
        print(
            "  raw data:",
            len(fun_data),
            hexlify_to_str(fun_data[:32]),
            "..." if len(fun_data) > 32 else "",
        )
        if self.code_kind != MP_CODE_NATIVE_PY:
            return
        print("  prelude:", self.prelude_signature)
        print("  args:", [self.qstr_table[i].str for i in self.names[1:]])
        print("  line info:", fun_data[self.offset_line_info : self.offset_opcodes])
        ip = 0
        while ip < self.prelude_offset:
            sz = 16
            print(" ", hexlify_to_str(fun_data[ip : min(ip + sz, self.prelude_offset)]))
            ip += sz
        self.disassemble_children()

    def freeze(self):
        if self.scope_flags & ~0x0F:
            raise FreezeError("unable to freeze code with relocations")

        # generate native code data
        print()
        print(
            "// frozen native code for file %s, scope %s"
            % (self.qstr_table[0].str, self.escaped_name)
        )
        print(
            "static const byte fun_data_%s[%u] %s = {"
            % (self.escaped_name, len(self.fun_data), self.fun_data_attributes)
        )

        i_top = len(self.fun_data)
        i = 0
        qi = 0
        while i < i_top:
            # copy machine code (max 16 bytes)
            i16 = min(i + 16, i_top)
            print("   ", end="")
            for ii in range(i, i16):
                print(" 0x%02x," % self.fun_data[ii], end="")
            print()
            i = i16

        print("};")

        prelude_ptr = None
        if self.code_kind == MP_CODE_NATIVE_PY:
            prelude_ptr = "fun_data_%s_prelude_macro" % self.escaped_name
            print("#if MICROPY_EMIT_NATIVE_PRELUDE_SEPARATE_FROM_MACHINE_CODE")
            n = len(self.fun_data) - self.prelude_offset
            print("static const byte fun_data_%s_prelude[%u] = {" % (self.escaped_name, n), end="")
            for i in range(n):
                print(" 0x%02x," % self.fun_data[self.prelude_offset + i], end="")
            print("};")
            print("#define %s &fun_data_%s_prelude[0]" % (prelude_ptr, self.escaped_name))
            print("#else")
            print(
                "#define %s &fun_data_%s[%u]"
                % (prelude_ptr, self.escaped_name, self.prelude_offset)
            )
            print("#endif")

        self.freeze_children(prelude_ptr)
        self.freeze_raw_code(prelude_ptr, self.type_sig)


class MPYSegment:
    META = 0
    QSTR = 1
    OBJ = 2
    CODE = 3

    def __init__(self, kind, name, start, end):
        self.kind = kind
        self.name = name
        self.start = start
        self.end = end


class MPYReader:
    def __init__(self, filename, fileobj):
        self.filename = filename
        self.fileobj = fileobj

    def tell(self):
        return self.fileobj.tell()

    def read_byte(self):
        return bytes_cons(self.fileobj.read(1))[0]

    def read_bytes(self, n):
        return bytes_cons(self.fileobj.read(n))

    def read_uint(self):
        i = 0
        while True:
            b = self.read_byte()
            i = (i << 7) | (b & 0x7F)
            if b & 0x80 == 0:
                break
        return i


def read_qstr(reader, segments):
    start_pos = reader.tell()
    ln = reader.read_uint()
    if ln & 1:
        # static qstr
        q = global_qstrs.get_by_index(ln >> 1)
        segments.append(MPYSegment(MPYSegment.META, q.str, start_pos, start_pos))
        return q
    ln >>= 1
    start_pos = reader.tell()
    data = str_cons(reader.read_bytes(ln), "utf8")
    reader.read_byte()  # read and discard null terminator
    segments.append(MPYSegment(MPYSegment.QSTR, data, start_pos, reader.tell()))
    return global_qstrs.add(data)


def read_obj(reader, segments):
    obj_type = reader.read_byte()
    if obj_type == MP_PERSISTENT_OBJ_FUN_TABLE:
        return MPFunTable()
    elif obj_type == MP_PERSISTENT_OBJ_NONE:
        return None
    elif obj_type == MP_PERSISTENT_OBJ_FALSE:
        return False
    elif obj_type == MP_PERSISTENT_OBJ_TRUE:
        return True
    elif obj_type == MP_PERSISTENT_OBJ_ELLIPSIS:
        return Ellipsis
    elif obj_type == MP_PERSISTENT_OBJ_TUPLE:
        ln = reader.read_uint()
        return tuple(read_obj(reader, segments) for _ in range(ln))
    else:
        ln = reader.read_uint()
        start_pos = reader.tell()
        buf = reader.read_bytes(ln)
        if obj_type in (MP_PERSISTENT_OBJ_STR, MP_PERSISTENT_OBJ_BYTES):
            reader.read_byte()  # read and discard null terminator
        if obj_type == MP_PERSISTENT_OBJ_STR:
            obj = str_cons(buf, "utf8")
            if len(obj) < PERSISTENT_STR_INTERN_THRESHOLD:
                if not global_qstrs.find_by_str(obj):
                    global_qstrs.add(obj)
        elif obj_type == MP_PERSISTENT_OBJ_BYTES:
            obj = buf
        elif obj_type == MP_PERSISTENT_OBJ_INT:
            obj = int(str_cons(buf, "ascii"), 10)
        elif obj_type == MP_PERSISTENT_OBJ_FLOAT:
            obj = float(str_cons(buf, "ascii"))
        elif obj_type == MP_PERSISTENT_OBJ_COMPLEX:
            obj = complex(str_cons(buf, "ascii"))
        else:
            raise MPYReadError(reader.filename, "corrupt .mpy file")
        segments.append(MPYSegment(MPYSegment.OBJ, obj, start_pos, reader.tell()))
        return obj


def read_raw_code(reader, parent_name, qstr_table, obj_table, segments):
    # Read raw code header.
    kind_len = reader.read_uint()
    kind = (kind_len & 3) + MP_CODE_BYTECODE
    has_children = (kind_len >> 2) & 1
    fun_data_len = kind_len >> 3

    # Read the body of the raw code.
    file_offset = reader.tell()
    fun_data = reader.read_bytes(fun_data_len)
    segments_len = len(segments)

    if kind == MP_CODE_BYTECODE:
        # Create bytecode raw code.
        rc = RawCodeBytecode(parent_name, qstr_table, obj_table, fun_data)
    else:
        # Create native raw code.
        native_scope_flags = 0
        native_n_pos_args = 0
        native_type_sig = 0
        if kind == MP_CODE_NATIVE_PY:
            prelude_offset = reader.read_uint()
        else:
            prelude_offset = 0
            native_scope_flags = reader.read_uint()
            if kind == MP_CODE_NATIVE_VIPER:
                # Read any additional sections for native viper.
                if native_scope_flags & MP_SCOPE_FLAG_VIPERRODATA:
                    rodata_size = reader.read_uint()
                if native_scope_flags & MP_SCOPE_FLAG_VIPERBSS:
                    bss_size = reader.read_uint()
                if native_scope_flags & MP_SCOPE_FLAG_VIPERRODATA:
                    reader.read_bytes(rodata_size)
                if native_scope_flags & MP_SCOPE_FLAG_VIPERRELOC:
                    while True:
                        op = reader.read_byte()
                        if op == 0xFF:
                            break
                        if op & 1:
                            addr = reader.read_uint()
                        op >>= 1
                        if op <= 5 and op & 1:
                            n = reader.read_uint()
            else:
                assert kind == MP_CODE_NATIVE_ASM
                native_n_pos_args = reader.read_uint()
                native_type_sig = reader.read_uint()

        rc = RawCodeNative(
            parent_name,
            qstr_table,
            kind,
            fun_data,
            prelude_offset,
            native_scope_flags,
            native_n_pos_args,
            native_type_sig,
        )

    # Add a segment for the raw code data.
    segments.insert(
        segments_len,
        MPYSegment(MPYSegment.CODE, rc.simple_name.str, file_offset, file_offset + fun_data_len),
    )

    # Read children, if there are any.
    rc.children = []
    if has_children:
        # Make a pretty parent name (otherwise all identifiers will include _lt_module_gt_).
        if not rc.escaped_name.endswith("_lt_module_gt_"):
            parent_name = rc.escaped_name

        # Read all the child raw codes.
        n_children = reader.read_uint()
        for _ in range(n_children):
            rc.children.append(read_raw_code(reader, parent_name, qstr_table, obj_table, segments))

    return rc


def read_mpy(filename):
<<<<<<< HEAD
    with open(filename, "rb") as f:
        header = bytes_cons(f.read(4))
        if header[0] != ord("C"):
            raise Exception("not a valid CircuitPython .mpy file")
=======
    with open(filename, "rb") as fileobj:
        reader = MPYReader(filename, fileobj)
        segments = []

        # Read and verify the header.
        header = reader.read_bytes(4)
        if header[0] != ord("M"):
            raise MPYReadError(filename, "not a valid .mpy file")
>>>>>>> 9b486340
        if header[1] != config.MPY_VERSION:
            raise MPYReadError(filename, "incompatible .mpy version")
        feature_byte = header[2]
        mpy_native_arch = feature_byte >> 2
        if mpy_native_arch != MP_NATIVE_ARCH_NONE:
            if config.native_arch == MP_NATIVE_ARCH_NONE:
                config.native_arch = mpy_native_arch
            elif config.native_arch != mpy_native_arch:
                raise MPYReadError(filename, "native architecture mismatch")
        config.mp_small_int_bits = header[3]

        # Read number of qstrs, and number of objects.
        n_qstr = reader.read_uint()
        n_obj = reader.read_uint()

        # Read qstrs and construct qstr table.
        qstr_table_file_offset = reader.tell()
        qstr_table = []
        for i in range(n_qstr):
            qstr_table.append(read_qstr(reader, segments))

        # Read objects and construct object table.
        obj_table_file_offset = reader.tell()
        obj_table = []
        for i in range(n_obj):
            obj_table.append(read_obj(reader, segments))

        # Compute the compiled-module escaped name.
        cm_escaped_name = qstr_table[0].str.replace("/", "_")[:-3]

        # Read the outer raw code, which will in turn read all its children.
        raw_code_file_offset = reader.tell()
        raw_code = read_raw_code(reader, cm_escaped_name, qstr_table, obj_table, segments)

    # Create the outer-level compiled module representing the whole .mpy file.
    return CompiledModule(
        filename,
        segments,
        header,
        qstr_table,
        obj_table,
        raw_code,
        qstr_table_file_offset,
        obj_table_file_offset,
        raw_code_file_offset,
        cm_escaped_name,
    )


def hexdump_mpy(compiled_modules):
    for cm in compiled_modules:
        cm.hexdump()


def disassemble_mpy(compiled_modules):
    for cm in compiled_modules:
        cm.disassemble()


def freeze_mpy(base_qstrs, compiled_modules):
    # add to qstrs
    new = {}
    for q in global_qstrs.qstrs:
        # don't add duplicates
        if q is None or q.qstr_esc in base_qstrs or q.qstr_esc in new:
            continue
        new[q.qstr_esc] = (len(new), q.qstr_esc, q.str, bytes_cons(q.str, "utf8"))
    new = sorted(new.values(), key=lambda x: x[0])

    print('#include "py/bc0.h"')
    print('#include "py/mpconfig.h"')
    print('#include "py/objint.h"')
    print('#include "py/objstr.h"')
    print('#include "py/emitglue.h"')
    print('#include "py/nativeglue.h"')
    print()

    print("#if MICROPY_LONGINT_IMPL != %u" % config.MICROPY_LONGINT_IMPL)
    print('#error "incompatible MICROPY_LONGINT_IMPL"')
    print("#endif")
    print()

    if config.MICROPY_LONGINT_IMPL == config.MICROPY_LONGINT_IMPL_MPZ:
        print("#if MPZ_DIG_SIZE != %u" % config.MPZ_DIG_SIZE)
        print('#error "incompatible MPZ_DIG_SIZE"')
        print("#endif")
        print()

    print("#if MICROPY_PY_BUILTINS_FLOAT")
    print("typedef struct _mp_obj_float_t {")
    print("    mp_obj_base_t base;")
    print("    mp_float_t value;")
    print("} mp_obj_float_t;")
    print("#endif")
    print()

    print("#if MICROPY_PY_BUILTINS_COMPLEX")
    print("typedef struct _mp_obj_complex_t {")
    print("    mp_obj_base_t base;")
    print("    mp_float_t real;")
    print("    mp_float_t imag;")
    print("} mp_obj_complex_t;")
    print("#endif")
    print()

    if new:
        print("enum {")
        for i in range(len(new)):
            if i == 0:
                print("    MP_QSTR_%s = MP_QSTRnumber_of," % new[i][1])
            else:
                print("    MP_QSTR_%s," % new[i][1])
        print("};")

    print()
    print("const qstr_attr_t mp_qstr_frozen_const_attr[] = {")
    qstr_size = {"metadata": 0, "data": 0}
    for _, _, qstr in new:
        qbytes = qstrutil.bytes_cons(qstr, "utf8")
        print(
            "    {%d, %d},"
            % (qstrutil.compute_hash(qbytes, config.MICROPY_QSTR_BYTES_IN_HASH), len(qbytes))
        )
        qstr_size["metadata"] += (
            config.MICROPY_QSTR_BYTES_IN_LEN + config.MICROPY_QSTR_BYTES_IN_HASH
        )
        qstr_size["data"] += len(qbytes)
    print("};")

    # As in qstr.c, set so that the first dynamically allocated pool is twice this size; must be <= the len
    qstr_pool_alloc = min(len(new), 10)

    global bc_content, const_str_content, const_int_content, const_obj_content, const_table_qstr_content, const_table_ptr_content, raw_code_count, raw_code_content
    qstr_content = 0
    bc_content = 0
    const_str_content = 0
    const_int_content = 0
    const_obj_content = 0
    const_table_qstr_content = 0
    const_table_ptr_content = 0
    raw_code_count = 0
    raw_code_content = 0

    print()
    print("const qstr_hash_t mp_qstr_frozen_const_hashes[] = {")
    qstr_size = {"metadata": 0, "data": 0}
    for _, _, _, qbytes in new:
        qhash = qstrutil.compute_hash(qbytes, config.MICROPY_QSTR_BYTES_IN_HASH)
        print("    %d," % qhash)
    print("};")
    print()
    print("const qstr_len_t mp_qstr_frozen_const_lengths[] = {")
    for _, _, _, qbytes in new:
        print("    %d," % len(qbytes))
        qstr_size["metadata"] += (
            config.MICROPY_QSTR_BYTES_IN_LEN + config.MICROPY_QSTR_BYTES_IN_HASH
        )
        qstr_size["data"] += len(qbytes)
    print("};")
    print()
    print("extern const qstr_pool_t mp_qstr_const_pool;")
    print("const qstr_pool_t mp_qstr_frozen_const_pool = {")
    print("    &mp_qstr_const_pool, // previous pool")
    print("    MP_QSTRnumber_of, // previous pool size")
    print("    %u, // allocated entries" % qstr_pool_alloc)
    print("    %u, // used entries" % len(new))
<<<<<<< HEAD
    print("    (qstr_attr_t *)mp_qstr_frozen_const_attr,")
    print("    {")
    for _, _, qstr in new:
        print('        "%s",' % qstrutil.escape_bytes(qstr))
=======
    print("    (qstr_hash_t *)mp_qstr_frozen_const_hashes,")
    print("    (qstr_len_t *)mp_qstr_frozen_const_lengths,")
    print("    {")
    for _, _, qstr, qbytes in new:
        print('        "%s",' % qstrutil.escape_bytes(qstr, qbytes))
        qstr_content += (
            config.MICROPY_QSTR_BYTES_IN_LEN + config.MICROPY_QSTR_BYTES_IN_HASH + len(qbytes) + 1
        )
>>>>>>> 9b486340
    print("    },")
    print("};")

    # Freeze all modules.
    for idx, cm in enumerate(compiled_modules):
        cm.freeze(idx)

    # Print separator, separating individual modules from global data structures.
    print()
    print("/" * 80)
    print("// collection of all frozen modules")

    # Define the string of frozen module names.
    print()
    print("const char mp_frozen_names[] = {")
    print("    #ifdef MP_FROZEN_STR_NAMES")
    # makemanifest.py might also include some frozen string content.
    print("    MP_FROZEN_STR_NAMES")
    print("    #endif")
    mp_frozen_mpy_names_content = 1
    for cm in compiled_modules:
        module_name = cm.source_file.str
        print('    "%s\\0"' % module_name)
        mp_frozen_mpy_names_content += len(cm.source_file.str) + 1
    print('    "\\0"')
    print("};")

    # Define the array of pointers to frozen module content.
    print()
    print("const mp_frozen_module_t *const mp_frozen_mpy_content[] = {")
    for cm in compiled_modules:
        print("    &frozen_module_%s," % cm.escaped_name)
    print("};")
    mp_frozen_mpy_content_size = len(compiled_modules * 4)

    # If a port defines MICROPY_FROZEN_LIST_ITEM then list all modules wrapped in that macro.
    print()
    print("#ifdef MICROPY_FROZEN_LIST_ITEM")
    for cm in compiled_modules:
        module_name = cm.source_file.str
        if module_name.endswith("/__init__.py"):
            short_name = module_name[: -len("/__init__.py")]
        else:
            short_name = module_name[: -len(".py")]
        print('MICROPY_FROZEN_LIST_ITEM("%s", "%s")' % (short_name, module_name))
    print("#endif")

    print()
    print("/*")
    print("byte sizes:")
    print("qstr content: %d unique, %d bytes" % (len(new), qstr_content))
    print("bc content: %d" % bc_content)
    print("const str content: %d" % const_str_content)
    print("const int content: %d" % const_int_content)
    print("const obj content: %d" % const_obj_content)
    print(
        "const table qstr content: %d entries, %d bytes"
        % (const_table_qstr_content, const_table_qstr_content * 4)
    )
    print(
        "const table ptr content: %d entries, %d bytes"
        % (const_table_ptr_content, const_table_ptr_content * 4)
    )
    print("raw code content: %d * 4 = %d" % (raw_code_count, raw_code_content))
    print("mp_frozen_mpy_names_content: %d" % mp_frozen_mpy_names_content)
    print("mp_frozen_mpy_content_size: %d" % mp_frozen_mpy_content_size)
    print(
        "total: %d"
        % (
            qstr_content
            + bc_content
            + const_str_content
            + const_int_content
            + const_obj_content
            + const_table_qstr_content * 4
            + const_table_ptr_content * 4
            + raw_code_content
            + mp_frozen_mpy_names_content
            + mp_frozen_mpy_content_size
        )
    )
    print("*/")


def adjust_bytecode_qstr_obj_indices(bytecode_in, qstr_table_base, obj_table_base):
    # Expand bytcode to a list of opcodes.
    opcodes = []
    labels = {}
    ip = 0
    while ip < len(bytecode_in):
        fmt, sz, arg, extra_arg = mp_opcode_decode(bytecode_in, ip)
        opcode = Opcode(ip, fmt, bytecode_in[ip], arg, extra_arg)
        labels[ip] = opcode
        opcodes.append(opcode)
        ip += sz
        if fmt == MP_BC_FORMAT_OFFSET:
            opcode.arg += ip

    # Link jump opcodes to their destination.
    for opcode in opcodes:
        if opcode.fmt == MP_BC_FORMAT_OFFSET:
            opcode.target = labels[opcode.arg]

    # Adjust bytcode as required.
    for opcode in opcodes:
        if opcode.fmt == MP_BC_FORMAT_QSTR:
            opcode.arg += qstr_table_base
        elif opcode.opcode_byte == Opcode.MP_BC_LOAD_CONST_OBJ:
            opcode.arg += obj_table_base

    # Write out new bytecode.
    offset_changed = True
    while offset_changed:
        offset_changed = False
        overflow = False
        bytecode_out = b""
        for opcode in opcodes:
            ip = len(bytecode_out)
            if opcode.offset != ip:
                offset_changed = True
                opcode.offset = ip
            opcode_overflow, encoded_opcode = mp_opcode_encode(opcode)
            if opcode_overflow:
                overflow = True
            bytecode_out += encoded_opcode

    if overflow:
        raise Exception("bytecode overflow")

    return bytecode_out


def rewrite_raw_code(rc, qstr_table_base, obj_table_base):
    if rc.code_kind != MP_CODE_BYTECODE:
        raise Exception("can only rewrite bytecode")

    source_info = bytearray()
    for arg in rc.names:
        source_info.extend(mp_encode_uint(qstr_table_base + arg))

    closure_info = rc.fun_data[rc.offset_closure_info : rc.offset_opcodes]

    bytecode_in = memoryview(rc.fun_data)[rc.offset_opcodes :]
    bytecode_out = adjust_bytecode_qstr_obj_indices(bytecode_in, qstr_table_base, obj_table_base)

    prelude_signature = rc.fun_data[: rc.offset_prelude_size]
    prelude_size = encode_prelude_size(len(source_info), len(closure_info))

    fun_data = prelude_signature + prelude_size + source_info + closure_info + bytecode_out

    output = mp_encode_uint(len(fun_data) << 3 | bool(len(rc.children)) << 2)
    output += fun_data

    if rc.children:
        output += mp_encode_uint(len(rc.children))
        for child in rc.children:
            output += rewrite_raw_code(child, qstr_table_base, obj_table_base)

    return output


def merge_mpy(compiled_modules, output_file):
    merged_mpy = bytearray()

    if len(compiled_modules) == 1:
        with open(compiled_modules[0].mpy_source_file, "rb") as f:
            merged_mpy.extend(f.read())
    else:
<<<<<<< HEAD
        header = bytearray(5)
        header[0] = ord("C")
=======
        main_cm_idx = None
        for idx, cm in enumerate(compiled_modules):
            if cm.header[2]:
                # Must use qstr_table and obj_table from this raw_code
                if main_cm_idx is not None:
                    raise Exception("can't merge files when more than one contains native code")
                main_cm_idx = idx
        if main_cm_idx is not None:
            # Shift main_cm to front of list.
            compiled_modules.insert(0, compiled_modules.pop(main_cm_idx))

        header = bytearray(4)
        header[0] = ord("M")
>>>>>>> 9b486340
        header[1] = config.MPY_VERSION
        header[2] = config.native_arch << 2
        header[3] = config.mp_small_int_bits
        merged_mpy.extend(header)

        n_qstr = 0
        n_obj = 0
        for cm in compiled_modules:
            n_qstr += len(cm.qstr_table)
            n_obj += len(cm.obj_table)
        merged_mpy.extend(mp_encode_uint(n_qstr))
        merged_mpy.extend(mp_encode_uint(n_obj))

        # Copy verbatim the qstr and object tables from all compiled modules.
        def copy_section(file, offset, offset2):
            with open(file, "rb") as f:
                f.seek(offset)
                merged_mpy.extend(f.read(offset2 - offset))

        for cm in compiled_modules:
            copy_section(cm.mpy_source_file, cm.qstr_table_file_offset, cm.obj_table_file_offset)
        for cm in compiled_modules:
            copy_section(cm.mpy_source_file, cm.obj_table_file_offset, cm.raw_code_file_offset)

        bytecode = bytearray()
        bytecode.append(0b00000000)  # prelude signature
        bytecode.append(0b00000010)  # prelude size (n_info=1, n_cell=0)
        bytecode.extend(b"\x00")  # simple_name: qstr index 0 (will use source filename)
        for idx in range(len(compiled_modules)):
            bytecode.append(0x32)  # MP_BC_MAKE_FUNCTION
            bytecode.append(idx)  # index raw code
            bytecode.extend(b"\x34\x00\x59")  # MP_BC_CALL_FUNCTION, 0 args, MP_BC_POP_TOP
        bytecode.extend(b"\x51\x63")  # MP_BC_LOAD_NONE, MP_BC_RETURN_VALUE

        merged_mpy.extend(mp_encode_uint(len(bytecode) << 3 | 1 << 2))  # length, has_children
        merged_mpy.extend(bytecode)
        merged_mpy.extend(mp_encode_uint(len(compiled_modules)))  # n_children

        qstr_table_base = 0
        obj_table_base = 0
        for cm in compiled_modules:
            if qstr_table_base == 0 and obj_table_base == 0:
                with open(cm.mpy_source_file, "rb") as f:
                    f.seek(cm.raw_code_file_offset)
                    merged_mpy.extend(f.read())
            else:
                merged_mpy.extend(rewrite_raw_code(cm.raw_code, qstr_table_base, obj_table_base))
            qstr_table_base += len(cm.qstr_table)
            obj_table_base += len(cm.obj_table)

    if output_file is None:
        sys.stdout.buffer.write(merged_mpy)
    else:
        with open(output_file, "wb") as f:
            f.write(merged_mpy)


def main():
    global global_qstrs

    import argparse

    cmd_parser = argparse.ArgumentParser(description="A tool to work with MicroPython .mpy files.")
    cmd_parser.add_argument(
        "-x", "--hexdump", action="store_true", help="output an annotated hex dump of files"
    )
    cmd_parser.add_argument(
        "-d", "--disassemble", action="store_true", help="output disassembled contents of files"
    )
    cmd_parser.add_argument("-f", "--freeze", action="store_true", help="freeze files")
    cmd_parser.add_argument(
        "--merge", action="store_true", help="merge multiple .mpy files into one"
    )
    cmd_parser.add_argument("-q", "--qstr-header", help="qstr header file to freeze against")
    cmd_parser.add_argument(
        "-mlongint-impl",
        choices=["none", "longlong", "mpz"],
        default="mpz",
        help="long-int implementation used by target (default mpz)",
    )
    cmd_parser.add_argument(
        "-mmpz-dig-size",
        metavar="N",
        type=int,
        default=16,
        help="mpz digit size used by target (default 16)",
    )
    cmd_parser.add_argument("-o", "--output", default=None, help="output file")
    cmd_parser.add_argument("files", nargs="+", help="input .mpy files")
    args = cmd_parser.parse_args()

    # set config values relevant to target machine
    config.MICROPY_LONGINT_IMPL = {
        "none": config.MICROPY_LONGINT_IMPL_NONE,
        "longlong": config.MICROPY_LONGINT_IMPL_LONGLONG,
        "mpz": config.MICROPY_LONGINT_IMPL_MPZ,
    }[args.mlongint_impl]
    config.MPZ_DIG_SIZE = args.mmpz_dig_size
    config.native_arch = MP_NATIVE_ARCH_NONE

    # set config values for qstrs, and get the existing base set of qstrs
    if args.qstr_header:
        qcfgs, base_qstrs, _ = qstrutil.parse_input_headers([args.qstr_header])
        config.MICROPY_QSTR_BYTES_IN_LEN = int(qcfgs["BYTES_IN_LEN"])
        config.MICROPY_QSTR_BYTES_IN_HASH = int(qcfgs["BYTES_IN_HASH"])
    else:
        config.MICROPY_QSTR_BYTES_IN_LEN = 1
        config.MICROPY_QSTR_BYTES_IN_HASH = 1
        base_qstrs = list(qstrutil.static_qstr_list)

    # Create initial list of global qstrs.
    global_qstrs = GlobalQStrList()

    # Load all .mpy files.
    try:
        compiled_modules = [read_mpy(file) for file in args.files]
    except MPYReadError as er:
        print(er, file=sys.stderr)
        sys.exit(1)

    if args.hexdump:
        hexdump_mpy(compiled_modules)

    if args.disassemble:
        if args.hexdump:
            print()
        disassemble_mpy(compiled_modules)

    if args.freeze:
        try:
            freeze_mpy(base_qstrs, compiled_modules)
        except FreezeError as er:
            print(er, file=sys.stderr)
            sys.exit(1)

    if args.merge:
        merge_mpy(compiled_modules, args.output)


if __name__ == "__main__":
    main()<|MERGE_RESOLUTION|>--- conflicted
+++ resolved
@@ -1,7 +1,4 @@
 #!/usr/bin/env python3
-
-# SPDX-FileCopyrightText: Copyright (c) 2016-2019 Damien P. George
-# SPDX-FileCopyrightText: 2014 MicroPython & CircuitPython contributors (https://github.com/adafruit/circuitpython/graphs/contributors)
 #
 # SPDX-License-Identifier: MIT
 
@@ -282,11 +279,6 @@
         MP_BC_POP_JUMP_IF_FALSE,
     )
 
-<<<<<<< HEAD
-
-# this function mirrors that in py/bc.c
-def mp_opcode_format(bytecode, ip, count_var_uint):
-=======
     # Create a dict mapping opcode value to opcode name.
     mapping = ["unknown" for _ in range(256)]
     for op_name in list(locals()):
@@ -334,7 +326,6 @@
 
 
 def mp_opcode_decode(bytecode, ip):
->>>>>>> 9b486340
     opcode = bytecode[ip]
     ip_start = ip
     f = (0x000003A4 >> (2 * ((opcode) >> 4))) & 3
@@ -1309,12 +1300,6 @@
 
 
 def read_mpy(filename):
-<<<<<<< HEAD
-    with open(filename, "rb") as f:
-        header = bytes_cons(f.read(4))
-        if header[0] != ord("C"):
-            raise Exception("not a valid CircuitPython .mpy file")
-=======
     with open(filename, "rb") as fileobj:
         reader = MPYReader(filename, fileobj)
         segments = []
@@ -1323,7 +1308,6 @@
         header = reader.read_bytes(4)
         if header[0] != ord("M"):
             raise MPYReadError(filename, "not a valid .mpy file")
->>>>>>> 9b486340
         if header[1] != config.MPY_VERSION:
             raise MPYReadError(filename, "incompatible .mpy version")
         feature_byte = header[2]
@@ -1393,7 +1377,6 @@
         new[q.qstr_esc] = (len(new), q.qstr_esc, q.str, bytes_cons(q.str, "utf8"))
     new = sorted(new.values(), key=lambda x: x[0])
 
-    print('#include "py/bc0.h"')
     print('#include "py/mpconfig.h"')
     print('#include "py/objint.h"')
     print('#include "py/objstr.h"')
@@ -1429,7 +1412,7 @@
     print("#endif")
     print()
 
-    if new:
+    if len(new) > 0:
         print("enum {")
         for i in range(len(new)):
             if i == 0:
@@ -1437,21 +1420,6 @@
             else:
                 print("    MP_QSTR_%s," % new[i][1])
         print("};")
-
-    print()
-    print("const qstr_attr_t mp_qstr_frozen_const_attr[] = {")
-    qstr_size = {"metadata": 0, "data": 0}
-    for _, _, qstr in new:
-        qbytes = qstrutil.bytes_cons(qstr, "utf8")
-        print(
-            "    {%d, %d},"
-            % (qstrutil.compute_hash(qbytes, config.MICROPY_QSTR_BYTES_IN_HASH), len(qbytes))
-        )
-        qstr_size["metadata"] += (
-            config.MICROPY_QSTR_BYTES_IN_LEN + config.MICROPY_QSTR_BYTES_IN_HASH
-        )
-        qstr_size["data"] += len(qbytes)
-    print("};")
 
     # As in qstr.c, set so that the first dynamically allocated pool is twice this size; must be <= the len
     qstr_pool_alloc = min(len(new), 10)
@@ -1490,12 +1458,6 @@
     print("    MP_QSTRnumber_of, // previous pool size")
     print("    %u, // allocated entries" % qstr_pool_alloc)
     print("    %u, // used entries" % len(new))
-<<<<<<< HEAD
-    print("    (qstr_attr_t *)mp_qstr_frozen_const_attr,")
-    print("    {")
-    for _, _, qstr in new:
-        print('        "%s",' % qstrutil.escape_bytes(qstr))
-=======
     print("    (qstr_hash_t *)mp_qstr_frozen_const_hashes,")
     print("    (qstr_len_t *)mp_qstr_frozen_const_lengths,")
     print("    {")
@@ -1504,7 +1466,6 @@
         qstr_content += (
             config.MICROPY_QSTR_BYTES_IN_LEN + config.MICROPY_QSTR_BYTES_IN_HASH + len(qbytes) + 1
         )
->>>>>>> 9b486340
     print("    },")
     print("};")
 
@@ -1673,10 +1634,6 @@
         with open(compiled_modules[0].mpy_source_file, "rb") as f:
             merged_mpy.extend(f.read())
     else:
-<<<<<<< HEAD
-        header = bytearray(5)
-        header[0] = ord("C")
-=======
         main_cm_idx = None
         for idx, cm in enumerate(compiled_modules):
             if cm.header[2]:
@@ -1690,7 +1647,6 @@
 
         header = bytearray(4)
         header[0] = ord("M")
->>>>>>> 9b486340
         header[1] = config.MPY_VERSION
         header[2] = config.native_arch << 2
         header[3] = config.mp_small_int_bits
@@ -1793,7 +1749,7 @@
 
     # set config values for qstrs, and get the existing base set of qstrs
     if args.qstr_header:
-        qcfgs, base_qstrs, _ = qstrutil.parse_input_headers([args.qstr_header])
+        qcfgs, base_qstrs = qstrutil.parse_input_headers([args.qstr_header])
         config.MICROPY_QSTR_BYTES_IN_LEN = int(qcfgs["BYTES_IN_LEN"])
         config.MICROPY_QSTR_BYTES_IN_HASH = int(qcfgs["BYTES_IN_HASH"])
     else:
