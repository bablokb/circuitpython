/*
 * This file is part of the MicroPython project, http://micropython.org/
 *
 * The MIT License (MIT)
 *
 * Copyright (c) 2013, 2014 Damien P. George
 *
 * Permission is hereby granted, free of charge, to any person obtaining a copy
 * of this software and associated documentation files (the "Software"), to deal
 * in the Software without restriction, including without limitation the rights
 * to use, copy, modify, merge, publish, distribute, sublicense, and/or sell
 * copies of the Software, and to permit persons to whom the Software is
 * furnished to do so, subject to the following conditions:
 *
 * The above copyright notice and this permission notice shall be included in
 * all copies or substantial portions of the Software.
 *
 * THE SOFTWARE IS PROVIDED "AS IS", WITHOUT WARRANTY OF ANY KIND, EXPRESS OR
 * IMPLIED, INCLUDING BUT NOT LIMITED TO THE WARRANTIES OF MERCHANTABILITY,
 * FITNESS FOR A PARTICULAR PURPOSE AND NONINFRINGEMENT. IN NO EVENT SHALL THE
 * AUTHORS OR COPYRIGHT HOLDERS BE LIABLE FOR ANY CLAIM, DAMAGES OR OTHER
 * LIABILITY, WHETHER IN AN ACTION OF CONTRACT, TORT OR OTHERWISE, ARISING FROM,
 * OUT OF OR IN CONNECTION WITH THE SOFTWARE OR THE USE OR OTHER DEALINGS IN
 * THE SOFTWARE.
 */

#include <stdlib.h>
#include <stdio.h>
#include <stdint.h>
#include <string.h>

// CIRCUITPY-CHANGE: add
#include "py/mphal.h"
#include "py/compile.h"
#include "py/runtime.h"
#include "py/repl.h"
#include "py/gc.h"
#include "py/frozenmod.h"
#include "py/mphal.h"
// CIRCUITPY-CHANGE: prevent undefined warning
#if defined(MICROPY_HW_ENABLE_USB) && MICROPY_HW_ENABLE_USB
#include "irq.h"
#include "usb.h"
#endif
#include "shared/readline/readline.h"
#include "shared/runtime/pyexec.h"
#include "genhdr/mpversion.h"

// CIRCUITPY-CHANGE: atexit support
#if CIRCUITPY_ATEXIT
#include "shared-module/atexit/__init__.h"
#endif

pyexec_mode_kind_t pyexec_mode_kind = PYEXEC_MODE_FRIENDLY_REPL;

#if MICROPY_REPL_INFO
static bool repl_display_debugging_info = 0;
#endif

#define EXEC_FLAG_PRINT_EOF             (1 << 0)
#define EXEC_FLAG_ALLOW_DEBUGGING       (1 << 1)
#define EXEC_FLAG_IS_REPL               (1 << 2)
#define EXEC_FLAG_SOURCE_IS_RAW_CODE    (1 << 3)
#define EXEC_FLAG_SOURCE_IS_VSTR        (1 << 4)
#define EXEC_FLAG_SOURCE_IS_FILENAME    (1 << 5)
#define EXEC_FLAG_SOURCE_IS_READER      (1 << 6)
#define EXEC_FLAG_NO_INTERRUPT          (1 << 7)
// CIRCUITPY-CHANGE: add atexit support
#define EXEC_FLAG_SOURCE_IS_ATEXIT      (1 << 8)

// parses, compiles and executes the code in the lexer
// frees the lexer before returning
// EXEC_FLAG_PRINT_EOF prints 2 EOF chars: 1 after normal output, 1 after exception output
// EXEC_FLAG_ALLOW_DEBUGGING allows debugging info to be printed after executing the code
// EXEC_FLAG_IS_REPL is used for REPL inputs (flag passed on to mp_compile)
// CIRCUITPY-CHANGE: add result support
static int parse_compile_execute(const void *source, mp_parse_input_kind_t input_kind, mp_uint_t exec_flags, pyexec_result_t *result) {
    int ret = 0;
    #if MICROPY_REPL_INFO
    uint32_t start = 0;
    #endif

    #ifdef MICROPY_BOARD_BEFORE_PYTHON_EXEC
    MICROPY_BOARD_BEFORE_PYTHON_EXEC(input_kind, exec_flags);
    #endif

    nlr_buf_t nlr;
    nlr.ret_val = NULL;
    if (nlr_push(&nlr) == 0) {
        // CIRCUITPY-CHANGE
        mp_obj_t module_fun = mp_const_none;
        // CIRCUITPY-CHANGE
        #if CIRCUITPY_ATEXIT
        if (!(exec_flags & EXEC_FLAG_SOURCE_IS_ATEXIT))
        #endif
        // CIRCUITPY-CHANGE: multiple code changes
        {
            #if MICROPY_MODULE_FROZEN_MPY
            if (exec_flags & EXEC_FLAG_SOURCE_IS_RAW_CODE) {
                // source is a raw_code object, create the function
                const mp_frozen_module_t *frozen = source;
                mp_module_context_t *ctx = m_new_obj(mp_module_context_t);
                ctx->module.globals = mp_globals_get();
                ctx->constants = frozen->constants;
                module_fun = mp_make_function_from_proto_fun(frozen->proto_fun, ctx, NULL);
            } else
            #endif
            {
                #if MICROPY_ENABLE_COMPILER
                mp_lexer_t *lex;
                if (exec_flags & EXEC_FLAG_SOURCE_IS_VSTR) {
                    const vstr_t *vstr = source;
                    lex = mp_lexer_new_from_str_len(MP_QSTR__lt_stdin_gt_, vstr->buf, vstr->len, 0);
                } else if (exec_flags & EXEC_FLAG_SOURCE_IS_READER) {
                    lex = mp_lexer_new(MP_QSTR__lt_stdin_gt_, *(mp_reader_t *)source);
                } else if (exec_flags & EXEC_FLAG_SOURCE_IS_FILENAME) {
                    lex = mp_lexer_new_from_file(qstr_from_str(source));
                } else {
                    lex = (mp_lexer_t *)source;
                }
                // source is a lexer, parse and compile the script
                qstr source_name = lex->source_name;
                // CIRCUITPY-CHANGE
                #if MICROPY_PY___FILE__
                if (input_kind == MP_PARSE_FILE_INPUT) {
                    mp_store_global(MP_QSTR___file__, MP_OBJ_NEW_QSTR(source_name));
                }
                #endif

                mp_parse_tree_t parse_tree = mp_parse(lex, input_kind);
                module_fun = mp_compile(&parse_tree, source_name, exec_flags & EXEC_FLAG_IS_REPL);
                #else
                mp_raise_msg(&mp_type_RuntimeError, MP_ERROR_TEXT("script compilation not supported"));
                #endif
            }

            // If the code was loaded from a file, collect any garbage before running.
            if (input_kind == MP_PARSE_FILE_INPUT) {
                gc_collect();
            }
        }

        // execute code
        if (!(exec_flags & EXEC_FLAG_NO_INTERRUPT)) {
            mp_hal_set_interrupt_char(CHAR_CTRL_C);
        }
        #if MICROPY_REPL_INFO
        start = mp_hal_ticks_ms();
        #endif
        // CIRCUITPY-CHANGE
        #if CIRCUITPY_ATEXIT
        if (exec_flags & EXEC_FLAG_SOURCE_IS_ATEXIT) {
            atexit_callback_t *callback = (atexit_callback_t *)source;
            mp_call_function_n_kw(callback->func, callback->n_pos, callback->n_kw, callback->args);
        } else
        #endif
        // CIRCUITPY-CHANGE
        if (module_fun != mp_const_none) {
            mp_call_function_0(module_fun);
        }
        mp_hal_set_interrupt_char(-1); // disable interrupt
        mp_handle_pending(true); // handle any pending exceptions (and any callbacks)
        nlr_pop();
        // CIRCUITPY-CHANGE
        ret = 0;
        if (exec_flags & EXEC_FLAG_PRINT_EOF) {
            mp_hal_stdout_tx_strn("\x04", 1);
        }
    } else {
        // uncaught exception
        mp_hal_set_interrupt_char(-1); // disable interrupt
        mp_handle_pending(false); // clear any pending exceptions (and run any callbacks)

        if (exec_flags & EXEC_FLAG_SOURCE_IS_READER) {
            const mp_reader_t *reader = source;
            reader->close(reader->data);
        }

        // print EOF after normal output
        if (exec_flags & EXEC_FLAG_PRINT_EOF) {
            mp_hal_stdout_tx_strn("\x04", 1);
        }

        // check for SystemExit

        // CIRCUITPY-CHANGE
        // nlr.ret_val is an exception object.
        mp_obj_t exception_obj = (mp_obj_t)nlr.ret_val;

        if (mp_obj_is_subclass_fast(MP_OBJ_FROM_PTR(mp_obj_get_type(exception_obj)), MP_OBJ_FROM_PTR(&mp_type_SystemExit))) {
            // at the moment, the value of SystemExit is unused
<<<<<<< HEAD
            ret = pyexec_system_exit;
            // CIRCUITPY-CHANGE
        #if CIRCUITPY_ALARM
        } else if (mp_obj_is_subclass_fast(MP_OBJ_FROM_PTR(mp_obj_get_type(exception_obj)), MP_OBJ_FROM_PTR(&mp_type_DeepSleepRequest))) {
            ret = PYEXEC_DEEP_SLEEP;
        #endif
        } else if (exception_obj == MP_OBJ_FROM_PTR(&MP_STATE_VM(mp_reload_exception))) {
            ret = PYEXEC_RELOAD;
=======
            ret = PYEXEC_FORCED_EXIT;
>>>>>>> ecfdd5d6
        } else {
            mp_obj_print_exception(&mp_plat_print, exception_obj);
            ret = PYEXEC_EXCEPTION;
        }

    }
    if (result != NULL) {
        result->return_code = ret;
        #if CIRCUITPY_ALARM
        // Don't set the exception object if we exited for deep sleep.
        if (ret != 0 && ret != PYEXEC_DEEP_SLEEP) {
        #else
        if (ret != 0) {
            #endif
            mp_obj_t return_value = (mp_obj_t)nlr.ret_val;
            result->exception = return_value;
            result->exception_line = -1;

            if (mp_obj_is_exception_instance(return_value)) {
                size_t n, *values;
                mp_obj_exception_get_traceback(return_value, &n, &values);
                if (values != NULL) {
                    result->exception_line = values[1];
                    result->exception_filename[sizeof(result->exception_filename) - 1] = '\0';
                    strncpy(result->exception_filename, qstr_str(values[0]), sizeof(result->exception_filename) - 1);
                }
            }
        }
    }

    #if MICROPY_REPL_INFO
    // display debugging info if wanted
    if ((exec_flags & EXEC_FLAG_ALLOW_DEBUGGING) && repl_display_debugging_info) {
        mp_uint_t ticks = mp_hal_ticks_ms() - start; // TODO implement a function that does this properly
        mp_printf(&mp_plat_print, "took " UINT_FMT " ms\n", ticks);
        // qstr info
        {
            size_t n_pool, n_qstr, n_str_data_bytes, n_total_bytes;
            qstr_pool_info(&n_pool, &n_qstr, &n_str_data_bytes, &n_total_bytes);
            mp_printf(&mp_plat_print, "qstr:\n  n_pool=%u\n  n_qstr=%u\n  "
                "n_str_data_bytes=%u\n  n_total_bytes=%u\n",
                (unsigned)n_pool, (unsigned)n_qstr, (unsigned)n_str_data_bytes, (unsigned)n_total_bytes);
        }

        #if MICROPY_ENABLE_GC
        // run collection and print GC info
        gc_collect();
        gc_dump_info(&mp_plat_print);
        #endif
    }
    #endif

    if (exec_flags & EXEC_FLAG_PRINT_EOF) {
        mp_hal_stdout_tx_strn("\x04", 1);
    }

    #ifdef MICROPY_BOARD_AFTER_PYTHON_EXEC
    MICROPY_BOARD_AFTER_PYTHON_EXEC(input_kind, exec_flags, nlr.ret_val, &ret);
    #endif

    return ret;
}

#if MICROPY_ENABLE_COMPILER

// This can be configured by a port (and even configured to a function to be
// computed dynamically) to indicate the maximum number of bytes that can be
// held in the stdin buffer.
#ifndef MICROPY_REPL_STDIN_BUFFER_MAX
#define MICROPY_REPL_STDIN_BUFFER_MAX (256)
#endif

typedef struct _mp_reader_stdin_t {
    bool eof;
    uint16_t window_max;
    uint16_t window_remain;
} mp_reader_stdin_t;

static mp_uint_t mp_reader_stdin_readbyte(void *data) {
    mp_reader_stdin_t *reader = (mp_reader_stdin_t *)data;

    if (reader->eof) {
        return MP_READER_EOF;
    }

    int c = mp_hal_stdin_rx_chr();

    if (c == CHAR_CTRL_C || c == CHAR_CTRL_D) {
        reader->eof = true;
        mp_hal_stdout_tx_strn("\x04", 1); // indicate end to host
        if (c == CHAR_CTRL_C) {
            #if MICROPY_KBD_EXCEPTION
            // CIRCUITPY-CHANGE: traceback struct difference
            MP_STATE_VM(mp_kbd_exception).traceback->data = NULL;
            nlr_raise(MP_OBJ_FROM_PTR(&MP_STATE_VM(mp_kbd_exception)));
            #else
            mp_raise_type(&mp_type_KeyboardInterrupt);
            #endif
        } else {
            return MP_READER_EOF;
        }
    }

    if (--reader->window_remain == 0) {
        mp_hal_stdout_tx_strn("\x01", 1); // indicate window available to host
        reader->window_remain = reader->window_max;
    }

    return c;
}

static void mp_reader_stdin_close(void *data) {
    mp_reader_stdin_t *reader = (mp_reader_stdin_t *)data;
    if (!reader->eof) {
        reader->eof = true;
        mp_hal_stdout_tx_strn("\x04", 1); // indicate end to host
        for (;;) {
            int c = mp_hal_stdin_rx_chr();
            if (c == CHAR_CTRL_C || c == CHAR_CTRL_D) {
                break;
            }
        }
    }
}

static void mp_reader_new_stdin(mp_reader_t *reader, mp_reader_stdin_t *reader_stdin, uint16_t buf_max) {
    // Make flow-control window half the buffer size, and indicate to the host that 2x windows are
    // free (sending the window size implicitly indicates that a window is free, and then the 0x01
    // indicates that another window is free).
    size_t window = buf_max / 2;
    char reply[3] = { window & 0xff, window >> 8, 0x01 };
    mp_hal_stdout_tx_strn(reply, sizeof(reply));

    reader_stdin->eof = false;
    reader_stdin->window_max = window;
    reader_stdin->window_remain = window;
    reader->data = reader_stdin;
    reader->readbyte = mp_reader_stdin_readbyte;
    reader->close = mp_reader_stdin_close;
}

static int do_reader_stdin(int c) {
    if (c != 'A') {
        // Unsupported command.
        mp_hal_stdout_tx_strn("R\x00", 2);
        return 0;
    }

    // Indicate reception of command.
    mp_hal_stdout_tx_strn("R\x01", 2);

    mp_reader_t reader;
    mp_reader_stdin_t reader_stdin;
    mp_reader_new_stdin(&reader, &reader_stdin, MICROPY_REPL_STDIN_BUFFER_MAX);
    int exec_flags = EXEC_FLAG_PRINT_EOF | EXEC_FLAG_SOURCE_IS_READER;
    // CIRCUITPY-CHANGE: add last arg
    return parse_compile_execute(&reader, MP_PARSE_FILE_INPUT, exec_flags, NULL);
}

#if MICROPY_REPL_EVENT_DRIVEN

typedef struct _repl_t {
    // This structure originally also held current REPL line,
    // but it was moved to MP_STATE_VM(repl_line) as containing
    // root pointer. Still keep structure in case more state
    // will be added later.
    // vstr_t line;
    bool cont_line;
    bool paste_mode;
} repl_t;

repl_t repl;

static int pyexec_raw_repl_process_char(int c);
static int pyexec_friendly_repl_process_char(int c);

void pyexec_event_repl_init(void) {
    MP_STATE_VM(repl_line) = vstr_new(32);
    repl.cont_line = false;
    repl.paste_mode = false;
    // no prompt before printing friendly REPL banner or entering raw REPL
    readline_init(MP_STATE_VM(repl_line), "");
    if (pyexec_mode_kind == PYEXEC_MODE_RAW_REPL) {
        pyexec_raw_repl_process_char(CHAR_CTRL_A);
    } else {
        pyexec_friendly_repl_process_char(CHAR_CTRL_B);
    }
}

static int pyexec_raw_repl_process_char(int c) {
    if (c == CHAR_CTRL_A) {
        // reset raw REPL
        if (vstr_len(MP_STATE_VM(repl_line)) == 2 && vstr_str(MP_STATE_VM(repl_line))[0] == CHAR_CTRL_E) {
            int ret = do_reader_stdin(vstr_str(MP_STATE_VM(repl_line))[1]);
            if (ret & PYEXEC_FORCED_EXIT) {
                return ret;
            }
            goto reset;
        }
        mp_hal_stdout_tx_str("raw REPL; CTRL-B to exit\r\n");
        goto reset;
    } else if (c == CHAR_CTRL_B) {
        // change to friendly REPL
        pyexec_mode_kind = PYEXEC_MODE_FRIENDLY_REPL;
        vstr_reset(MP_STATE_VM(repl_line));
        repl.cont_line = false;
        repl.paste_mode = false;
        pyexec_friendly_repl_process_char(CHAR_CTRL_B);
        return 0;
    } else if (c == CHAR_CTRL_C) {
        // clear line
        vstr_reset(MP_STATE_VM(repl_line));
        return 0;
    } else if (c == CHAR_CTRL_D) {
        // input finished
    } else {
        // let through any other raw 8-bit value
        vstr_add_byte(MP_STATE_VM(repl_line), c);
        return 0;
    }

    // indicate reception of command
    mp_hal_stdout_tx_str("OK");

    if (MP_STATE_VM(repl_line)->len == 0) {
        // exit for a soft reset
        mp_hal_stdout_tx_str("\r\n");
        vstr_clear(MP_STATE_VM(repl_line));
        return PYEXEC_FORCED_EXIT;
    }

    // CIRCUITPY-CHANGE: add last arg
    int ret = parse_compile_execute(MP_STATE_VM(repl_line), MP_PARSE_FILE_INPUT, EXEC_FLAG_PRINT_EOF | EXEC_FLAG_SOURCE_IS_VSTR, NULL);
    if (ret & PYEXEC_FORCED_EXIT) {
        return ret;
    }

reset:
    vstr_reset(MP_STATE_VM(repl_line));
    mp_hal_stdout_tx_str(">");

    return 0;
}

static int pyexec_friendly_repl_process_char(int c) {
    if (repl.paste_mode) {
        if (c == CHAR_CTRL_C) {
            // cancel everything
            mp_hal_stdout_tx_str("\r\n");
            goto input_restart;
        } else if (c == CHAR_CTRL_D) {
            // end of input
            mp_hal_stdout_tx_str("\r\n");
            int ret = parse_compile_execute(MP_STATE_VM(repl_line), MP_PARSE_FILE_INPUT, EXEC_FLAG_ALLOW_DEBUGGING | EXEC_FLAG_IS_REPL | EXEC_FLAG_SOURCE_IS_VSTR);
            if (ret & PYEXEC_FORCED_EXIT) {
                return ret;
            }
            goto input_restart;
        } else {
            // add char to buffer and echo
            vstr_add_byte(MP_STATE_VM(repl_line), c);
            if (c == '\r') {
                mp_hal_stdout_tx_str("\r\n=== ");
            } else {
                char buf[1] = {c};
                mp_hal_stdout_tx_strn(buf, 1);
            }
            return 0;
        }
    }

    int ret = readline_process_char(c);

    if (!repl.cont_line) {

        if (ret == CHAR_CTRL_A) {
            // change to raw REPL
            pyexec_mode_kind = PYEXEC_MODE_RAW_REPL;
            mp_hal_stdout_tx_str("\r\n");
            pyexec_raw_repl_process_char(CHAR_CTRL_A);
            return 0;
        } else if (ret == CHAR_CTRL_B) {
            // reset friendly REPL
            mp_hal_stdout_tx_str("\r\n");
            // CIRCUITPY-CHANGE: print CircuitPython-style banner.
            mp_hal_stdout_tx_str(MICROPY_FULL_VERSION_INFO);
            mp_hal_stdout_tx_str("\r\n");
            // mp_hal_stdout_tx_str("Type \"help()\" for more information.\r\n");
            goto input_restart;
        } else if (ret == CHAR_CTRL_C) {
            // break
            mp_hal_stdout_tx_str("\r\n");
            goto input_restart;
        } else if (ret == CHAR_CTRL_D) {
            // exit for a soft reset
            mp_hal_stdout_tx_str("\r\n");
            vstr_clear(MP_STATE_VM(repl_line));
            return PYEXEC_FORCED_EXIT;
        } else if (ret == CHAR_CTRL_E) {
            // paste mode
            mp_hal_stdout_tx_str("\r\npaste mode; Ctrl-C to cancel, Ctrl-D to finish\r\n=== ");
            vstr_reset(MP_STATE_VM(repl_line));
            repl.paste_mode = true;
            return 0;
        }

        if (ret < 0) {
            return 0;
        }

        if (!mp_repl_continue_with_input(vstr_null_terminated_str(MP_STATE_VM(repl_line)))) {
            goto exec;
        }

        vstr_add_byte(MP_STATE_VM(repl_line), '\n');
        repl.cont_line = true;
        readline_note_newline(mp_repl_get_ps2());
        return 0;

    } else {

        if (ret == CHAR_CTRL_C) {
            // cancel everything
            mp_hal_stdout_tx_str("\r\n");
            repl.cont_line = false;
            goto input_restart;
        } else if (ret == CHAR_CTRL_D) {
            // stop entering compound statement
            goto exec;
        }

        if (ret < 0) {
            return 0;
        }

        if (mp_repl_continue_with_input(vstr_null_terminated_str(MP_STATE_VM(repl_line)))) {
            vstr_add_byte(MP_STATE_VM(repl_line), '\n');
            readline_note_newline(mp_repl_get_ps2());
            return 0;
        }

    exec:;
        int ret = parse_compile_execute(MP_STATE_VM(repl_line), MP_PARSE_SINGLE_INPUT, EXEC_FLAG_ALLOW_DEBUGGING | EXEC_FLAG_IS_REPL | EXEC_FLAG_SOURCE_IS_VSTR);
        if (ret & PYEXEC_FORCED_EXIT) {
            return ret;
        }

    input_restart:
        vstr_reset(MP_STATE_VM(repl_line));
        repl.cont_line = false;
        repl.paste_mode = false;
        readline_init(MP_STATE_VM(repl_line), mp_repl_get_ps1());
        return 0;
    }
}

uint8_t pyexec_repl_active;
int pyexec_event_repl_process_char(int c) {
    pyexec_repl_active = 1;
    int res;
    if (pyexec_mode_kind == PYEXEC_MODE_RAW_REPL) {
        res = pyexec_raw_repl_process_char(c);
    } else {
        res = pyexec_friendly_repl_process_char(c);
    }
    pyexec_repl_active = 0;
    return res;
}

MP_REGISTER_ROOT_POINTER(vstr_t * repl_line);

#else // MICROPY_REPL_EVENT_DRIVEN

int pyexec_raw_repl(void) {
    vstr_t line;
    vstr_init(&line, 32);

raw_repl_reset:
    mp_hal_stdout_tx_str("raw REPL; CTRL-B to exit\r\n");

    for (;;) {
        vstr_reset(&line);
        mp_hal_stdout_tx_str(">");
        for (;;) {
            int c = mp_hal_stdin_rx_chr();
            if (c == CHAR_CTRL_A) {
                // reset raw REPL
                if (vstr_len(&line) == 2 && vstr_str(&line)[0] == CHAR_CTRL_E) {
                    int ret = do_reader_stdin(vstr_str(&line)[1]);
                    if (ret & PYEXEC_FORCED_EXIT) {
                        return ret;
                    }
                    vstr_reset(&line);
                    mp_hal_stdout_tx_str(">");
                    continue;
                }
                goto raw_repl_reset;
            } else if (c == CHAR_CTRL_B) {
                // change to friendly REPL
                mp_hal_stdout_tx_str("\r\n");
                vstr_clear(&line);
                pyexec_mode_kind = PYEXEC_MODE_FRIENDLY_REPL;
                return 0;
            } else if (c == CHAR_CTRL_C) {
                // clear line
                vstr_reset(&line);
            } else if (c == CHAR_CTRL_D) {
                // input finished
                break;
            } else {
                // let through any other raw 8-bit value
                vstr_add_byte(&line, c);
            }
        }

        // indicate reception of command
        mp_hal_stdout_tx_str("OK");

        if (line.len == 0) {
            // exit for a soft reset
            mp_hal_stdout_tx_str("\r\n");
            vstr_clear(&line);
            return PYEXEC_FORCED_EXIT;
        }

        // CIRCUITPY-CHANGE: add last arg, handle reload
        int ret = parse_compile_execute(&line, MP_PARSE_FILE_INPUT, EXEC_FLAG_PRINT_EOF | EXEC_FLAG_SOURCE_IS_VSTR, NULL);
        if (ret & (PYEXEC_FORCED_EXIT | PYEXEC_RELOAD)) {
            return ret;
        }
    }
}

int pyexec_friendly_repl(void) {
    vstr_t line;
    vstr_init(&line, 32);

friendly_repl_reset:
    // CIRCUITPY-CHANGE: CircuitPython-style banner.
    mp_hal_stdout_tx_str("\r\n");
    mp_hal_stdout_tx_str(MICROPY_FULL_VERSION_INFO);
    mp_hal_stdout_tx_str("\r\n");
    // mp_hal_stdout_tx_str("Type \"help()\" for more information.\r\n");

    // to test ctrl-C
    /*
    {
        uint32_t x[4] = {0x424242, 0xdeaddead, 0x242424, 0xdeadbeef};
        for (;;) {
            nlr_buf_t nlr;
            printf("pyexec_repl: %p\n", x);
            mp_hal_set_interrupt_char(CHAR_CTRL_C);
            if (nlr_push(&nlr) == 0) {
                for (;;) {
                }
            } else {
                printf("break\n");
            }
        }
    }
    */

    for (;;) {
    input_restart:

        // CIRCUITPY-CHANGE: prevent undef warning
        #if defined(MICROPY_HW_ENABLE_USB) && MICROPY_HW_ENABLE_USB
        if (usb_vcp_is_enabled()) {
            // If the user gets to here and interrupts are disabled then
            // they'll never see the prompt, traceback etc. The USB REPL needs
            // interrupts to be enabled or no transfers occur. So we try to
            // do the user a favor and re-enable interrupts.
            if (query_irq() == IRQ_STATE_DISABLED) {
                enable_irq(IRQ_STATE_ENABLED);
                mp_hal_stdout_tx_str("MPY: enabling IRQs\r\n");
            }
        }
        #endif

        // If the GC is locked at this point there is no way out except a reset,
        // so force the GC to be unlocked to help the user debug what went wrong.
        if (MP_STATE_THREAD(gc_lock_depth) != 0) {
            MP_STATE_THREAD(gc_lock_depth) = 0;
        }

        vstr_reset(&line);

        // CIRCUITPY-CHANGE: handling uncaught exceptions differently
        nlr_buf_t nlr;
        nlr.ret_val = NULL;
        int ret = 0;
        if (nlr_push(&nlr) == 0) {
            ret = readline(&line, mp_repl_get_ps1());
        } else {
            // Uncaught exception
            mp_handle_pending(false); // clear any pending exceptions (and run any callbacks)

            // Print exceptions but stay in the REPL. There are very few delayed
            // exceptions. The WatchDogTimer can raise one though.
            mp_hal_stdout_tx_str("\r\n");
            mp_obj_print_exception(&mp_plat_print, MP_OBJ_FROM_PTR(nlr.ret_val));
        }
        mp_parse_input_kind_t parse_input_kind = MP_PARSE_SINGLE_INPUT;

        if (ret == CHAR_CTRL_A) {
            // change to raw REPL
            mp_hal_stdout_tx_str("\r\n");
            vstr_clear(&line);
            pyexec_mode_kind = PYEXEC_MODE_RAW_REPL;
            return 0;
        } else if (ret == CHAR_CTRL_B) {
            // reset friendly REPL
            mp_hal_stdout_tx_str("\r\n");
            goto friendly_repl_reset;
        } else if (ret == CHAR_CTRL_C) {
            // break
            mp_hal_stdout_tx_str("\r\n");
            continue;
        } else if (ret == CHAR_CTRL_D) {
            // exit for a soft reset
            mp_hal_stdout_tx_str("\r\n");
            vstr_clear(&line);
            return PYEXEC_FORCED_EXIT;
        } else if (ret == CHAR_CTRL_E) {
            // paste mode
            mp_hal_stdout_tx_str("\r\npaste mode; Ctrl-C to cancel, Ctrl-D to finish\r\n=== ");
            vstr_reset(&line);
            for (;;) {
                char c = mp_hal_stdin_rx_chr();
                if (c == CHAR_CTRL_C) {
                    // cancel everything
                    mp_hal_stdout_tx_str("\r\n");
                    goto input_restart;
                } else if (c == CHAR_CTRL_D) {
                    // end of input
                    mp_hal_stdout_tx_str("\r\n");
                    break;
                } else {
                    // add char to buffer and echo
                    vstr_add_byte(&line, c);
                    if (c == '\r') {
                        mp_hal_stdout_tx_str("\r\n=== ");
                    } else {
                        mp_hal_stdout_tx_strn(&c, 1);
                    }
                }
            }
            parse_input_kind = MP_PARSE_FILE_INPUT;
        } else if (vstr_len(&line) == 0) {
            continue;
        } else {
            // got a line with non-zero length, see if it needs continuing
            while (mp_repl_continue_with_input(vstr_null_terminated_str(&line))) {
                vstr_add_byte(&line, '\n');
                ret = readline(&line, mp_repl_get_ps2());
                if (ret == CHAR_CTRL_C) {
                    // cancel everything
                    mp_hal_stdout_tx_str("\r\n");
                    goto input_restart;
                } else if (ret == CHAR_CTRL_D) {
                    // stop entering compound statement
                    break;
                }
            }
        }

        // CIRCUITPY-CHANGE: add last arg
        ret = parse_compile_execute(&line, parse_input_kind, EXEC_FLAG_ALLOW_DEBUGGING | EXEC_FLAG_IS_REPL | EXEC_FLAG_SOURCE_IS_VSTR, NULL);
        if (ret & (PYEXEC_FORCED_EXIT | PYEXEC_RELOAD)) {
            return ret;
        }
    }
}

#endif // MICROPY_REPL_EVENT_DRIVEN
#endif // MICROPY_ENABLE_COMPILER

// CIRCUITPY-CHANGE: add result arg
int pyexec_file(const char *filename, pyexec_result_t *result) {
    return parse_compile_execute(filename, MP_PARSE_FILE_INPUT, EXEC_FLAG_SOURCE_IS_FILENAME, result);
}

// CIRCUITPY-CHANGE: add result arg
int pyexec_file_if_exists(const char *filename, pyexec_result_t *result) {
    #if MICROPY_MODULE_FROZEN
    if (mp_find_frozen_module(filename, NULL, NULL) == MP_IMPORT_STAT_FILE) {
        // CIRCUITPY-CHANGE: pass result arg
        return pyexec_frozen_module(filename, true, result);
    }
    #endif
    if (mp_import_stat(filename) != MP_IMPORT_STAT_FILE) {
        return 1; // success (no file is the same as an empty file executing without fail)
    }
    // CIRCUITPY-CHANGE: pass result arg
    return pyexec_file(filename, result);
}

#if MICROPY_MODULE_FROZEN
// CIRCUITPY-CHANGE: add result arg
int pyexec_frozen_module(const char *name, bool allow_keyboard_interrupt, pyexec_result_t *result) {
    void *frozen_data;
    int frozen_type;
    mp_find_frozen_module(name, &frozen_type, &frozen_data);
    mp_uint_t exec_flags = allow_keyboard_interrupt ? 0 : EXEC_FLAG_NO_INTERRUPT;

    switch (frozen_type) {
        #if MICROPY_MODULE_FROZEN_STR
        case MP_FROZEN_STR:
            // CIRCUITPY-CHANGE: pass result arg
            return parse_compile_execute(frozen_data, MP_PARSE_FILE_INPUT, 0, result);
        #endif

        #if MICROPY_MODULE_FROZEN_MPY
        case MP_FROZEN_MPY:
            // CIRCUITPY-CHANGE: pass result arg
            return parse_compile_execute(frozen_data, MP_PARSE_FILE_INPUT, exec_flags |
                EXEC_FLAG_SOURCE_IS_RAW_CODE, result);
        #endif

        default:
            mp_printf(MICROPY_ERROR_PRINTER, "could not find module '%s'\n", name);
            return false;
    }
}
#endif

// CIRCUITPY-CHANGE: atexit support
#if CIRCUITPY_ATEXIT
int pyexec_exit_handler(const void *source, pyexec_result_t *result) {
    return parse_compile_execute(source, MP_PARSE_FILE_INPUT, EXEC_FLAG_SOURCE_IS_ATEXIT, result);
}
#endif

#if MICROPY_REPL_INFO
mp_obj_t pyb_set_repl_info(mp_obj_t o_value) {
    repl_display_debugging_info = mp_obj_get_int(o_value);
    return mp_const_none;
}
MP_DEFINE_CONST_FUN_OBJ_1(pyb_set_repl_info_obj, pyb_set_repl_info);
#endif<|MERGE_RESOLUTION|>--- conflicted
+++ resolved
@@ -189,8 +189,7 @@
 
         if (mp_obj_is_subclass_fast(MP_OBJ_FROM_PTR(mp_obj_get_type(exception_obj)), MP_OBJ_FROM_PTR(&mp_type_SystemExit))) {
             // at the moment, the value of SystemExit is unused
-<<<<<<< HEAD
-            ret = pyexec_system_exit;
+            ret = PYEXEC_FORCED_EXIT;
             // CIRCUITPY-CHANGE
         #if CIRCUITPY_ALARM
         } else if (mp_obj_is_subclass_fast(MP_OBJ_FROM_PTR(mp_obj_get_type(exception_obj)), MP_OBJ_FROM_PTR(&mp_type_DeepSleepRequest))) {
@@ -198,9 +197,6 @@
         #endif
         } else if (exception_obj == MP_OBJ_FROM_PTR(&MP_STATE_VM(mp_reload_exception))) {
             ret = PYEXEC_RELOAD;
-=======
-            ret = PYEXEC_FORCED_EXIT;
->>>>>>> ecfdd5d6
         } else {
             mp_obj_print_exception(&mp_plat_print, exception_obj);
             ret = PYEXEC_EXCEPTION;
