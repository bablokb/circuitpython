--- conflicted
+++ resolved
@@ -31,14 +31,14 @@
 
 // CIRCUITPY-CHANGE: add
 #include "py/mphal.h"
+
 #include "py/compile.h"
 #include "py/runtime.h"
 #include "py/repl.h"
 #include "py/gc.h"
 #include "py/frozenmod.h"
 #include "py/mphal.h"
-// CIRCUITPY-CHANGE: prevent undefined warning
-#if defined(MICROPY_HW_ENABLE_USB) && MICROPY_HW_ENABLE_USB
+#if MICROPY_HW_ENABLE_USB
 #include "irq.h"
 #include "usb.h"
 #endif
@@ -662,8 +662,7 @@
     for (;;) {
     input_restart:
 
-        // CIRCUITPY-CHANGE: prevent undef warning
-        #if defined(MICROPY_HW_ENABLE_USB) && MICROPY_HW_ENABLE_USB
+        #if MICROPY_HW_ENABLE_USB
         if (usb_vcp_is_enabled()) {
             // If the user gets to here and interrupts are disabled then
             // they'll never see the prompt, traceback etc. The USB REPL needs
@@ -823,19 +822,17 @@
 }
 #endif
 
-<<<<<<< HEAD
 // CIRCUITPY-CHANGE: atexit support
 #if CIRCUITPY_ATEXIT
 int pyexec_exit_handler(const void *source, pyexec_result_t *result) {
     return parse_compile_execute(source, MP_PARSE_FILE_INPUT, EXEC_FLAG_SOURCE_IS_ATEXIT, result);
 }
 #endif
-=======
-int pyexec_vstr(vstr_t *str, bool allow_keyboard_interrupt) {
+
+int pyexec_vstr(vstr_t *str, bool allow_keyboard_interrupt, pyexec_result_t *result) {
     mp_uint_t exec_flags = allow_keyboard_interrupt ? 0 : EXEC_FLAG_NO_INTERRUPT;
-    return parse_compile_execute(str, MP_PARSE_FILE_INPUT, exec_flags | EXEC_FLAG_SOURCE_IS_VSTR);
-}
->>>>>>> f498a16c
+    return parse_compile_execute(str, MP_PARSE_FILE_INPUT, exec_flags | EXEC_FLAG_SOURCE_IS_VSTR, result);
+}
 
 #if MICROPY_REPL_INFO
 mp_obj_t pyb_set_repl_info(mp_obj_t o_value) {
