/*
 * This file is part of the MicroPython project, http://micropython.org/
 *
 * The MIT License (MIT)
 *
 * SPDX-FileCopyrightText: Copyright (c) 2013-2019 Damien P. George
 *
 * Permission is hereby granted, free of charge, to any person obtaining a copy
 * of this software and associated documentation files (the "Software"), to deal
 * in the Software without restriction, including without limitation the rights
 * to use, copy, modify, merge, publish, distribute, sublicense, and/or sell
 * copies of the Software, and to permit persons to whom the Software is
 * furnished to do so, subject to the following conditions:
 *
 * The above copyright notice and this permission notice shall be included in
 * all copies or substantial portions of the Software.
 *
 * THE SOFTWARE IS PROVIDED "AS IS", WITHOUT WARRANTY OF ANY KIND, EXPRESS OR
 * IMPLIED, INCLUDING BUT NOT LIMITED TO THE WARRANTIES OF MERCHANTABILITY,
 * FITNESS FOR A PARTICULAR PURPOSE AND NONINFRINGEMENT. IN NO EVENT SHALL THE
 * AUTHORS OR COPYRIGHT HOLDERS BE LIABLE FOR ANY CLAIM, DAMAGES OR OTHER
 * LIABILITY, WHETHER IN AN ACTION OF CONTRACT, TORT OR OTHERWISE, ARISING FROM,
 * OUT OF OR IN CONNECTION WITH THE SOFTWARE OR THE USE OR OTHER DEALINGS IN
 * THE SOFTWARE.
 */

#include <stdio.h>
#include <string.h>

#include "py/obj.h"
#include "py/stream.h"
#include "py/mperrno.h"
#include "py/mphal.h"

// TODO make stdin, stdout and stderr writable objects so they can
// be changed by Python code.  This requires some changes, as these
// objects are in a read-only module (py/modsys.c).

/******************************************************************************/
// MicroPython bindings

#define STDIO_FD_IN  (0)
#define STDIO_FD_OUT (1)
#define STDIO_FD_ERR (2)

typedef struct _sys_stdio_obj_t {
    mp_obj_base_t base;
    int fd;
} sys_stdio_obj_t;

#if MICROPY_PY_SYS_STDIO_BUFFER
STATIC const sys_stdio_obj_t stdio_buffer_obj;
#endif

STATIC void stdio_obj_print(const mp_print_t *print, mp_obj_t self_in, mp_print_kind_t kind) {
    sys_stdio_obj_t *self = MP_OBJ_TO_PTR(self_in);
    mp_printf(print, "<io.FileIO %d>", self->fd);
}

STATIC mp_uint_t stdio_read(mp_obj_t self_in, void *buf, mp_uint_t size, int *errcode) {
    sys_stdio_obj_t *self = MP_OBJ_TO_PTR(self_in);
    if (self->fd == STDIO_FD_IN) {
        for (uint i = 0; i < size; i++) {
            int c = mp_hal_stdin_rx_chr();
            if (c == '\r') {
                c = '\n';
            }
            ((byte *)buf)[i] = c;
        }
        return size;
    } else {
        *errcode = MP_EPERM;
        return MP_STREAM_ERROR;
    }
}

STATIC mp_uint_t stdio_write(mp_obj_t self_in, const void *buf, mp_uint_t size, int *errcode) {
    sys_stdio_obj_t *self = MP_OBJ_TO_PTR(self_in);
    if (self->fd == STDIO_FD_OUT || self->fd == STDIO_FD_ERR) {
        mp_hal_stdout_tx_strn_cooked(buf, size);
        return size;
    } else {
        *errcode = MP_EPERM;
        return MP_STREAM_ERROR;
    }
}

STATIC mp_uint_t stdio_ioctl(mp_obj_t self_in, mp_uint_t request, uintptr_t arg, int *errcode) {
    (void)self_in;
    if (request == MP_STREAM_POLL) {
        return mp_hal_stdio_poll(arg);
    } else {
        *errcode = MP_EINVAL;
        return MP_STREAM_ERROR;
    }
}

STATIC mp_obj_t stdio_obj___exit__(size_t n_args, const mp_obj_t *args) {
    return mp_const_none;
}
STATIC MP_DEFINE_CONST_FUN_OBJ_VAR_BETWEEN(stdio_obj___exit___obj, 4, 4, stdio_obj___exit__);

STATIC const mp_rom_map_elem_t stdio_locals_dict_table[] = {
    #if MICROPY_PY_SYS_STDIO_BUFFER
    { MP_ROM_QSTR(MP_QSTR_buffer), MP_ROM_PTR(&stdio_buffer_obj) },
    #endif
    { MP_ROM_QSTR(MP_QSTR_read), MP_ROM_PTR(&mp_stream_read_obj) },
    { MP_ROM_QSTR(MP_QSTR_readinto), MP_ROM_PTR(&mp_stream_readinto_obj) },
    { MP_ROM_QSTR(MP_QSTR_readline), MP_ROM_PTR(&mp_stream_unbuffered_readline_obj)},
    { MP_ROM_QSTR(MP_QSTR_readlines), MP_ROM_PTR(&mp_stream_unbuffered_readlines_obj)},
    { MP_ROM_QSTR(MP_QSTR_write), MP_ROM_PTR(&mp_stream_write_obj) },
    { MP_ROM_QSTR(MP_QSTR_close), MP_ROM_PTR(&mp_identity_obj) },
    { MP_ROM_QSTR(MP_QSTR___enter__), MP_ROM_PTR(&mp_identity_obj) },
    { MP_ROM_QSTR(MP_QSTR___exit__), MP_ROM_PTR(&stdio_obj___exit___obj) },
};

STATIC MP_DEFINE_CONST_DICT(stdio_locals_dict, stdio_locals_dict_table);

STATIC const mp_stream_p_t stdio_obj_stream_p = {
    MP_PROTO_IMPLEMENT(MP_QSTR_protocol_stream)
    .read = stdio_read,
    .write = stdio_write,
    .ioctl = stdio_ioctl,
    .is_text = true,
};

<<<<<<< HEAD
STATIC const mp_obj_type_t stdio_obj_type = {
    { &mp_type_type },
    .flags = MP_TYPE_FLAG_EXTENDED,
    .name = MP_QSTR_FileIO,
    // TODO .make_new?
    .print = stdio_obj_print,
    .locals_dict = (mp_obj_dict_t *)&stdio_locals_dict,
    MP_TYPE_EXTENDED_FIELDS(
        .getiter = mp_identity_getiter,
        .iternext = mp_stream_unbuffered_iter,
        .protocol = &stdio_obj_stream_p,
        ),
};
=======
MP_DEFINE_CONST_OBJ_TYPE(
    stdio_obj_type,
    MP_QSTR_FileIO,
    MP_TYPE_FLAG_ITER_IS_STREAM,
    print, stdio_obj_print,
    protocol, &stdio_obj_stream_p,
    locals_dict, &stdio_locals_dict
    );
>>>>>>> 294baf52

const sys_stdio_obj_t mp_sys_stdin_obj = {{&stdio_obj_type}, .fd = STDIO_FD_IN};
const sys_stdio_obj_t mp_sys_stdout_obj = {{&stdio_obj_type}, .fd = STDIO_FD_OUT};
const sys_stdio_obj_t mp_sys_stderr_obj = {{&stdio_obj_type}, .fd = STDIO_FD_ERR};

#if MICROPY_PY_SYS_STDIO_BUFFER
STATIC mp_uint_t stdio_buffer_read(mp_obj_t self_in, void *buf, mp_uint_t size, int *errcode) {
    for (uint i = 0; i < size; i++) {
        ((byte *)buf)[i] = mp_hal_stdin_rx_chr();
    }
    return size;
}

STATIC mp_uint_t stdio_buffer_write(mp_obj_t self_in, const void *buf, mp_uint_t size, int *errcode) {
    mp_hal_stdout_tx_strn(buf, size);
    return size;
}

STATIC const mp_stream_p_t stdio_buffer_obj_stream_p = {
    MP_PROTO_IMPLEMENT(MP_QSTR_protocol_stream)
    .read = stdio_buffer_read,
    .write = stdio_buffer_write,
    .ioctl = stdio_ioctl,
    .is_text = false,
};

<<<<<<< HEAD
STATIC const mp_obj_type_t stdio_buffer_obj_type = {
    { &mp_type_type },
    .name = MP_QSTR_FileIO,
    .flags = MP_TYPE_FLAG_EXTENDED,
    .print = stdio_obj_print,
    .locals_dict = (mp_obj_dict_t *)&stdio_locals_dict,
    MP_TYPE_EXTENDED_FIELDS(
        .getiter = mp_identity_getiter,
        .iternext = mp_stream_unbuffered_iter,
        .protocol = &stdio_buffer_obj_stream_p,
        ),
};
=======
STATIC MP_DEFINE_CONST_OBJ_TYPE(
    stdio_buffer_obj_type,
    MP_QSTR_FileIO,
    MP_TYPE_FLAG_ITER_IS_STREAM,
    print, stdio_obj_print,
    protocol, &stdio_buffer_obj_stream_p,
    locals_dict, &stdio_locals_dict
    );
>>>>>>> 294baf52

STATIC const sys_stdio_obj_t stdio_buffer_obj = {{&stdio_buffer_obj_type}, .fd = 0}; // fd unused
#endif<|MERGE_RESOLUTION|>--- conflicted
+++ resolved
@@ -3,7 +3,7 @@
  *
  * The MIT License (MIT)
  *
- * SPDX-FileCopyrightText: Copyright (c) 2013-2019 Damien P. George
+ * Copyright (c) 2013-2019 Damien P. George
  *
  * Permission is hereby granted, free of charge, to any person obtaining a copy
  * of this software and associated documentation files (the "Software"), to deal
@@ -100,6 +100,8 @@
 }
 STATIC MP_DEFINE_CONST_FUN_OBJ_VAR_BETWEEN(stdio_obj___exit___obj, 4, 4, stdio_obj___exit__);
 
+// TODO gc hook to close the file if not already closed
+
 STATIC const mp_rom_map_elem_t stdio_locals_dict_table[] = {
     #if MICROPY_PY_SYS_STDIO_BUFFER
     { MP_ROM_QSTR(MP_QSTR_buffer), MP_ROM_PTR(&stdio_buffer_obj) },
@@ -110,6 +112,7 @@
     { MP_ROM_QSTR(MP_QSTR_readlines), MP_ROM_PTR(&mp_stream_unbuffered_readlines_obj)},
     { MP_ROM_QSTR(MP_QSTR_write), MP_ROM_PTR(&mp_stream_write_obj) },
     { MP_ROM_QSTR(MP_QSTR_close), MP_ROM_PTR(&mp_identity_obj) },
+    { MP_ROM_QSTR(MP_QSTR___del__), MP_ROM_PTR(&mp_identity_obj) },
     { MP_ROM_QSTR(MP_QSTR___enter__), MP_ROM_PTR(&mp_identity_obj) },
     { MP_ROM_QSTR(MP_QSTR___exit__), MP_ROM_PTR(&stdio_obj___exit___obj) },
 };
@@ -117,28 +120,12 @@
 STATIC MP_DEFINE_CONST_DICT(stdio_locals_dict, stdio_locals_dict_table);
 
 STATIC const mp_stream_p_t stdio_obj_stream_p = {
-    MP_PROTO_IMPLEMENT(MP_QSTR_protocol_stream)
     .read = stdio_read,
     .write = stdio_write,
     .ioctl = stdio_ioctl,
     .is_text = true,
 };
 
-<<<<<<< HEAD
-STATIC const mp_obj_type_t stdio_obj_type = {
-    { &mp_type_type },
-    .flags = MP_TYPE_FLAG_EXTENDED,
-    .name = MP_QSTR_FileIO,
-    // TODO .make_new?
-    .print = stdio_obj_print,
-    .locals_dict = (mp_obj_dict_t *)&stdio_locals_dict,
-    MP_TYPE_EXTENDED_FIELDS(
-        .getiter = mp_identity_getiter,
-        .iternext = mp_stream_unbuffered_iter,
-        .protocol = &stdio_obj_stream_p,
-        ),
-};
-=======
 MP_DEFINE_CONST_OBJ_TYPE(
     stdio_obj_type,
     MP_QSTR_FileIO,
@@ -147,7 +134,6 @@
     protocol, &stdio_obj_stream_p,
     locals_dict, &stdio_locals_dict
     );
->>>>>>> 294baf52
 
 const sys_stdio_obj_t mp_sys_stdin_obj = {{&stdio_obj_type}, .fd = STDIO_FD_IN};
 const sys_stdio_obj_t mp_sys_stdout_obj = {{&stdio_obj_type}, .fd = STDIO_FD_OUT};
@@ -167,27 +153,12 @@
 }
 
 STATIC const mp_stream_p_t stdio_buffer_obj_stream_p = {
-    MP_PROTO_IMPLEMENT(MP_QSTR_protocol_stream)
     .read = stdio_buffer_read,
     .write = stdio_buffer_write,
     .ioctl = stdio_ioctl,
     .is_text = false,
 };
 
-<<<<<<< HEAD
-STATIC const mp_obj_type_t stdio_buffer_obj_type = {
-    { &mp_type_type },
-    .name = MP_QSTR_FileIO,
-    .flags = MP_TYPE_FLAG_EXTENDED,
-    .print = stdio_obj_print,
-    .locals_dict = (mp_obj_dict_t *)&stdio_locals_dict,
-    MP_TYPE_EXTENDED_FIELDS(
-        .getiter = mp_identity_getiter,
-        .iternext = mp_stream_unbuffered_iter,
-        .protocol = &stdio_buffer_obj_stream_p,
-        ),
-};
-=======
 STATIC MP_DEFINE_CONST_OBJ_TYPE(
     stdio_buffer_obj_type,
     MP_QSTR_FileIO,
@@ -196,7 +167,6 @@
     protocol, &stdio_buffer_obj_stream_p,
     locals_dict, &stdio_locals_dict
     );
->>>>>>> 294baf52
 
 STATIC const sys_stdio_obj_t stdio_buffer_obj = {{&stdio_buffer_obj_type}, .fd = 0}; // fd unused
 #endif