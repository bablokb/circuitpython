--- conflicted
+++ resolved
@@ -42,16 +42,9 @@
 //| written in MicroPython will work in CPython but not necessarily the other
 //| way around."""
 //|
-<<<<<<< HEAD
-//| def monotonic() -> Any:
-//|     """Returns an always increasing value of time, in fractional seconds,
-//|     with an unknown reference point.
-//|     Only use it to compare against other values from `monotonic`.
-=======
 //| def monotonic() -> float:
 //|     """Returns an always increasing value of time with an unknown reference
 //|     point. Only use it to compare against other values from `monotonic`.
->>>>>>> e7a78e08
 //|
 //|     :return: the current monotonic time
 //|     :rtype: float"""
