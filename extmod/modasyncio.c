--- conflicted
+++ resolved
@@ -68,14 +68,13 @@
 /******************************************************************************/
 // Ticks for task ordering in pairing heap
 
-<<<<<<< HEAD
 // CIRCUITPY-CHANGE: ticks() must match adafruit_ticks()
 #define _TICKS_PERIOD (1lu << 29)
 #define _TICKS_MAX (_TICKS_PERIOD - 1)
 #define _TICKS_HALFPERIOD (_TICKS_PERIOD >> 1)
 
 #if !CIRCUITPY || (defined(__unix__) || defined(__APPLE__))
-STATIC mp_obj_t ticks(void) {
+static mp_obj_t ticks(void) {
     return MP_OBJ_NEW_SMALL_INT(mp_hal_ticks_ms() & _TICKS_MAX);
 }
 #else
@@ -88,14 +87,7 @@
 #endif
 
 // CIRCUITPY-CHANGE: ticks_diff must match adafruit_ticks
-STATIC mp_int_t ticks_diff(mp_obj_t t1_in, mp_obj_t t0_in) {
-=======
-static mp_obj_t ticks(void) {
-    return MP_OBJ_NEW_SMALL_INT(mp_hal_ticks_ms() & (MICROPY_PY_TIME_TICKS_PERIOD - 1));
-}
-
 static mp_int_t ticks_diff(mp_obj_t t1_in, mp_obj_t t0_in) {
->>>>>>> a61c446c
     mp_uint_t t0 = MP_OBJ_SMALL_INT_VALUE(t0_in);
     mp_uint_t t1 = MP_OBJ_SMALL_INT_VALUE(t1_in);
     mp_int_t diff = ((t1 - t0 + _TICKS_HALFPERIOD) & _TICKS_MAX) - _TICKS_HALFPERIOD;
@@ -256,7 +248,6 @@
 }
 static MP_DEFINE_CONST_FUN_OBJ_1(task_cancel_obj, task_cancel);
 
-<<<<<<< HEAD
 // CIRCUITPY-CHANGE: CircuitPython provides __await__().
 STATIC mp_obj_t task_getiter(mp_obj_t self_in, mp_obj_iter_buf_t *iter_buf);
 
@@ -266,9 +257,6 @@
 STATIC MP_DEFINE_CONST_FUN_OBJ_1(task_await_obj, task_await);
 
 STATIC void task_attr(mp_obj_t self_in, qstr attr, mp_obj_t *dest) {
-=======
-static void task_attr(mp_obj_t self_in, qstr attr, mp_obj_t *dest) {
->>>>>>> a61c446c
     mp_obj_task_t *self = MP_OBJ_TO_PTR(self_in);
     if (dest[0] == MP_OBJ_NULL) {
         // Load
@@ -286,6 +274,7 @@
             dest[1] = self_in;
         } else if (attr == MP_QSTR_ph_key) {
             dest[0] = self->ph_key;
+            // CIRCUITPY-CHANGE: await
         } else if (attr == MP_QSTR___await__) {
             dest[0] = MP_OBJ_FROM_PTR(&task_await_obj);
             dest[1] = self_in;
