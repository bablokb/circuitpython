# This makefile fragment adds the source code files for the core extmod modules
# and provides rules to build 3rd-party components for extmod modules.

# CIRCUITPY-CHANGE: many extmod modules removed
# CIRCUITPY-CHANGE: modzlib.c still used
SRC_EXTMOD_C += \
	extmod/modasyncio.c \
	extmod/modbinascii.c \
	extmod/modhashlib.c \
	extmod/modheapq.c \
	extmod/modjson.c \
	extmod/modos.c \
	extmod/modplatform.c\
	extmod/modrandom.c \
	extmod/modre.c \
	extmod/modselect.c \
<<<<<<< HEAD
	extmod/modzlib.c \
=======
	extmod/modsocket.c \
	extmod/modtls_axtls.c \
	extmod/modtls_mbedtls.c \
	extmod/mbedtls/mbedtls_alt.c \
	extmod/modtime.c \
	extmod/moductypes.c \
	extmod/modvfs.c \
	extmod/modwebrepl.c \
	extmod/modwebsocket.c \
	extmod/network_cyw43.c \
	extmod/network_esp_hosted.c \
	extmod/network_lwip.c \
	extmod/network_ninaw10.c \
	extmod/network_ppp_lwip.c \
	extmod/network_wiznet5k.c \
	extmod/os_dupterm.c \
>>>>>>> ecfdd5d6
	extmod/vfs.c \
	extmod/vfs_blockdev.c \
	extmod/vfs_fat.c \
	extmod/vfs_fat_diskio.c \
	extmod/vfs_fat_file.c \
	extmod/vfs_lfs.c \
	extmod/vfs_posix.c \
	extmod/vfs_posix_file.c \
	extmod/vfs_reader.c \
	extmod/virtpin.c \
	shared/libc/abort_.c \
	shared/libc/printf.c \

SRC_THIRDPARTY_C += \

PY_O += $(addprefix $(BUILD)/, $(SRC_EXTMOD_C:.c=.o))
PY_O += $(addprefix $(BUILD)/, $(SRC_THIRDPARTY_C:.c=.o))
SRC_QSTR += $(SRC_EXTMOD_C)

CFLAGS += $(CFLAGS_EXTMOD) $(CFLAGS_THIRDPARTY)
LDFLAGS += $(LDFLAGS_EXTMOD) $(LDFLAGS_THIRDPARTY)

################################################################################
# libm/libm_dbl math library

# Single-precision math library.
SRC_LIB_LIBM_C += $(addprefix lib/libm/,\
	acoshf.c \
	asinfacosf.c \
	asinhf.c \
	atan2f.c \
	atanf.c \
	atanhf.c \
	ef_rem_pio2.c \
	erf_lgamma.c \
	fmodf.c \
	kf_cos.c \
	kf_rem_pio2.c \
	kf_sin.c \
	kf_tan.c \
	log1pf.c \
	math.c \
	nearbyintf.c \
	roundf.c \
	sf_cos.c \
	sf_erf.c \
	sf_frexp.c \
	sf_ldexp.c \
	sf_modf.c \
	sf_sin.c \
	sf_tan.c \
	wf_lgamma.c \
	wf_tgamma.c \
	)

# Choose only one of these sqrt implementations, software or hardware.
SRC_LIB_LIBM_SQRT_SW_C += lib/libm/ef_sqrt.c
SRC_LIB_LIBM_SQRT_HW_C += lib/libm/thumb_vfp_sqrtf.c

# Disable warnings in libm.
$(BUILD)/lib/libm/kf_rem_pio2.o: CFLAGS += -Wno-maybe-uninitialized

# Double-precision math library.
SRC_LIB_LIBM_DBL_C += $(addprefix lib/libm_dbl/,\
	__cos.c \
	__expo2.c \
	__fpclassify.c \
	__rem_pio2.c \
	__rem_pio2_large.c \
	__signbit.c \
	__sin.c \
	__tan.c \
	acos.c \
	acosh.c \
	asin.c \
	asinh.c \
	atan.c \
	atan2.c \
	atanh.c \
	ceil.c \
	cos.c \
	cosh.c \
	copysign.c \
	erf.c \
	exp.c \
	expm1.c \
	floor.c \
	fmod.c \
	frexp.c \
	ldexp.c \
	lgamma.c \
	log.c \
	log10.c \
	log1p.c \
	modf.c \
	nearbyint.c \
	pow.c \
	rint.c \
	round.c \
	scalbn.c \
	sin.c \
	sinh.c \
	tan.c \
	tanh.c \
	tgamma.c \
	trunc.c \
	)

# Choose only one of these sqrt implementations, software or hardware.
SRC_LIB_LIBM_DBL_SQRT_SW_C += lib/libm_dbl/sqrt.c
SRC_LIB_LIBM_DBL_SQRT_HW_C += lib/libm_dbl/thumb_vfp_sqrt.c

# Too many warnings in libm_dbl, disable for now.
$(BUILD)/lib/libm_dbl/%.o: CFLAGS += -Wno-double-promotion -Wno-float-conversion
$(BUILD)/lib/libm_dbl/__rem_pio2_large.o: CFLAGS += -Wno-maybe-uninitialized

################################################################################
# VFS FAT FS

OOFATFS_DIR = lib/oofatfs

# this sets the config file for FatFs
CFLAGS_THIRDPARTY += -DFFCONF_H=\"$(OOFATFS_DIR)/ffconf.h\"

ifeq ($(MICROPY_VFS_FAT),1)
CFLAGS_EXTMOD += -DMICROPY_VFS_FAT=1
SRC_THIRDPARTY_C += $(addprefix $(OOFATFS_DIR)/,\
	ff.c \
	ffunicode.c \
	)
endif

################################################################################
# VFS littlefs

LITTLEFS_DIR = lib/littlefs

ifeq ($(MICROPY_VFS_LFS1),1)
CFLAGS_EXTMOD += -DMICROPY_VFS_LFS1=1
CFLAGS_THIRDPARTY += -DLFS1_NO_MALLOC -DLFS1_NO_DEBUG -DLFS1_NO_WARN -DLFS1_NO_ERROR -DLFS1_NO_ASSERT
SRC_THIRDPARTY_C += $(addprefix $(LITTLEFS_DIR)/,\
	lfs1.c \
	lfs1_util.c \
	)
endif

ifeq ($(MICROPY_VFS_LFS2),1)
CFLAGS_EXTMOD += -DMICROPY_VFS_LFS2=1
CFLAGS_THIRDPARTY += -DLFS2_NO_MALLOC -DLFS2_NO_DEBUG -DLFS2_NO_WARN -DLFS2_NO_ERROR -DLFS2_NO_ASSERT
SRC_THIRDPARTY_C += $(addprefix $(LITTLEFS_DIR)/,\
	lfs2.c \
	lfs2_util.c \
	)

# CIRCUITPY-CHANGE: -Wno-missing-field-initializers instead of -Wno-shadow
$(BUILD)/$(LITTLEFS_DIR)/lfs2.o: CFLAGS += -Wno-missing-field-initializers
endif

################################################################################
# ussl

ifeq ($(MICROPY_PY_SSL),1)
CFLAGS_EXTMOD += -DMICROPY_PY_SSL=1
ifeq ($(MICROPY_SSL_AXTLS),1)
AXTLS_DIR = lib/axtls
GIT_SUBMODULES += $(AXTLS_DIR)
CFLAGS_EXTMOD += -DMICROPY_SSL_AXTLS=1 -I$(TOP)/lib/axtls/ssl -I$(TOP)/lib/axtls/crypto -I$(TOP)/extmod/axtls-include
$(BUILD)/$(AXTLS_DIR)/%.o: CFLAGS += -Wno-all -Wno-unused-parameter -Wno-uninitialized -Wno-sign-compare -Wno-old-style-definition -Dmp_stream_errno=errno $(AXTLS_DEFS_EXTRA)
SRC_THIRDPARTY_C += $(addprefix $(AXTLS_DIR)/,\
	ssl/asn1.c \
	ssl/loader.c \
	ssl/tls1.c \
	ssl/tls1_svr.c \
	ssl/tls1_clnt.c \
	ssl/x509.c \
	crypto/aes.c \
	crypto/bigint.c \
	crypto/crypto_misc.c \
	crypto/hmac.c \
	crypto/md5.c \
	crypto/rsa.c \
	crypto/sha1.c \
	)
else ifeq ($(MICROPY_SSL_MBEDTLS),1)
MBEDTLS_DIR = lib/mbedtls
MBEDTLS_CONFIG_FILE ?= \"mbedtls/mbedtls_config_port.h\"
GIT_SUBMODULES += $(MBEDTLS_DIR)
CFLAGS_EXTMOD += -DMBEDTLS_CONFIG_FILE=$(MBEDTLS_CONFIG_FILE)
CFLAGS_EXTMOD += -DMICROPY_SSL_MBEDTLS=1 -I$(TOP)/$(MBEDTLS_DIR)/include
ifeq ($(MICROPY_PY_SSL_ECDSA_SIGN_ALT),1)
CFLAGS_EXTMOD += -DMICROPY_PY_SSL_ECDSA_SIGN_ALT=1
LDFLAGS_EXTMOD += -Wl,--wrap=mbedtls_ecdsa_write_signature
endif
SRC_THIRDPARTY_C += lib/mbedtls_errors/mp_mbedtls_errors.c
SRC_THIRDPARTY_C += $(addprefix $(MBEDTLS_DIR)/library/,\
	aes.c \
	aesni.c \
	asn1parse.c \
	asn1write.c \
	base64.c \
	bignum_core.c \
	bignum_mod.c \
	bignum_mod_raw.c \
	bignum.c \
	camellia.c \
	ccm.c \
	chacha20.c \
	chachapoly.c \
	cipher.c \
	cipher_wrap.c \
	nist_kw.c \
	aria.c \
	cmac.c \
	constant_time.c \
	mps_reader.c \
	mps_trace.c \
	ctr_drbg.c \
	debug.c \
	des.c \
	dhm.c \
	ecdh.c \
	ecdsa.c \
	ecjpake.c \
	ecp.c \
	ecp_curves.c \
	entropy.c \
	entropy_poll.c \
	gcm.c \
	hmac_drbg.c \
	md5.c \
	md.c \
	oid.c \
	padlock.c \
	pem.c \
	pk.c \
	pkcs12.c \
	pkcs5.c \
	pkparse.c \
	pk_wrap.c \
	pkwrite.c \
	platform.c \
	platform_util.c \
	poly1305.c \
	ripemd160.c \
	rsa.c \
	rsa_alt_helpers.c \
	sha1.c \
	sha256.c \
	sha512.c \
	ssl_cache.c \
	ssl_ciphersuites.c \
	ssl_client.c \
	ssl_cookie.c \
	ssl_debug_helpers_generated.c \
	ssl_msg.c \
	ssl_ticket.c \
	ssl_tls.c \
	ssl_tls12_client.c \
	ssl_tls12_server.c \
	timing.c \
	x509.c \
	x509_create.c \
	x509_crl.c \
	x509_crt.c \
	x509_csr.c \
	x509write_crt.c \
	x509write_csr.c \
	)
endif
endif

################################################################################
# lwip

ifeq ($(MICROPY_PY_LWIP),1)
GIT_SUBMODULES += lib/lwip
# A port should add an include path where lwipopts.h can be found (eg extmod/lwip-include)
LWIP_DIR = lib/lwip/src
INC += -I$(TOP)/$(LWIP_DIR)/include
CFLAGS_EXTMOD += -DMICROPY_PY_LWIP=1
$(BUILD)/$(LWIP_DIR)/core/ipv4/dhcp.o: CFLAGS += -Wno-address
SRC_THIRDPARTY_C += shared/netutils/netutils.c
SRC_THIRDPARTY_C += $(addprefix $(LWIP_DIR)/,\
	apps/mdns/mdns.c \
	apps/mdns/mdns_domain.c \
	apps/mdns/mdns_out.c \
	core/def.c \
	core/dns.c \
	core/inet_chksum.c \
	core/init.c \
	core/ip.c \
	core/mem.c \
	core/memp.c \
	core/netif.c \
	core/pbuf.c \
	core/raw.c \
	core/stats.c \
	core/sys.c \
	core/tcp.c \
	core/tcp_in.c \
	core/tcp_out.c \
	core/timeouts.c \
	core/udp.c \
	core/ipv4/acd.c \
	core/ipv4/autoip.c \
	core/ipv4/dhcp.c \
	core/ipv4/etharp.c \
	core/ipv4/icmp.c \
	core/ipv4/igmp.c \
	core/ipv4/ip4_addr.c \
	core/ipv4/ip4.c \
	core/ipv4/ip4_frag.c \
	core/ipv6/dhcp6.c \
	core/ipv6/ethip6.c \
	core/ipv6/icmp6.c \
	core/ipv6/inet6.c \
	core/ipv6/ip6_addr.c \
	core/ipv6/ip6.c \
	core/ipv6/ip6_frag.c \
	core/ipv6/mld6.c \
	core/ipv6/nd6.c \
	netif/ethernet.c \
	netif/ppp/auth.c \
	netif/ppp/ccp.c \
	netif/ppp/chap-md5.c \
	netif/ppp/chap_ms.c \
	netif/ppp/chap-new.c \
	netif/ppp/demand.c \
	netif/ppp/eap.c \
	netif/ppp/ecp.c \
	netif/ppp/eui64.c \
	netif/ppp/fsm.c \
	netif/ppp/ipcp.c \
	netif/ppp/ipv6cp.c \
	netif/ppp/lcp.c \
	netif/ppp/magic.c \
	netif/ppp/mppe.c \
	netif/ppp/multilink.c \
	netif/ppp/polarssl/md5.c \
	netif/ppp/pppapi.c \
	netif/ppp/ppp.c \
	netif/ppp/pppcrypt.c \
	netif/ppp/pppoe.c \
	netif/ppp/pppol2tp.c \
	netif/ppp/pppos.c \
	netif/ppp/upap.c \
	netif/ppp/utils.c \
	netif/ppp/vj.c \
	)
ifeq ($(MICROPY_PY_LWIP_LOOPBACK),1)
CFLAGS_EXTMOD += -DLWIP_NETIF_LOOPBACK=1
endif
ifeq ($(MICROPY_PY_LWIP_SLIP),1)
CFLAGS_EXTMOD += -DMICROPY_PY_LWIP_SLIP=1
SRC_THIRDPARTY_C += $(LWIP_DIR)/netif/slipif.c
endif
endif

################################################################################
# btree

ifeq ($(MICROPY_PY_BTREE),1)
BTREE_DIR = lib/berkeley-db-1.xx
BERKELEY_DB_CONFIG_FILE ?= \"extmod/berkeley-db/berkeley_db_config_port.h\"
CFLAGS_EXTMOD += -DBERKELEY_DB_CONFIG_FILE=$(BERKELEY_DB_CONFIG_FILE)
CFLAGS_EXTMOD += $(BTREE_DEFS_EXTRA)
INC += -I$(TOP)/$(BTREE_DIR)/include
SRC_THIRDPARTY_C += $(addprefix $(BTREE_DIR)/,\
	btree/bt_close.c \
	btree/bt_conv.c \
	btree/bt_debug.c \
	btree/bt_delete.c \
	btree/bt_get.c \
	btree/bt_open.c \
	btree/bt_overflow.c \
	btree/bt_page.c \
	btree/bt_put.c \
	btree/bt_search.c \
	btree/bt_seq.c \
	btree/bt_split.c \
	btree/bt_utils.c \
	mpool/mpool.c \
	)
CFLAGS_EXTMOD += -DMICROPY_PY_BTREE=1
# we need to suppress certain warnings to get berkeley-db to compile cleanly
$(BUILD)/$(BTREE_DIR)/%.o: CFLAGS += -Wno-old-style-definition -Wno-sign-compare -Wno-unused-parameter -Wno-deprecated-non-prototype -Wno-unknown-warning-option
endif

################################################################################
# networking

ifeq ($(MICROPY_PY_NETWORK_CYW43),1)
CYW43_DIR = lib/cyw43-driver
GIT_SUBMODULES += $(CYW43_DIR)
CFLAGS_EXTMOD += -DMICROPY_PY_NETWORK_CYW43=1
SRC_THIRDPARTY_C += $(addprefix $(CYW43_DIR)/src/,\
	cyw43_ctrl.c \
	cyw43_lwip.c \
	cyw43_ll.c \
	cyw43_sdio.c \
	cyw43_stats.c \
	)
ifeq ($(MICROPY_PY_BLUETOOTH),1)
DRIVERS_SRC_C += drivers/cyw43/cywbt.c
endif

$(BUILD)/$(CYW43_DIR)/src/cyw43_%.o: CFLAGS += -std=c11
endif # MICROPY_PY_NETWORK_CYW43

ifneq ($(MICROPY_PY_NETWORK_WIZNET5K),)
ifneq ($(MICROPY_PY_NETWORK_WIZNET5K),0)
WIZNET5K_DIR=lib/wiznet5k
GIT_SUBMODULES += lib/wiznet5k
INC += -I$(TOP)/$(WIZNET5K_DIR) -I$(TOP)/$(WIZNET5K_DIR)/Ethernet
CFLAGS += -DMICROPY_PY_NETWORK_WIZNET5K=$(MICROPY_PY_NETWORK_WIZNET5K) -D_WIZCHIP_=$(MICROPY_PY_NETWORK_WIZNET5K)
CFLAGS_THIRDPARTY += -DWIZCHIP_PREFIXED_EXPORTS=1
ifeq ($(MICROPY_PY_LWIP),1)
# When using MACRAW mode (with lwIP), maximum buffer space must be used for the raw socket
CFLAGS_THIRDPARTY += -DWIZCHIP_USE_MAX_BUFFER
endif
SRC_THIRDPARTY_C += $(addprefix $(WIZNET5K_DIR)/,\
	Ethernet/W$(MICROPY_PY_NETWORK_WIZNET5K)/w$(MICROPY_PY_NETWORK_WIZNET5K).c \
	Ethernet/wizchip_conf.c \
	Ethernet/socket.c \
	Internet/DNS/dns.c \
	Internet/DHCP/dhcp.c \
	)
endif
endif # MICROPY_PY_NETWORK_WIZNET5K

ifeq ($(MICROPY_PY_NETWORK_ESP_HOSTED),1)
ESP_HOSTED_DIR = drivers/esp-hosted
PROTOBUF_C_DIR = lib/protobuf-c
PROTOC ?= protoc-c
GIT_SUBMODULES += $(PROTOBUF_C_DIR)

CFLAGS += -DMICROPY_PY_NETWORK_ESP_HOSTED=1
CFLAGS_EXTMOD += -DMICROPY_PY_NETWORK_ESP_HOSTED=1
INC += -I$(TOP)/$(ESP_HOSTED_DIR)

ESP_HOSTED_SRC_C = $(addprefix $(ESP_HOSTED_DIR)/,\
	esp_hosted_wifi.c \
	esp_hosted_netif.c \
	esp_hosted_hal.c \
	)

ifeq ($(MICROPY_PY_BLUETOOTH),1)
ESP_HOSTED_SRC_C += $(ESP_HOSTED_DIR)/esp_hosted_bthci.c
endif

# Include the protobuf-c support functions
ESP_HOSTED_SRC_C += $(addprefix $(PROTOBUF_C_DIR)/,\
	protobuf-c/protobuf-c.c \
	)

$(BUILD)/$(PROTOBUF_C_DIR)/%.o: CFLAGS += -Wno-unused-but-set-variable

# Generate esp_hosted-pb-c.c|h from esp_hosted.proto
PROTO_GEN_SRC = $(BUILD)/extmod/esp_hosted.pb-c.c
ESP_HOSTED_SRC_C += $(PROTO_GEN_SRC)

$(PROTO_GEN_SRC): $(TOP)/$(ESP_HOSTED_DIR)/esp_hosted.proto
	$(PROTOC) --proto_path=$(dir $<) --c_out=$(dir $@) $<

# Scope the protobuf include paths to the esp_hosted source files, only
ESP_HOSTED_OBJS = $(addprefix $(BUILD)/, $(ESP_HOSTED_SRC_C:.c=.o))
$(ESP_HOSTED_OBJS): $(PROTO_GEN_SRC)
$(ESP_HOSTED_OBJS): CFLAGS += -I$(dir $(PROTO_GEN_SRC)) -I$(TOP)/$(PROTOBUF_C_DIR)

DRIVERS_SRC_C += $(ESP_HOSTED_SRC_C)

endif # MICROPY_PY_NETWORK_ESP_HOSTED

################################################################################
# bluetooth

ifeq ($(MICROPY_PY_BLUETOOTH),1)
CFLAGS_EXTMOD += -DMICROPY_PY_BLUETOOTH=1

ifeq ($(MICROPY_BLUETOOTH_NIMBLE),1)
ifeq ($(MICROPY_BLUETOOTH_BTSTACK),1)
$(error Cannot enable both NimBLE and BTstack at the same time)
endif
endif

ifneq ($(MICROPY_BLUETOOTH_NIMBLE),1)
ifneq ($(MICROPY_BLUETOOTH_BTSTACK),1)
$(error Must enable one of MICROPY_BLUETOOTH_NIMBLE or MICROPY_BLUETOOTH_BTSTACK)
endif
endif

ifeq ($(MICROPY_BLUETOOTH_NIMBLE),1)
include $(TOP)/extmod/nimble/nimble.mk
endif

ifeq ($(MICROPY_BLUETOOTH_BTSTACK),1)
include $(TOP)/extmod/btstack/btstack.mk
endif

endif

################################################################################
# openamp

ifeq ($(MICROPY_PY_OPENAMP),1)
OPENAMP_DIR = lib/open-amp
LIBMETAL_DIR = lib/libmetal
GIT_SUBMODULES += $(LIBMETAL_DIR) $(OPENAMP_DIR)
MICROPY_PY_OPENAMP_MODE ?= 0
include $(TOP)/extmod/libmetal/libmetal.mk

INC += -I$(TOP)/$(OPENAMP_DIR)
CFLAGS += -DMICROPY_PY_OPENAMP=1

ifeq ($(MICROPY_PY_OPENAMP_REMOTEPROC),1)
CFLAGS += -DMICROPY_PY_OPENAMP_REMOTEPROC=1
endif

ifeq ($(MICROPY_PY_OPENAMP_MODE),0)
CFLAGS += -DMICROPY_PY_OPENAMP_HOST=1
CFLAGS_THIRDPARTY += -DVIRTIO_DRIVER_ONLY
else ifeq ($(MICROPY_PY_OPENAMP_MODE),1)
CFLAGS += -DMICROPY_PY_OPENAMP_DEVICE=1
CFLAGS_THIRDPARTY += -DVIRTIO_DEVICE_ONLY
else
$(error Invalid Open-AMP mode specified: $(MICROPY_PY_OPENAMP_MODE))
endif

CFLAGS_THIRDPARTY += \
    -I$(BUILD)/openamp \
    -I$(TOP)/$(OPENAMP_DIR) \
    -I$(TOP)/$(OPENAMP_DIR)/lib/include/ \
    -DMETAL_INTERNAL \
    -DNO_ATOMIC_64_SUPPORT \
    -DRPMSG_BUFFER_SIZE=512 \

# OpenAMP's source files.
SRC_OPENAMP_C += $(addprefix $(OPENAMP_DIR)/lib/,\
	rpmsg/rpmsg.c \
	rpmsg/rpmsg_virtio.c \
	virtio/virtio.c \
	virtio/virtqueue.c \
	virtio_mmio/virtio_mmio_drv.c \
	)

# OpenAMP's remoteproc source files.
ifeq ($(MICROPY_PY_OPENAMP_REMOTEPROC),1)
SRC_OPENAMP_C += $(addprefix $(OPENAMP_DIR)/lib/remoteproc/,\
	elf_loader.c \
	remoteproc.c \
	remoteproc_virtio.c \
	rsc_table_parser.c \
	)
endif # MICROPY_PY_OPENAMP_REMOTEPROC

# Disable compiler warnings in OpenAMP (variables used only for assert).
$(BUILD)/$(OPENAMP_DIR)/lib/rpmsg/rpmsg_virtio.o: CFLAGS += -Wno-unused-but-set-variable
$(BUILD)/$(OPENAMP_DIR)/lib/virtio_mmio/virtio_mmio_drv.o: CFLAGS += -Wno-unused-but-set-variable

# We need to have generated libmetal before compiling OpenAMP.
$(addprefix $(BUILD)/, $(SRC_OPENAMP_C:.c=.o)): $(BUILD)/openamp/metal/config.h

SRC_THIRDPARTY_C += $(SRC_LIBMETAL_C) $(SRC_OPENAMP_C)

endif # MICROPY_PY_OPENAMP<|MERGE_RESOLUTION|>--- conflicted
+++ resolved
@@ -14,26 +14,7 @@
 	extmod/modrandom.c \
 	extmod/modre.c \
 	extmod/modselect.c \
-<<<<<<< HEAD
 	extmod/modzlib.c \
-=======
-	extmod/modsocket.c \
-	extmod/modtls_axtls.c \
-	extmod/modtls_mbedtls.c \
-	extmod/mbedtls/mbedtls_alt.c \
-	extmod/modtime.c \
-	extmod/moductypes.c \
-	extmod/modvfs.c \
-	extmod/modwebrepl.c \
-	extmod/modwebsocket.c \
-	extmod/network_cyw43.c \
-	extmod/network_esp_hosted.c \
-	extmod/network_lwip.c \
-	extmod/network_ninaw10.c \
-	extmod/network_ppp_lwip.c \
-	extmod/network_wiznet5k.c \
-	extmod/os_dupterm.c \
->>>>>>> ecfdd5d6
 	extmod/vfs.c \
 	extmod/vfs_blockdev.c \
 	extmod/vfs_fat.c \
