--- conflicted
+++ resolved
@@ -55,17 +55,13 @@
 
 #define mp_obj_fat_vfs_t fs_user_mount_t
 
-<<<<<<< HEAD
 // CIRCUITPY-CHANGE
 // Factoring this common call saves about 90 bytes.
 STATIC NORETURN void mp_raise_OSError_fresult(FRESULT res) {
     mp_raise_OSError(fresult_to_errno_table[res]);
 }
 
-STATIC mp_import_stat_t fat_vfs_import_stat(void *vfs_in, const char *path) {
-=======
 static mp_import_stat_t fat_vfs_import_stat(void *vfs_in, const char *path) {
->>>>>>> a61c446c
     fs_user_mount_t *vfs = vfs_in;
     FILINFO fno;
     assert(vfs != NULL);
@@ -105,7 +101,6 @@
     return MP_OBJ_FROM_PTR(vfs);
 }
 
-<<<<<<< HEAD
 // CIRCUITPY-CHANGE
 STATIC void verify_fs_writable(fs_user_mount_t *vfs) {
     if (!filesystem_is_writable_by_python(vfs)) {
@@ -113,12 +108,8 @@
     }
 }
 
-#if FF_FS_REENTRANT
+#if _FS_REENTRANT
 STATIC mp_obj_t fat_vfs_del(mp_obj_t self_in) {
-=======
-#if _FS_REENTRANT
-static mp_obj_t fat_vfs_del(mp_obj_t self_in) {
->>>>>>> a61c446c
     mp_obj_fat_vfs_t *self = MP_OBJ_TO_PTR(self_in);
     // f_umount only needs to be called to release the sync object
     f_umount(&self->fatfs);
@@ -456,11 +447,10 @@
     // keep the FAT filesystem mounted internally so the VFS methods can still be used
     return mp_const_none;
 }
-static MP_DEFINE_CONST_FUN_OBJ_1(fat_vfs_umount_obj, vfs_fat_umount);
-
-<<<<<<< HEAD
+STATIC MP_DEFINE_CONST_FUN_OBJ_1(fat_vfs_umount_obj, vfs_fat_umount);
+
 // CIRCUITPY-CHANGE
-STATIC mp_obj_t vfs_fat_utime(mp_obj_t vfs_in, mp_obj_t path_in, mp_obj_t times_in) {
+static mp_obj_t vfs_fat_utime(mp_obj_t vfs_in, mp_obj_t path_in, mp_obj_t times_in) {
     mp_obj_fat_vfs_t *self = MP_OBJ_TO_PTR(vfs_in);
     const char *path = mp_obj_str_get_str(path_in);
     if (!mp_obj_is_tuple_compatible(times_in)) {
@@ -487,14 +477,14 @@
 
     return mp_const_none;
 }
-STATIC MP_DEFINE_CONST_FUN_OBJ_3(fat_vfs_utime_obj, vfs_fat_utime);
-
-STATIC mp_obj_t vfs_fat_getreadonly(mp_obj_t self_in) {
+static MP_DEFINE_CONST_FUN_OBJ_3(fat_vfs_utime_obj, vfs_fat_utime);
+
+static mp_obj_t vfs_fat_getreadonly(mp_obj_t self_in) {
     fs_user_mount_t *self = MP_OBJ_TO_PTR(self_in);
     return mp_obj_new_bool(!filesystem_is_writable_by_python(self));
 }
-STATIC MP_DEFINE_CONST_FUN_OBJ_1(fat_vfs_getreadonly_obj, vfs_fat_getreadonly);
-STATIC const mp_obj_property_t fat_vfs_readonly_obj = {
+static MP_DEFINE_CONST_FUN_OBJ_1(fat_vfs_getreadonly_obj, vfs_fat_getreadonly);
+static const mp_obj_property_t fat_vfs_readonly_obj = {
     .base.type = &mp_type_property,
     .proxy = {(mp_obj_t)&fat_vfs_getreadonly_obj,
               MP_ROM_NONE,
@@ -502,7 +492,7 @@
 };
 
 #if MICROPY_FATFS_USE_LABEL
-STATIC mp_obj_t vfs_fat_getlabel(mp_obj_t self_in) {
+static mp_obj_t vfs_fat_getlabel(mp_obj_t self_in) {
     fs_user_mount_t *self = MP_OBJ_TO_PTR(self_in);
     char working_buf[12];
     FRESULT res = f_getlabel(&self->fatfs, working_buf, NULL);
@@ -511,9 +501,9 @@
     }
     return mp_obj_new_str(working_buf, strlen(working_buf));
 }
-STATIC MP_DEFINE_CONST_FUN_OBJ_1(fat_vfs_getlabel_obj, vfs_fat_getlabel);
-
-STATIC mp_obj_t vfs_fat_setlabel(mp_obj_t self_in, mp_obj_t label_in) {
+static MP_DEFINE_CONST_FUN_OBJ_1(fat_vfs_getlabel_obj, vfs_fat_getlabel);
+
+static mp_obj_t vfs_fat_setlabel(mp_obj_t self_in, mp_obj_t label_in) {
     fs_user_mount_t *self = MP_OBJ_TO_PTR(self_in);
     verify_fs_writable(self);
     const char *label_str = mp_obj_str_get_str(label_in);
@@ -526,8 +516,8 @@
     }
     return mp_const_none;
 }
-STATIC MP_DEFINE_CONST_FUN_OBJ_2(fat_vfs_setlabel_obj, vfs_fat_setlabel);
-STATIC const mp_obj_property_t fat_vfs_label_obj = {
+static MP_DEFINE_CONST_FUN_OBJ_2(fat_vfs_setlabel_obj, vfs_fat_setlabel);
+static const mp_obj_property_t fat_vfs_label_obj = {
     .base.type = &mp_type_property,
     .proxy = {(mp_obj_t)&fat_vfs_getlabel_obj,
               (mp_obj_t)&fat_vfs_setlabel_obj,
@@ -535,12 +525,8 @@
 };
 #endif
 
-STATIC const mp_rom_map_elem_t fat_vfs_locals_dict_table[] = {
-    #if FF_FS_REENTRANT
-=======
 static const mp_rom_map_elem_t fat_vfs_locals_dict_table[] = {
     #if _FS_REENTRANT
->>>>>>> a61c446c
     { MP_ROM_QSTR(MP_QSTR___del__), MP_ROM_PTR(&fat_vfs_del_obj) },
     #endif
     { MP_ROM_QSTR(MP_QSTR_mkfs), MP_ROM_PTR(&fat_vfs_mkfs_obj) },
@@ -565,13 +551,9 @@
 };
 static MP_DEFINE_CONST_DICT(fat_vfs_locals_dict, fat_vfs_locals_dict_table);
 
-<<<<<<< HEAD
-STATIC const mp_vfs_proto_t fat_vfs_proto = {
+static const mp_vfs_proto_t fat_vfs_proto = {
     // CIRCUITPY-CHANGE
     MP_PROTO_IMPLEMENT(MP_QSTR_protocol_vfs)
-=======
-static const mp_vfs_proto_t fat_vfs_proto = {
->>>>>>> a61c446c
     .import_stat = fat_vfs_import_stat,
 };
 
