// SPDX-FileCopyrightText: 2014 MicroPython & CircuitPython contributors (https://github.com/adafruit/circuitpython/graphs/contributors)
// SPDX-FileCopyrightText: Copyright (c) 2013, 2014 Damien P. George
//
// SPDX-License-Identifier: MIT

#include "py/mpconfig.h"
#if MICROPY_VFS && MICROPY_VFS_FAT

#include <stdio.h>
#include <string.h>

#include "py/runtime.h"
#include "py/stream.h"
#include "py/mperrno.h"
#include "lib/oofatfs/ff.h"
#include "extmod/vfs_fat.h"
#include "supervisor/filesystem.h"

// this table converts from FRESULT to POSIX errno
const byte fresult_to_errno_table[20] = {
    [FR_OK] = 0,
    [FR_DISK_ERR] = MP_EIO,
    [FR_INT_ERR] = MP_EIO,
    [FR_NOT_READY] = MP_EBUSY,
    [FR_NO_FILE] = MP_ENOENT,
    [FR_NO_PATH] = MP_ENOENT,
    [FR_INVALID_NAME] = MP_EINVAL,
    [FR_DENIED] = MP_EACCES,
    [FR_EXIST] = MP_EEXIST,
    [FR_INVALID_OBJECT] = MP_EINVAL,
    [FR_WRITE_PROTECTED] = MP_EROFS,
    [FR_INVALID_DRIVE] = MP_ENODEV,
    [FR_NOT_ENABLED] = MP_ENODEV,
    [FR_NO_FILESYSTEM] = MP_ENODEV,
    [FR_MKFS_ABORTED] = MP_EIO,
    [FR_TIMEOUT] = MP_EIO,
    [FR_LOCKED] = MP_EIO,
    [FR_NOT_ENOUGH_CORE] = MP_ENOMEM,
    [FR_TOO_MANY_OPEN_FILES] = MP_EMFILE,
    [FR_INVALID_PARAMETER] = MP_EINVAL,
};

STATIC void file_obj_print(const mp_print_t *print, mp_obj_t self_in, mp_print_kind_t kind) {
    (void)kind;
    mp_printf(print, "<io.%q %p>", mp_obj_get_type_qstr(self_in), MP_OBJ_TO_PTR(self_in));
}

STATIC mp_uint_t file_obj_read(mp_obj_t self_in, void *buf, mp_uint_t size, int *errcode) {
    pyb_file_obj_t *self = MP_OBJ_TO_PTR(self_in);
    UINT sz_out;
    FRESULT res = f_read(&self->fp, buf, size, &sz_out);
    if (res != FR_OK) {
        *errcode = fresult_to_errno_table[res];
        return MP_STREAM_ERROR;
    }
    return sz_out;
}

STATIC mp_uint_t file_obj_write(mp_obj_t self_in, const void *buf, mp_uint_t size, int *errcode) {
    pyb_file_obj_t *self = MP_OBJ_TO_PTR(self_in);
    UINT sz_out;
    FRESULT res = f_write(&self->fp, buf, size, &sz_out);
    if (res != FR_OK) {
        *errcode = fresult_to_errno_table[res];
        return MP_STREAM_ERROR;
    }
    if (sz_out != size) {
        // The FatFS documentation says that this means disk full.
        *errcode = MP_ENOSPC;
        return MP_STREAM_ERROR;
    }
    return sz_out;
}


STATIC mp_obj_t file_obj___exit__(size_t n_args, const mp_obj_t *args) {
    (void)n_args;
    return mp_stream_close(args[0]);
}
STATIC MP_DEFINE_CONST_FUN_OBJ_VAR_BETWEEN(file_obj___exit___obj, 4, 4, file_obj___exit__);

STATIC mp_uint_t file_obj_ioctl(mp_obj_t o_in, mp_uint_t request, uintptr_t arg, int *errcode) {
    pyb_file_obj_t *self = MP_OBJ_TO_PTR(o_in);

    if (request == MP_STREAM_SEEK) {
        struct mp_stream_seek_t *s = (struct mp_stream_seek_t *)(uintptr_t)arg;

        switch (s->whence) {
            case 0: // SEEK_SET
                f_lseek(&self->fp, s->offset);
                break;

            case 1: // SEEK_CUR
                f_lseek(&self->fp, f_tell(&self->fp) + s->offset);
                break;

            case 2: // SEEK_END
                f_lseek(&self->fp, f_size(&self->fp) + s->offset);
                break;
        }

        s->offset = f_tell(&self->fp);
        return 0;

    } else if (request == MP_STREAM_FLUSH) {
        FRESULT res = f_sync(&self->fp);
        if (res != FR_OK) {
            *errcode = fresult_to_errno_table[res];
            return MP_STREAM_ERROR;
        }
        return 0;

    } else if (request == MP_STREAM_CLOSE) {
        // if fs==NULL then the file is closed and in that case this method is a no-op
        if (self->fp.obj.fs != NULL) {
            FRESULT res = f_close(&self->fp);
            if (res != FR_OK) {
                *errcode = fresult_to_errno_table[res];
                return MP_STREAM_ERROR;
            }
        }
        return 0;

    } else {
        *errcode = MP_EINVAL;
        return MP_STREAM_ERROR;
    }
}

// Note: encoding is ignored for now; it's also not a valid kwarg for CPython's FileIO,
// but by adding it here we can use one single mp_arg_t array for open() and FileIO's constructor
STATIC const mp_arg_t file_open_args[] = {
    { MP_QSTR_file, MP_ARG_OBJ | MP_ARG_REQUIRED, {.u_rom_obj = MP_ROM_NONE} },
    { MP_QSTR_mode, MP_ARG_OBJ, {.u_obj = MP_OBJ_NEW_QSTR(MP_QSTR_r)} },
    { MP_QSTR_encoding, MP_ARG_OBJ | MP_ARG_KW_ONLY, {.u_rom_obj = MP_ROM_NONE} },
};
#define FILE_OPEN_NUM_ARGS MP_ARRAY_SIZE(file_open_args)

STATIC mp_obj_t file_open(fs_user_mount_t *vfs, const mp_obj_type_t *type, mp_arg_val_t *args) {
    int mode = 0;
    const char *mode_s = mp_obj_str_get_str(args[1].u_obj);
    // TODO make sure only one of r, w, x, a, and b, t are specified
    while (*mode_s) {
        switch (*mode_s++) {
            case 'r':
                mode |= FA_READ;
                break;
            case 'w':
                mode |= FA_WRITE | FA_CREATE_ALWAYS;
                break;
            case 'x':
                mode |= FA_WRITE | FA_CREATE_NEW;
                break;
            case 'a':
                mode |= FA_WRITE | FA_OPEN_ALWAYS;
                break;
            case '+':
                mode |= FA_READ | FA_WRITE;
                break;
            #if MICROPY_PY_IO_FILEIO
            case 'b':
                type = &mp_type_vfs_fat_fileio;
                break;
            #endif
            case 't':
                type = &mp_type_vfs_fat_textio;
                break;
        }
    }
    assert(vfs != NULL);
    if ((mode & FA_WRITE) != 0 && !filesystem_is_writable_by_python(vfs)) {
        mp_raise_OSError(MP_EROFS);
    }

    pyb_file_obj_t *o = m_new_obj_with_finaliser(pyb_file_obj_t);
    o->base.type = type;

    const char *fname = mp_obj_str_get_str(args[0].u_obj);
    FRESULT res = f_open(&vfs->fatfs, &o->fp, fname, mode);
    if (res != FR_OK) {
        m_del_obj(pyb_file_obj_t, o);
        mp_raise_OSError_errno_str(fresult_to_errno_table[res], args[0].u_obj);
    }
    // If we're reading, turn on fast seek.
    if (mode == FA_READ) {
        // One call to determine how much space we need.
        DWORD temp_table[2];
        temp_table[0] = 2;
        o->fp.cltbl = temp_table;
        f_lseek(&o->fp, CREATE_LINKMAP);
        DWORD size = (temp_table[0] + 1) * 2;

        // Now allocate the size and construct the map.
        o->fp.cltbl = m_malloc_maybe(size * sizeof(DWORD), false);
        if (o->fp.cltbl != NULL) {
            o->fp.cltbl[0] = size;
            res = f_lseek(&o->fp, CREATE_LINKMAP);
            if (res != FR_OK) {
                o->fp.cltbl = NULL;
            }
        }
    }

    // for 'a' mode, we must begin at the end of the file
    if ((mode & FA_OPEN_ALWAYS) != 0) {
        f_lseek(&o->fp, f_size(&o->fp));
    }

    return MP_OBJ_FROM_PTR(o);
}

STATIC mp_obj_t file_obj_make_new(const mp_obj_type_t *type, size_t n_args, const mp_obj_t *args, mp_map_t *kw_args) {
    mp_arg_val_t arg_vals[FILE_OPEN_NUM_ARGS];
    mp_arg_parse_all(n_args, args, kw_args, FILE_OPEN_NUM_ARGS, file_open_args, arg_vals);
    return file_open(NULL, type, arg_vals);
}

// TODO gc hook to close the file if not already closed

STATIC const mp_rom_map_elem_t vfs_fat_rawfile_locals_dict_table[] = {
    { MP_ROM_QSTR(MP_QSTR_read), MP_ROM_PTR(&mp_stream_read_obj) },
    { MP_ROM_QSTR(MP_QSTR_readinto), MP_ROM_PTR(&mp_stream_readinto_obj) },
    { MP_ROM_QSTR(MP_QSTR_readline), MP_ROM_PTR(&mp_stream_unbuffered_readline_obj) },
    { MP_ROM_QSTR(MP_QSTR_readlines), MP_ROM_PTR(&mp_stream_unbuffered_readlines_obj) },
    { MP_ROM_QSTR(MP_QSTR_write), MP_ROM_PTR(&mp_stream_write_obj) },
    { MP_ROM_QSTR(MP_QSTR_flush), MP_ROM_PTR(&mp_stream_flush_obj) },
    { MP_ROM_QSTR(MP_QSTR_close), MP_ROM_PTR(&mp_stream_close_obj) },
    { MP_ROM_QSTR(MP_QSTR_seek), MP_ROM_PTR(&mp_stream_seek_obj) },
    { MP_ROM_QSTR(MP_QSTR_tell), MP_ROM_PTR(&mp_stream_tell_obj) },
    { MP_ROM_QSTR(MP_QSTR___del__), MP_ROM_PTR(&mp_stream_close_obj) },
    { MP_ROM_QSTR(MP_QSTR___enter__), MP_ROM_PTR(&mp_identity_obj) },
    { MP_ROM_QSTR(MP_QSTR___exit__), MP_ROM_PTR(&file_obj___exit___obj) },
};

STATIC MP_DEFINE_CONST_DICT(vfs_fat_rawfile_locals_dict, vfs_fat_rawfile_locals_dict_table);

#if MICROPY_PY_IO_FILEIO
STATIC const mp_stream_p_t vfs_fat_fileio_stream_p = {
<<<<<<< HEAD
    MP_PROTO_IMPLEMENT(MP_QSTR_protocol_stream)
=======
>>>>>>> b0932fcf
    .read = file_obj_read,
    .write = file_obj_write,
    .ioctl = file_obj_ioctl,
};

const mp_obj_type_t mp_type_vfs_fat_fileio = {
    { &mp_type_type },
    .name = MP_QSTR_FileIO,
    .print = file_obj_print,
    .make_new = file_obj_make_new,
    .getiter = mp_identity_getiter,
    .iternext = mp_stream_unbuffered_iter,
    .protocol = &vfs_fat_fileio_stream_p,
    .locals_dict = (mp_obj_dict_t *)&vfs_fat_rawfile_locals_dict,
};
#endif

STATIC const mp_stream_p_t vfs_fat_textio_stream_p = {
<<<<<<< HEAD
    MP_PROTO_IMPLEMENT(MP_QSTR_protocol_stream)
=======
>>>>>>> b0932fcf
    .read = file_obj_read,
    .write = file_obj_write,
    .ioctl = file_obj_ioctl,
    .is_text = true,
};

const mp_obj_type_t mp_type_vfs_fat_textio = {
    { &mp_type_type },
    .name = MP_QSTR_TextIOWrapper,
    .print = file_obj_print,
    .make_new = file_obj_make_new,
    .getiter = mp_identity_getiter,
    .iternext = mp_stream_unbuffered_iter,
    .protocol = &vfs_fat_textio_stream_p,
    .locals_dict = (mp_obj_dict_t *)&vfs_fat_rawfile_locals_dict,
};

// Factory function for I/O stream classes
STATIC mp_obj_t fatfs_builtin_open_self(mp_obj_t self_in, mp_obj_t path, mp_obj_t mode) {
    // TODO: analyze buffering args and instantiate appropriate type
    fs_user_mount_t *self = MP_OBJ_TO_PTR(self_in);
    mp_arg_val_t arg_vals[FILE_OPEN_NUM_ARGS];
    arg_vals[0].u_obj = path;
    arg_vals[1].u_obj = mode;
    arg_vals[2].u_obj = mp_const_none;
    return file_open(self, &mp_type_vfs_fat_textio, arg_vals);
}
MP_DEFINE_CONST_FUN_OBJ_3(fat_vfs_open_obj, fatfs_builtin_open_self);

#endif // MICROPY_VFS && MICROPY_VFS_FAT<|MERGE_RESOLUTION|>--- conflicted
+++ resolved
@@ -236,10 +236,7 @@
 
 #if MICROPY_PY_IO_FILEIO
 STATIC const mp_stream_p_t vfs_fat_fileio_stream_p = {
-<<<<<<< HEAD
     MP_PROTO_IMPLEMENT(MP_QSTR_protocol_stream)
-=======
->>>>>>> b0932fcf
     .read = file_obj_read,
     .write = file_obj_write,
     .ioctl = file_obj_ioctl,
@@ -258,10 +255,7 @@
 #endif
 
 STATIC const mp_stream_p_t vfs_fat_textio_stream_p = {
-<<<<<<< HEAD
     MP_PROTO_IMPLEMENT(MP_QSTR_protocol_stream)
-=======
->>>>>>> b0932fcf
     .read = file_obj_read,
     .write = file_obj_write,
     .ioctl = file_obj_ioctl,
