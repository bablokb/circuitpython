--- conflicted
+++ resolved
@@ -136,13 +136,9 @@
     return MP_OBJ_FROM_PTR(o);
 }
 
-<<<<<<< HEAD
-STATIC mp_obj_t hashlib_sha256_update(mp_obj_t self_in, mp_obj_t arg) {
+static mp_obj_t hashlib_sha256_update(mp_obj_t self_in, mp_obj_t arg) {
     // CIRCUITPY-CHANGE
     check_not_unicode(arg);
-=======
-static mp_obj_t hashlib_sha256_update(mp_obj_t self_in, mp_obj_t arg) {
->>>>>>> a61c446c
     mp_obj_hash_t *self = MP_OBJ_TO_PTR(self_in);
     hashlib_ensure_not_final(self);
     mp_buffer_info_t bufinfo;
