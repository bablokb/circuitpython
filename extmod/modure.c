--- conflicted
+++ resolved
@@ -1,7 +1,28 @@
-// Copyright (c) 2014 Paul Sokolovsky
-// SPDX-FileCopyrightText: 2014 MicroPython & CircuitPython contributors (https://github.com/adafruit/circuitpython/graphs/contributors)
-//
-// SPDX-License-Identifier: MIT
+/*
+ * This file is part of the MicroPython project, http://micropython.org/
+ *
+ * The MIT License (MIT)
+ *
+ * Copyright (c) 2014 Paul Sokolovsky
+ *
+ * Permission is hereby granted, free of charge, to any person obtaining a copy
+ * of this software and associated documentation files (the "Software"), to deal
+ * in the Software without restriction, including without limitation the rights
+ * to use, copy, modify, merge, publish, distribute, sublicense, and/or sell
+ * copies of the Software, and to permit persons to whom the Software is
+ * furnished to do so, subject to the following conditions:
+ *
+ * The above copyright notice and this permission notice shall be included in
+ * all copies or substantial portions of the Software.
+ *
+ * THE SOFTWARE IS PROVIDED "AS IS", WITHOUT WARRANTY OF ANY KIND, EXPRESS OR
+ * IMPLIED, INCLUDING BUT NOT LIMITED TO THE WARRANTIES OF MERCHANTABILITY,
+ * FITNESS FOR A PARTICULAR PURPOSE AND NONINFRINGEMENT. IN NO EVENT SHALL THE
+ * AUTHORS OR COPYRIGHT HOLDERS BE LIABLE FOR ANY CLAIM, DAMAGES OR OTHER
+ * LIABILITY, WHETHER IN AN ACTION OF CONTRACT, TORT OR OTHERWISE, ARISING FROM,
+ * OUT OF OR IN CONNECTION WITH THE SOFTWARE OR THE USE OR OTHER DEALINGS IN
+ * THE SOFTWARE.
+ */
 
 #include <stdio.h>
 #include <assert.h>
@@ -18,6 +39,7 @@
 
 #include "lib/re1.5/re1.5.h"
 
+//CIRCUITPY
 #if MICROPY_PY_URE_DEBUG
 #define FLAG_DEBUG 0x1000
 #endif
@@ -469,11 +491,7 @@
     .globals = (mp_obj_dict_t *)&mp_module_re_globals,
 };
 
-<<<<<<< HEAD
-MP_REGISTER_MODULE(MP_QSTR_re, mp_module_ure, MICROPY_PY_URE);
-=======
 MP_REGISTER_MODULE(MP_QSTR_ure, mp_module_ure);
->>>>>>> 9b486340
 #endif
 
 // Source files #include'd here to make sure they're compiled in
