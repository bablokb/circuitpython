/*
 * This file is part of the MicroPython project, http://micropython.org/
 *
 * The MIT License (MIT)
 *
 * Copyright (c) 2016 Paul Sokolovsky
 *
 * Permission is hereby granted, free of charge, to any person obtaining a copy
 * of this software and associated documentation files (the "Software"), to deal
 * in the Software without restriction, including without limitation the rights
 * to use, copy, modify, merge, publish, distribute, sublicense, and/or sell
 * copies of the Software, and to permit persons to whom the Software is
 * furnished to do so, subject to the following conditions:
 *
 * The above copyright notice and this permission notice shall be included in
 * all copies or substantial portions of the Software.
 *
 * THE SOFTWARE IS PROVIDED "AS IS", WITHOUT WARRANTY OF ANY KIND, EXPRESS OR
 * IMPLIED, INCLUDING BUT NOT LIMITED TO THE WARRANTIES OF MERCHANTABILITY,
 * FITNESS FOR A PARTICULAR PURPOSE AND NONINFRINGEMENT. IN NO EVENT SHALL THE
 * AUTHORS OR COPYRIGHT HOLDERS BE LIABLE FOR ANY CLAIM, DAMAGES OR OTHER
 * LIABILITY, WHETHER IN AN ACTION OF CONTRACT, TORT OR OTHERWISE, ARISING FROM,
 * OUT OF OR IN CONNECTION WITH THE SOFTWARE OR THE USE OR OTHER DEALINGS IN
 * THE SOFTWARE.
 */

#include "extmod/virtpin.h"
#include "py/proto.h"

int mp_virtual_pin_read(mp_obj_t pin) {
    mp_obj_base_t *s = (mp_obj_base_t *)MP_OBJ_TO_PTR(pin);
<<<<<<< HEAD
    const mp_pin_p_t *pin_p = mp_proto_get(MP_QSTR_protocol_pin, s);
=======
    mp_pin_p_t *pin_p = (mp_pin_p_t *)MP_OBJ_TYPE_GET_SLOT(s->type, protocol);
>>>>>>> 294baf52
    return pin_p->ioctl(pin, MP_PIN_READ, 0, NULL);
}

void mp_virtual_pin_write(mp_obj_t pin, int value) {
    mp_obj_base_t *s = (mp_obj_base_t *)MP_OBJ_TO_PTR(pin);
<<<<<<< HEAD
    const mp_pin_p_t *pin_p = mp_proto_get(MP_QSTR_protocol_pin, s);
=======
    mp_pin_p_t *pin_p = (mp_pin_p_t *)MP_OBJ_TYPE_GET_SLOT(s->type, protocol);
>>>>>>> 294baf52
    pin_p->ioctl(pin, MP_PIN_WRITE, value, NULL);
}<|MERGE_RESOLUTION|>--- conflicted
+++ resolved
@@ -25,24 +25,15 @@
  */
 
 #include "extmod/virtpin.h"
-#include "py/proto.h"
 
 int mp_virtual_pin_read(mp_obj_t pin) {
     mp_obj_base_t *s = (mp_obj_base_t *)MP_OBJ_TO_PTR(pin);
-<<<<<<< HEAD
-    const mp_pin_p_t *pin_p = mp_proto_get(MP_QSTR_protocol_pin, s);
-=======
     mp_pin_p_t *pin_p = (mp_pin_p_t *)MP_OBJ_TYPE_GET_SLOT(s->type, protocol);
->>>>>>> 294baf52
     return pin_p->ioctl(pin, MP_PIN_READ, 0, NULL);
 }
 
 void mp_virtual_pin_write(mp_obj_t pin, int value) {
     mp_obj_base_t *s = (mp_obj_base_t *)MP_OBJ_TO_PTR(pin);
-<<<<<<< HEAD
-    const mp_pin_p_t *pin_p = mp_proto_get(MP_QSTR_protocol_pin, s);
-=======
     mp_pin_p_t *pin_p = (mp_pin_p_t *)MP_OBJ_TYPE_GET_SLOT(s->type, protocol);
->>>>>>> 294baf52
     pin_p->ioctl(pin, MP_PIN_WRITE, value, NULL);
 }