--- conflicted
+++ resolved
@@ -869,11 +869,7 @@
         } else if (si->vtype == VTYPE_PTR_NONE) {
             emit_native_mov_reg_const(emit, reg_dest, MP_F_CONST_NONE_OBJ);
         } else {
-<<<<<<< HEAD
-            mp_raise_NotImplementedError(translate("conversion to object"));
-=======
             mp_raise_NotImplementedError(MP_ERROR_TEXT("conversion to object"));
->>>>>>> b0932fcf
         }
         return VTYPE_PYOBJ;
     }
@@ -1447,11 +1443,7 @@
     DEBUG_printf("load_fast(%s, " UINT_FMT ")\n", qstr_str(qst), local_num);
     vtype_kind_t vtype = emit->local_vtype[local_num];
     if (vtype == VTYPE_UNBOUND) {
-<<<<<<< HEAD
-        EMIT_NATIVE_VIPER_TYPE_ERROR(emit, translate("local '%q' used before type known"), qst);
-=======
         EMIT_NATIVE_VIPER_TYPE_ERROR(emit, MP_ERROR_TEXT("local '%q' used before type known"), qst);
->>>>>>> b0932fcf
     }
     emit_native_pre(emit);
     if (local_num < REG_LOCAL_NUM && CAN_USE_REGS_FOR_LOCALS(emit)) {
@@ -1626,11 +1618,7 @@
                 }
                 default:
                     EMIT_NATIVE_VIPER_TYPE_ERROR(emit,
-<<<<<<< HEAD
-                        translate("can't load from '%q'"), vtype_to_qstr(vtype_base));
-=======
                         MP_ERROR_TEXT("can't load from '%q'"), vtype_to_qstr(vtype_base));
->>>>>>> b0932fcf
             }
         } else {
             // index is not an immediate
@@ -1640,11 +1628,7 @@
             emit_pre_pop_reg(emit, &vtype_base, REG_ARG_1);
             if (vtype_index != VTYPE_INT && vtype_index != VTYPE_UINT) {
                 EMIT_NATIVE_VIPER_TYPE_ERROR(emit,
-<<<<<<< HEAD
-                    translate("can't load with '%q' index"), vtype_to_qstr(vtype_index));
-=======
                     MP_ERROR_TEXT("can't load with '%q' index"), vtype_to_qstr(vtype_index));
->>>>>>> b0932fcf
             }
             switch (vtype_base) {
                 case VTYPE_PTR8: {
@@ -1672,11 +1656,7 @@
                 }
                 default:
                     EMIT_NATIVE_VIPER_TYPE_ERROR(emit,
-<<<<<<< HEAD
-                        translate("can't load from '%q'"), vtype_to_qstr(vtype_base));
-=======
                         MP_ERROR_TEXT("can't load from '%q'"), vtype_to_qstr(vtype_base));
->>>>>>> b0932fcf
             }
         }
         emit_post_push_reg(emit, VTYPE_INT, REG_RET);
@@ -1700,11 +1680,7 @@
     } else if (emit->local_vtype[local_num] != vtype) {
         // type of local is not the same as object stored in it
         EMIT_NATIVE_VIPER_TYPE_ERROR(emit,
-<<<<<<< HEAD
-            translate("local '%q' has type '%q' but source is '%q'"),
-=======
             MP_ERROR_TEXT("local '%q' has type '%q' but source is '%q'"),
->>>>>>> b0932fcf
             qst, vtype_to_qstr(emit->local_vtype[local_num]), vtype_to_qstr(vtype));
     }
 }
@@ -1805,11 +1781,7 @@
             #endif
             if (vtype_value != VTYPE_BOOL && vtype_value != VTYPE_INT && vtype_value != VTYPE_UINT) {
                 EMIT_NATIVE_VIPER_TYPE_ERROR(emit,
-<<<<<<< HEAD
-                    translate("can't store '%q'"), vtype_to_qstr(vtype_value));
-=======
                     MP_ERROR_TEXT("can't store '%q'"), vtype_to_qstr(vtype_value));
->>>>>>> b0932fcf
             }
             switch (vtype_base) {
                 case VTYPE_PTR8: {
@@ -1875,11 +1847,7 @@
                 }
                 default:
                     EMIT_NATIVE_VIPER_TYPE_ERROR(emit,
-<<<<<<< HEAD
-                        translate("can't store to '%q'"), vtype_to_qstr(vtype_base));
-=======
                         MP_ERROR_TEXT("can't store to '%q'"), vtype_to_qstr(vtype_base));
->>>>>>> b0932fcf
             }
         } else {
             // index is not an immediate
@@ -1890,11 +1858,7 @@
             emit_pre_pop_reg(emit, &vtype_base, REG_ARG_1);
             if (vtype_index != VTYPE_INT && vtype_index != VTYPE_UINT) {
                 EMIT_NATIVE_VIPER_TYPE_ERROR(emit,
-<<<<<<< HEAD
-                    translate("can't store with '%q' index"), vtype_to_qstr(vtype_index));
-=======
                     MP_ERROR_TEXT("can't store with '%q' index"), vtype_to_qstr(vtype_index));
->>>>>>> b0932fcf
             }
             #if N_X86
             // special case: x86 needs byte stores to be from lower 4 regs (REG_ARG_3 is EDX)
@@ -1904,11 +1868,7 @@
             #endif
             if (vtype_value != VTYPE_BOOL && vtype_value != VTYPE_INT && vtype_value != VTYPE_UINT) {
                 EMIT_NATIVE_VIPER_TYPE_ERROR(emit,
-<<<<<<< HEAD
-                    translate("can't store '%q'"), vtype_to_qstr(vtype_value));
-=======
                     MP_ERROR_TEXT("can't store '%q'"), vtype_to_qstr(vtype_value));
->>>>>>> b0932fcf
             }
             switch (vtype_base) {
                 case VTYPE_PTR8: {
@@ -1948,11 +1908,7 @@
                 }
                 default:
                     EMIT_NATIVE_VIPER_TYPE_ERROR(emit,
-<<<<<<< HEAD
-                        translate("can't store to '%q'"), vtype_to_qstr(vtype_base));
-=======
                         MP_ERROR_TEXT("can't store to '%q'"), vtype_to_qstr(vtype_base));
->>>>>>> b0932fcf
             }
         }
 
@@ -2074,11 +2030,7 @@
         }
         if (!(vtype == VTYPE_BOOL || vtype == VTYPE_INT || vtype == VTYPE_UINT)) {
             EMIT_NATIVE_VIPER_TYPE_ERROR(emit,
-<<<<<<< HEAD
-                translate("can't implicitly convert '%q' to 'bool'"), vtype_to_qstr(vtype));
-=======
                 MP_ERROR_TEXT("can't implicitly convert '%q' to 'bool'"), vtype_to_qstr(vtype));
->>>>>>> b0932fcf
         }
     }
     // For non-pop need to save the vtype so that emit_native_adjust_stack_size
@@ -2144,11 +2096,7 @@
             ASM_MOV_REG_PCREL(emit->as, REG_RET, label & ~MP_EMIT_BREAK_FROM_FOR);
             ASM_MOV_LOCAL_REG(emit->as, LOCAL_IDX_EXC_HANDLER_UNWIND(emit), REG_RET);
             // Cancel any active exception (see also emit_native_pop_except_jump)
-<<<<<<< HEAD
-            emit_native_mov_reg_const(emit, REG_RET, MP_F_CONST_NONE_OBJ);
-=======
             ASM_MOV_REG_IMM(emit->as, REG_RET, (mp_uint_t)MP_OBJ_NULL);
->>>>>>> b0932fcf
             ASM_MOV_LOCAL_REG(emit->as, LOCAL_IDX_EXC_VAL(emit), REG_RET);
             // Jump to the innermost active finally
             label = first_finally->label;
@@ -2344,11 +2292,7 @@
 STATIC void emit_native_pop_except_jump(emit_t *emit, mp_uint_t label, bool within_exc_handler) {
     if (within_exc_handler) {
         // Cancel any active exception so subsequent handlers don't see it
-<<<<<<< HEAD
-        emit_native_mov_reg_const(emit, REG_TEMP0, MP_F_CONST_NONE_OBJ);
-=======
         ASM_MOV_REG_IMM(emit->as, REG_TEMP0, (mp_uint_t)MP_OBJ_NULL);
->>>>>>> b0932fcf
         ASM_MOV_LOCAL_REG(emit->as, LOCAL_IDX_EXC_VAL(emit), REG_TEMP0);
     } else {
         emit_native_leave_exc_stack(emit, false);
@@ -2365,11 +2309,7 @@
     } else {
         adjust_stack(emit, 1);
         EMIT_NATIVE_VIPER_TYPE_ERROR(emit,
-<<<<<<< HEAD
-            translate("unary op %q not implemented"), mp_unary_op_method_name[op]);
-=======
             MP_ERROR_TEXT("unary op %q not implemented"), mp_unary_op_method_name[op]);
->>>>>>> b0932fcf
     }
 }
 
@@ -2425,17 +2365,6 @@
         int reg_rhs = REG_ARG_3;
         emit_pre_pop_reg_flexible(emit, &vtype_rhs, &reg_rhs, REG_RET, REG_ARG_2);
         emit_pre_pop_reg(emit, &vtype_lhs, REG_ARG_2);
-<<<<<<< HEAD
-        #if !(N_X64 || N_X86)
-        if (op == MP_BINARY_OP_LSHIFT) {
-            ASM_LSL_REG_REG(emit->as, REG_ARG_2, reg_rhs);
-            emit_post_push_reg(emit, VTYPE_INT, REG_ARG_2);
-        } else if (op == MP_BINARY_OP_RSHIFT) {
-            ASM_ASR_REG_REG(emit->as, REG_ARG_2, reg_rhs);
-            emit_post_push_reg(emit, VTYPE_INT, REG_ARG_2);
-        } else
-        #endif
-=======
 
         #if !(N_X64 || N_X86)
         if (op == MP_BINARY_OP_LSHIFT || op == MP_BINARY_OP_RSHIFT) {
@@ -2453,7 +2382,6 @@
         }
         #endif
 
->>>>>>> b0932fcf
         if (op == MP_BINARY_OP_OR) {
             ASM_OR_REG_REG(emit->as, REG_ARG_2, reg_rhs);
             emit_post_push_reg(emit, vtype_lhs, REG_ARG_2);
@@ -2567,11 +2495,6 @@
                 ASM_ARM_CC_GE,
                 ASM_ARM_CC_NE,
             };
-<<<<<<< HEAD
-            asm_arm_setcc_reg(emit->as, REG_RET, ccs[op - MP_BINARY_OP_LESS]);
-            #elif N_XTENSA || N_XTENSAWIN
-            static uint8_t ccs[6] = {
-=======
             asm_arm_setcc_reg(emit->as, REG_RET, ccs[op_idx]);
             #elif N_XTENSA || N_XTENSAWIN
             static uint8_t ccs[6 + 6] = {
@@ -2583,7 +2506,6 @@
                 ASM_XTENSA_CC_GEU,
                 ASM_XTENSA_CC_NE,
                 // signed
->>>>>>> b0932fcf
                 ASM_XTENSA_CC_LT,
                 0x80 | ASM_XTENSA_CC_LT, // for GT we'll swap args
                 ASM_XTENSA_CC_EQ,
@@ -2605,11 +2527,7 @@
             // TODO other ops not yet implemented
             adjust_stack(emit, 1);
             EMIT_NATIVE_VIPER_TYPE_ERROR(emit,
-<<<<<<< HEAD
-                translate("binary op %q not implemented"), mp_binary_op_method_name[op]);
-=======
                 MP_ERROR_TEXT("binary op %q not implemented"), mp_binary_op_method_name[op]);
->>>>>>> b0932fcf
         }
     } else if (vtype_lhs == VTYPE_PYOBJ && vtype_rhs == VTYPE_PYOBJ) {
         emit_pre_pop_reg_reg(emit, &vtype_rhs, REG_ARG_3, &vtype_lhs, REG_ARG_2);
@@ -2630,11 +2548,7 @@
     } else {
         adjust_stack(emit, -1);
         EMIT_NATIVE_VIPER_TYPE_ERROR(emit,
-<<<<<<< HEAD
-            translate("can't do binary op between '%q' and '%q'"),
-=======
             MP_ERROR_TEXT("can't do binary op between '%q' and '%q'"),
->>>>>>> b0932fcf
             vtype_to_qstr(vtype_lhs), vtype_to_qstr(vtype_rhs));
     }
 }
@@ -2812,11 +2726,7 @@
                 break;
             default:
                 // this can happen when casting a cast: int(int)
-<<<<<<< HEAD
-                mp_raise_NotImplementedError(translate("casting"));
-=======
                 mp_raise_NotImplementedError(MP_ERROR_TEXT("casting"));
->>>>>>> b0932fcf
         }
     } else {
         assert(vtype_fun == VTYPE_PYOBJ);
@@ -2880,11 +2790,7 @@
             emit_pre_pop_reg(emit, &vtype, return_vtype == VTYPE_PYOBJ ? REG_PARENT_RET : REG_ARG_1);
             if (vtype != return_vtype) {
                 EMIT_NATIVE_VIPER_TYPE_ERROR(emit,
-<<<<<<< HEAD
-                    translate("return expected '%q' but got '%q'"),
-=======
                     MP_ERROR_TEXT("return expected '%q' but got '%q'"),
->>>>>>> b0932fcf
                     vtype_to_qstr(return_vtype), vtype_to_qstr(vtype));
             }
         }
@@ -2913,11 +2819,7 @@
     vtype_kind_t vtype_exc;
     emit_pre_pop_reg(emit, &vtype_exc, REG_ARG_1); // arg1 = object to raise
     if (vtype_exc != VTYPE_PYOBJ) {
-<<<<<<< HEAD
-        EMIT_NATIVE_VIPER_TYPE_ERROR(emit, translate("must raise an object"));
-=======
         EMIT_NATIVE_VIPER_TYPE_ERROR(emit, MP_ERROR_TEXT("must raise an object"));
->>>>>>> b0932fcf
     }
     // TODO probably make this 1 call to the runtime (which could even call convert, native_raise(obj, type))
     emit_call(emit, MP_F_NATIVE_RAISE);
@@ -2927,11 +2829,7 @@
     // Note: 1 (yield) or 3 (yield from) labels are reserved for this function, starting at *emit->label_slot
 
     if (emit->do_viper_types) {
-<<<<<<< HEAD
-        mp_raise_NotImplementedError(translate("native yield"));
-=======
         mp_raise_NotImplementedError(MP_ERROR_TEXT("native yield"));
->>>>>>> b0932fcf
     }
     emit->scope->scope_flags |= MP_SCOPE_FLAG_GENERATOR;
 
