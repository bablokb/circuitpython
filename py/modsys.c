--- conflicted
+++ resolved
@@ -36,7 +36,6 @@
 #include "py/smallint.h"
 #include "py/runtime.h"
 #include "py/persistentcode.h"
-#include "extmod/moduplatform.h"
 #include "genhdr/mpversion.h"
 
 #if MICROPY_PY_SYS_SETTRACE
@@ -58,7 +57,7 @@
 #endif
 
 // version - Python language version that this implementation conforms to, as a string
-STATIC const MP_DEFINE_STR_OBJ(mp_sys_version_obj, "3.4.0; " MICROPY_BANNER_NAME_AND_VERSION);
+STATIC const MP_DEFINE_STR_OBJ(mp_sys_version_obj, "3.4.0");
 
 // version_info - Python language version that this implementation conforms to, as a tuple of ints
 #define I(n) MP_OBJ_NEW_SMALL_INT(n)
@@ -72,29 +71,20 @@
     3,
     { I(MICROPY_VERSION_MAJOR), I(MICROPY_VERSION_MINOR), I(MICROPY_VERSION_MICRO) }
 };
-STATIC const MP_DEFINE_STR_OBJ(mp_sys_implementation_machine_obj, MICROPY_BANNER_MACHINE);
 #if MICROPY_PERSISTENT_CODE_LOAD
 #define SYS_IMPLEMENTATION_ELEMS \
     MP_ROM_QSTR(MP_QSTR_circuitpython), \
     MP_ROM_PTR(&mp_sys_implementation_version_info_obj), \
-    MP_ROM_PTR(&mp_sys_implementation_machine_obj), \
     MP_ROM_INT(MPY_FILE_HEADER_INT)
 #else
 #define SYS_IMPLEMENTATION_ELEMS \
-<<<<<<< HEAD
     MP_ROM_QSTR(MP_QSTR_circuitpython), \
     MP_ROM_PTR(&mp_sys_implementation_version_info_obj)
-=======
-    MP_ROM_QSTR(MP_QSTR_micropython), \
-    MP_ROM_PTR(&mp_sys_implementation_version_info_obj), \
-    MP_ROM_PTR(&mp_sys_implementation_machine_obj)
->>>>>>> 9b486340
 #endif
 #if MICROPY_PY_ATTRTUPLE
 STATIC const qstr impl_fields[] = {
     MP_QSTR_name,
     MP_QSTR_version,
-    MP_QSTR__machine,
     #if MICROPY_PERSISTENT_CODE_LOAD
     MP_QSTR__mpy,
     #endif
@@ -102,13 +92,13 @@
 STATIC MP_DEFINE_ATTRTUPLE(
     mp_sys_implementation_obj,
     impl_fields,
-    3 + MICROPY_PERSISTENT_CODE_LOAD,
+    2 + MICROPY_PERSISTENT_CODE_LOAD,
     SYS_IMPLEMENTATION_ELEMS
     );
 #else
 STATIC const mp_rom_obj_tuple_t mp_sys_implementation_obj = {
     {&mp_type_tuple},
-    3 + MICROPY_PERSISTENT_CODE_LOAD,
+    2 + MICROPY_PERSISTENT_CODE_LOAD,
     {
         SYS_IMPLEMENTATION_ELEMS
     }
@@ -131,6 +121,25 @@
     }
 }
 MP_DEFINE_CONST_FUN_OBJ_VAR_BETWEEN(mp_sys_exit_obj, 0, 1, mp_sys_exit);
+
+STATIC mp_obj_t mp_sys_print_exception(size_t n_args, const mp_obj_t *args) {
+    #if MICROPY_PY_IO && MICROPY_PY_SYS_STDFILES
+    void *stream_obj = &mp_sys_stdout_obj;
+    if (n_args > 1) {
+        mp_get_stream_raise(args[1], MP_STREAM_OP_WRITE);
+        stream_obj = MP_OBJ_TO_PTR(args[1]);
+    }
+
+    mp_print_t print = {stream_obj, mp_stream_write_adaptor};
+    mp_obj_print_exception(&print, args[0]);
+    #else
+    (void)n_args;
+    mp_obj_print_exception(&mp_plat_print, args[0]);
+    #endif
+
+    return mp_const_none;
+}
+MP_DEFINE_CONST_FUN_OBJ_VAR_BETWEEN(mp_sys_print_exception_obj, 1, 2, mp_sys_print_exception);
 
 #if MICROPY_PY_SYS_EXC_INFO
 STATIC mp_obj_t mp_sys_exc_info(void) {
@@ -254,6 +263,7 @@
      * Extensions to CPython
      */
 
+    { MP_ROM_QSTR(MP_QSTR_print_exception), MP_ROM_PTR(&mp_sys_print_exception_obj) },
     #if MICROPY_PY_SYS_ATEXIT
     { MP_ROM_QSTR(MP_QSTR_atexit), MP_ROM_PTR(&mp_sys_atexit_obj) },
     #endif
