--- conflicted
+++ resolved
@@ -86,12 +86,8 @@
         #endif
     }
 };
-<<<<<<< HEAD
-STATIC const MP_DEFINE_STR_OBJ(mp_sys_implementation_machine_obj, MICROPY_BANNER_MACHINE);
+static const MP_DEFINE_STR_OBJ(mp_sys_implementation_machine_obj, MICROPY_BANNER_MACHINE);
 // CIRCUITPY-CHANGE: MP_QSTR_circuitpython
-=======
-static const MP_DEFINE_STR_OBJ(mp_sys_implementation_machine_obj, MICROPY_BANNER_MACHINE);
->>>>>>> a61c446c
 #define SYS_IMPLEMENTATION_ELEMS_BASE \
     MP_ROM_QSTR(MP_QSTR_circuitpython), \
     MP_ROM_PTR(&mp_sys_implementation_version_info_obj), \
@@ -174,16 +170,12 @@
 }
 MP_DEFINE_CONST_FUN_OBJ_VAR_BETWEEN(mp_sys_exit_obj, 0, 1, mp_sys_exit);
 
-<<<<<<< HEAD
-STATIC mp_obj_t mp_sys_print_exception(size_t n_args, const mp_obj_t *args) {
+static mp_obj_t mp_sys_print_exception(size_t n_args, const mp_obj_t *args) {
     // CIRCUITPY-CHANGE
     #if CIRCUITPY_WARNINGS
     warnings_warn(&mp_type_FutureWarning, MP_ERROR_TEXT("%q moved from %q to %q"), MP_QSTR_print_exception, MP_QSTR_sys, MP_QSTR_traceback);
     #endif
 
-=======
-static mp_obj_t mp_sys_print_exception(size_t n_args, const mp_obj_t *args) {
->>>>>>> a61c446c
     #if MICROPY_PY_IO && MICROPY_PY_SYS_STDFILES
     void *stream_obj = &mp_sys_stdout_obj;
     if (n_args > 1) {
@@ -242,7 +234,7 @@
 
 #if MICROPY_PY_SYS_SETTRACE
 // settrace(tracefunc): Set the system's trace function.
-static mp_obj_t mp_sys_settrace(mp_obj_t obj) {
+STATIC mp_obj_t mp_sys_settrace(mp_obj_t obj) {
     return mp_prof_settrace(obj);
 }
 MP_DEFINE_CONST_FUN_OBJ_1(mp_sys_settrace_obj, mp_sys_settrace);
