--- conflicted
+++ resolved
@@ -3,11 +3,7 @@
  *
  * The MIT License (MIT)
  *
-<<<<<<< HEAD
  * SPDX-FileCopyrightText: Copyright (c) 2013-2019 Damien P. George
-=======
- * Copyright (c) 2013-2019 Damien P. George
->>>>>>> b0932fcf
  *
  * Permission is hereby granted, free of charge, to any person obtaining a copy
  * of this software and associated documentation files (the "Software"), to deal
@@ -114,10 +110,6 @@
 
 // all functions must go through this one to emit code info
 STATIC byte *emit_get_cur_to_write_code_info(emit_t *emit, int num_bytes_to_write) {
-<<<<<<< HEAD
-    // printf("emit %d\n", num_bytes_to_write);
-=======
->>>>>>> b0932fcf
     if (emit->pass < MP_PASS_EMIT) {
         emit->code_info_offset += num_bytes_to_write;
         return emit->dummy_data;
@@ -147,10 +139,6 @@
 #if MICROPY_ENABLE_SOURCE_LINE
 STATIC void emit_write_code_info_bytes_lines(emit_t *emit, mp_uint_t bytes_to_skip, mp_uint_t lines_to_skip) {
     assert(bytes_to_skip > 0 || lines_to_skip > 0);
-<<<<<<< HEAD
-    // printf("  %d %d\n", bytes_to_skip, lines_to_skip);
-=======
->>>>>>> b0932fcf
     while (bytes_to_skip > 0 || lines_to_skip > 0) {
         mp_uint_t b, l;
         if (lines_to_skip <= 6 || bytes_to_skip > 0xf) {
@@ -179,10 +167,6 @@
 
 // all functions must go through this one to emit byte code
 STATIC byte *emit_get_cur_to_write_bytecode(emit_t *emit, int num_bytes_to_write) {
-<<<<<<< HEAD
-    // printf("emit %d\n", num_bytes_to_write);
-=======
->>>>>>> b0932fcf
     if (emit->pass < MP_PASS_EMIT) {
         emit->bytecode_offset += num_bytes_to_write;
         return emit->dummy_data;
@@ -483,10 +467,6 @@
 }
 
 void mp_emit_bc_set_source_line(emit_t *emit, mp_uint_t source_line) {
-<<<<<<< HEAD
-    // printf("source: line %d -> %d  offset %d -> %d\n", emit->last_source_line, source_line, emit->last_source_line_offset, emit->bytecode_offset);
-=======
->>>>>>> b0932fcf
     #if MICROPY_ENABLE_SOURCE_LINE
     if (MP_STATE_VM(mp_optimise_value) >= 3) {
         // If we compile with -O3, don't store line numbers.
