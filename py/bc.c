--- conflicted
+++ resolved
@@ -81,21 +81,12 @@
     mp_arg_error_terse_mismatch();
     #elif MICROPY_ERROR_REPORTING == MICROPY_ERROR_REPORTING_NORMAL
     (void)f;
-<<<<<<< HEAD
     mp_raise_TypeError_varg(
         translate("function takes %d positional arguments but %d were given"), expected, given);
     #elif MICROPY_ERROR_REPORTING == MICROPY_ERROR_REPORTING_DETAILED
     mp_raise_TypeError_varg(
         translate("%q() takes %d positional arguments but %d were given"),
         mp_obj_fun_get_name(MP_OBJ_FROM_PTR(f)), expected, given);
-=======
-    nlr_raise(mp_obj_new_exception_msg_varg(&mp_type_TypeError,
-        "function takes %d positional arguments but %d were given", expected, given));
-    #elif MICROPY_ERROR_REPORTING == MICROPY_ERROR_REPORTING_DETAILED
-    nlr_raise(mp_obj_new_exception_msg_varg(&mp_type_TypeError,
-        "%q() takes %d positional arguments but %d were given",
-        mp_obj_fun_get_name(MP_OBJ_FROM_PTR(f)), expected, given));
->>>>>>> b057fb8a
     #endif
 }
 
@@ -419,15 +410,6 @@
             *ip == MP_BC_RAISE_VARARGS
             || *ip == MP_BC_MAKE_CLOSURE
             || *ip == MP_BC_MAKE_CLOSURE_DEFARGS
-<<<<<<< HEAD
-            #if MICROPY_OPT_CACHE_MAP_LOOKUP_IN_BYTECODE
-            || *ip == MP_BC_LOAD_NAME
-            || *ip == MP_BC_LOAD_GLOBAL
-            || *ip == MP_BC_LOAD_ATTR
-            || *ip == MP_BC_STORE_ATTR
-            #endif
-=======
->>>>>>> b057fb8a
             );
         ip += 1;
         if (f == MP_OPCODE_VAR_UINT) {
