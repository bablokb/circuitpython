/*
 * This file is part of the MicroPython project, http://micropython.org/
 *
 * The MIT License (MIT)
 *
 * Copyright (c) 2013, 2014 Damien P. George
 * Copyright (c) 2014 Paul Sokolovsky
 *
 * Permission is hereby granted, free of charge, to any person obtaining a copy
 * of this software and associated documentation files (the "Software"), to deal
 * in the Software without restriction, including without limitation the rights
 * to use, copy, modify, merge, publish, distribute, sublicense, and/or sell
 * copies of the Software, and to permit persons to whom the Software is
 * furnished to do so, subject to the following conditions:
 *
 * The above copyright notice and this permission notice shall be included in
 * all copies or substantial portions of the Software.
 *
 * THE SOFTWARE IS PROVIDED "AS IS", WITHOUT WARRANTY OF ANY KIND, EXPRESS OR
 * IMPLIED, INCLUDING BUT NOT LIMITED TO THE WARRANTIES OF MERCHANTABILITY,
 * FITNESS FOR A PARTICULAR PURPOSE AND NONINFRINGEMENT. IN NO EVENT SHALL THE
 * AUTHORS OR COPYRIGHT HOLDERS BE LIABLE FOR ANY CLAIM, DAMAGES OR OTHER
 * LIABILITY, WHETHER IN AN ACTION OF CONTRACT, TORT OR OTHERWISE, ARISING FROM,
 * OUT OF OR IN CONNECTION WITH THE SOFTWARE OR THE USE OR OTHER DEALINGS IN
 * THE SOFTWARE.
 */

#include <assert.h>
#include <string.h>

#include "py/runtime.h"
#include "py/builtin.h"
#include "py/objtuple.h"
#include "py/binary.h"
#include "py/parsenum.h"

#if MICROPY_PY_STRUCT

/*
    This module implements most of character typecodes from CPython, with
    some extensions:

    O - (Pointer to) an arbitrary Python object. This is useful for callback
        data, etc. Note that you must keep reference to passed object in
        your Python application, otherwise it may be garbage-collected,
        and then when you get back this value from callback it may be
        invalid (and lead to crash).
    S - Pointer to a string (returned as a Python string). Note the
        difference from "Ns", - the latter says "in this place of structure
        is character data of up to N bytes length", while "S" means
        "in this place of a structure is a pointer to zero-terminated
        character data".
 */

static char get_fmt_type(const char **fmt) {
    char t = **fmt;
    switch (t) {
        case '!':
            t = '>';
            break;
        case '@':
        case '=':
        case '<':
        case '>':
            break;
        default:
            return '@';
    }
    // Skip type char
    (*fmt)++;
    return t;
}

static mp_uint_t get_fmt_num(const char **p) {
    const char *num = *p;
    uint len = 1;
    while (unichar_isdigit(*++num)) {
        len++;
    }
    mp_uint_t val = (mp_uint_t)MP_OBJ_SMALL_INT_VALUE(mp_parse_num_integer(*p, len, 10, NULL));
    *p = num;
    return val;
}

static size_t calc_size_items(const char *fmt, size_t *total_sz) {
    char fmt_type = get_fmt_type(&fmt);
    size_t total_cnt = 0;
    size_t size;
    for (size = 0; *fmt; fmt++) {
        mp_uint_t cnt = 1;
        if (unichar_isdigit(*fmt)) {
            cnt = get_fmt_num(&fmt);
        }

        if (*fmt == 'x') {
            size += cnt;
        } else if (*fmt == 's') {
            total_cnt += 1;
            size += cnt;
        } else {
            total_cnt += cnt;
            size_t align;
            size_t sz = mp_binary_get_size(fmt_type, *fmt, &align);
            while (cnt--) {
                // Apply alignment
                size = (size + align - 1) & ~(align - 1);
                size += sz;
            }
        }
    }
    *total_sz = size;
    return total_cnt;
}

static mp_obj_t struct_calcsize(mp_obj_t fmt_in) {
    const char *fmt = mp_obj_str_get_str(fmt_in);
    size_t size;
    calc_size_items(fmt, &size);
    return MP_OBJ_NEW_SMALL_INT(size);
}
MP_DEFINE_CONST_FUN_OBJ_1(struct_calcsize_obj, struct_calcsize);

static mp_obj_t struct_unpack_from(size_t n_args, const mp_obj_t *args) {
    // unpack requires that the buffer be exactly the right size.
    // unpack_from requires that the buffer be "big enough".
    // Since we implement unpack and unpack_from using the same function
    // we relax the "exact" requirement, and only implement "big enough".
    const char *fmt = mp_obj_str_get_str(args[0]);
    size_t total_sz;
    size_t num_items = calc_size_items(fmt, &total_sz);
    char fmt_type = get_fmt_type(&fmt);
    mp_obj_tuple_t *res = MP_OBJ_TO_PTR(mp_obj_new_tuple(num_items, NULL));
    mp_buffer_info_t bufinfo;
    mp_get_buffer_raise(args[1], &bufinfo, MP_BUFFER_READ);
    byte *p = bufinfo.buf;
    byte *end_p = &p[bufinfo.len];
    mp_int_t offset = 0;

    if (n_args > 2) {
        // offset arg provided
        offset = mp_obj_get_int(args[2]);
        if (offset < 0) {
            // negative offsets are relative to the end of the buffer
            offset = bufinfo.len + offset;
            if (offset < 0) {
                mp_raise_ValueError(MP_ERROR_TEXT("buffer too small"));
            }
        }
        p += offset;
    }
    byte *p_base = p;

    // Check that the input buffer is big enough to unpack all the values
    if (p + total_sz > end_p) {
        mp_raise_ValueError(MP_ERROR_TEXT("buffer too small"));
    }

    for (size_t i = 0; i < num_items;) {
        mp_uint_t cnt = 1;
        if (unichar_isdigit(*fmt)) {
            cnt = get_fmt_num(&fmt);
        }
        mp_obj_t item;
        if (*fmt == 'x') {
            p += cnt;
        } else if (*fmt == 's') {
            item = mp_obj_new_bytes(p, cnt);
            p += cnt;
            res->items[i++] = item;
        } else {
            while (cnt--) {
                item = mp_binary_get_val(fmt_type, *fmt, p_base, &p);
                res->items[i++] = item;
            }
        }
        fmt++;
    }
    return MP_OBJ_FROM_PTR(res);
}
MP_DEFINE_CONST_FUN_OBJ_VAR_BETWEEN(struct_unpack_from_obj, 2, 3, struct_unpack_from);

// This function assumes there is enough room in p to store all the values
<<<<<<< HEAD
STATIC void struct_pack_into_internal(mp_obj_t fmt_in, byte *p, size_t n_args, const mp_obj_t *args) {
    // CIRCUITPY-CHANGE: additional error checking
    size_t size;
    size_t count = calc_size_items(mp_obj_str_get_str(fmt_in), &size);
    if (count != n_args) {
        #if MICROPY_ERROR_REPORTING == MICROPY_ERROR_REPORTING_TERSE
        mp_raise_ValueError(NULL);
        #else
        mp_raise_ValueError_varg(MP_ERROR_TEXT("pack expected %d items for packing (got %d)"), count, n_args);
        #endif
    }
=======
static void struct_pack_into_internal(mp_obj_t fmt_in, byte *p, size_t n_args, const mp_obj_t *args) {
>>>>>>> a61c446c
    const char *fmt = mp_obj_str_get_str(fmt_in);
    char fmt_type = get_fmt_type(&fmt);

    byte *p_base = p;
    size_t i;
    for (i = 0; i < n_args;) {
        mp_uint_t cnt = 1;
        if (*fmt == '\0') {
            // more arguments given than used by format string; CPython raises struct.error here
            break;
        }
        if (unichar_isdigit(*fmt)) {
            cnt = get_fmt_num(&fmt);
        }

        if (*fmt == 'x') {
            memset(p, 0, cnt);
            p += cnt;
        } else if (*fmt == 's') {
            mp_buffer_info_t bufinfo;
            mp_get_buffer_raise(args[i++], &bufinfo, MP_BUFFER_READ);
            mp_uint_t to_copy = cnt;
            if (bufinfo.len < to_copy) {
                to_copy = bufinfo.len;
            }
            memcpy(p, bufinfo.buf, to_copy);
            memset(p + to_copy, 0, cnt - to_copy);
            p += cnt;
        } else {
            // If we run out of args then we just finish; CPython would raise struct.error
            while (cnt-- && i < n_args) {
                mp_binary_set_val(fmt_type, *fmt, args[i++], p_base, &p);
            }
        }
        fmt++;
    }
}

static mp_obj_t struct_pack(size_t n_args, const mp_obj_t *args) {
    // TODO: "The arguments must match the values required by the format exactly."
    mp_int_t size = MP_OBJ_SMALL_INT_VALUE(struct_calcsize(args[0]));
    vstr_t vstr;
    vstr_init_len(&vstr, size);
    byte *p = (byte *)vstr.buf;
    memset(p, 0, size);
    struct_pack_into_internal(args[0], p, n_args - 1, &args[1]);
    return mp_obj_new_bytes_from_vstr(&vstr);
}
MP_DEFINE_CONST_FUN_OBJ_VAR_BETWEEN(struct_pack_obj, 1, MP_OBJ_FUN_ARGS_MAX, struct_pack);

static mp_obj_t struct_pack_into(size_t n_args, const mp_obj_t *args) {
    mp_buffer_info_t bufinfo;
    mp_get_buffer_raise(args[1], &bufinfo, MP_BUFFER_WRITE);
    mp_int_t offset = mp_obj_get_int(args[2]);
    if (offset < 0) {
        // negative offsets are relative to the end of the buffer
        offset = (mp_int_t)bufinfo.len + offset;
        if (offset < 0) {
            mp_raise_ValueError(MP_ERROR_TEXT("buffer too small"));
        }
    }
    byte *p = (byte *)bufinfo.buf;
    byte *end_p = &p[bufinfo.len];
    p += offset;

    // Check that the output buffer is big enough to hold all the values
    mp_int_t sz = MP_OBJ_SMALL_INT_VALUE(struct_calcsize(args[0]));
    if (p + sz > end_p) {
        mp_raise_ValueError(MP_ERROR_TEXT("buffer too small"));
    }

    struct_pack_into_internal(args[0], p, n_args - 3, &args[3]);
    return mp_const_none;
}
MP_DEFINE_CONST_FUN_OBJ_VAR_BETWEEN(struct_pack_into_obj, 3, MP_OBJ_FUN_ARGS_MAX, struct_pack_into);

static const mp_rom_map_elem_t mp_module_struct_globals_table[] = {
    { MP_ROM_QSTR(MP_QSTR___name__), MP_ROM_QSTR(MP_QSTR_struct) },
    { MP_ROM_QSTR(MP_QSTR_calcsize), MP_ROM_PTR(&struct_calcsize_obj) },
    { MP_ROM_QSTR(MP_QSTR_pack), MP_ROM_PTR(&struct_pack_obj) },
    { MP_ROM_QSTR(MP_QSTR_pack_into), MP_ROM_PTR(&struct_pack_into_obj) },
    { MP_ROM_QSTR(MP_QSTR_unpack), MP_ROM_PTR(&struct_unpack_from_obj) },
    { MP_ROM_QSTR(MP_QSTR_unpack_from), MP_ROM_PTR(&struct_unpack_from_obj) },
};

static MP_DEFINE_CONST_DICT(mp_module_struct_globals, mp_module_struct_globals_table);

const mp_obj_module_t mp_module_struct = {
    .base = { &mp_type_module },
    .globals = (mp_obj_dict_t *)&mp_module_struct_globals,
};

MP_REGISTER_EXTENSIBLE_MODULE(MP_QSTR_struct, mp_module_struct);

#endif<|MERGE_RESOLUTION|>--- conflicted
+++ resolved
@@ -180,8 +180,7 @@
 MP_DEFINE_CONST_FUN_OBJ_VAR_BETWEEN(struct_unpack_from_obj, 2, 3, struct_unpack_from);
 
 // This function assumes there is enough room in p to store all the values
-<<<<<<< HEAD
-STATIC void struct_pack_into_internal(mp_obj_t fmt_in, byte *p, size_t n_args, const mp_obj_t *args) {
+static void struct_pack_into_internal(mp_obj_t fmt_in, byte *p, size_t n_args, const mp_obj_t *args) {
     // CIRCUITPY-CHANGE: additional error checking
     size_t size;
     size_t count = calc_size_items(mp_obj_str_get_str(fmt_in), &size);
@@ -192,9 +191,6 @@
         mp_raise_ValueError_varg(MP_ERROR_TEXT("pack expected %d items for packing (got %d)"), count, n_args);
         #endif
     }
-=======
-static void struct_pack_into_internal(mp_obj_t fmt_in, byte *p, size_t n_args, const mp_obj_t *args) {
->>>>>>> a61c446c
     const char *fmt = mp_obj_str_get_str(fmt_in);
     char fmt_type = get_fmt_type(&fmt);
 
