/*
 * This file is part of the MicroPython project, http://micropython.org/
 *
 * The MIT License (MIT)
 *
 * Copyright (c) 2013-2017 Damien P. George
 *
 * Permission is hereby granted, free of charge, to any person obtaining a copy
 * of this software and associated documentation files (the "Software"), to deal
 * in the Software without restriction, including without limitation the rights
 * to use, copy, modify, merge, publish, distribute, sublicense, and/or sell
 * copies of the Software, and to permit persons to whom the Software is
 * furnished to do so, subject to the following conditions:
 *
 * The above copyright notice and this permission notice shall be included in
 * all copies or substantial portions of the Software.
 *
 * THE SOFTWARE IS PROVIDED "AS IS", WITHOUT WARRANTY OF ANY KIND, EXPRESS OR
 * IMPLIED, INCLUDING BUT NOT LIMITED TO THE WARRANTIES OF MERCHANTABILITY,
 * FITNESS FOR A PARTICULAR PURPOSE AND NONINFRINGEMENT. IN NO EVENT SHALL THE
 * AUTHORS OR COPYRIGHT HOLDERS BE LIABLE FOR ANY CLAIM, DAMAGES OR OTHER
 * LIABILITY, WHETHER IN AN ACTION OF CONTRACT, TORT OR OTHERWISE, ARISING FROM,
 * OUT OF OR IN CONNECTION WITH THE SOFTWARE OR THE USE OR OTHER DEALINGS IN
 * THE SOFTWARE.
 */

#include "py/mpstate.h"

// CIRCUITPY-CHANGE: avoid warning
#if defined(MICROPY_NLR_THUMB) && MICROPY_NLR_THUMB

#undef nlr_push

// We only need the functions here if we are on arm/thumb, and we are not
// using setjmp/longjmp.
//
// For reference, arm/thumb callee save regs are:
//      r4-r11, r13=sp

// CIRCUITPY-CHANGE: added returns_twice
__attribute__((naked, returns_twice)) unsigned int nlr_push(nlr_buf_t *nlr) {

    // If you get a linker error here, indicating that a relocation doesn't
    // fit, try the following (in that order):
    //
    // 1. Ensure that nlr.o nlrthumb.o are linked closely together, i.e.
    //    there aren't too many other files between them in the linker list
    //    (PY_CORE_O_BASENAME in py/py.mk)
    // 2. Set -DMICROPY_NLR_THUMB_USE_LONG_JUMP=1 during the build
    //
    __asm volatile (
        "str    r4, [r0, #12]       \n" // store r4 into nlr_buf
        "str    r5, [r0, #16]       \n" // store r5 into nlr_buf
        "str    r6, [r0, #20]       \n" // store r6 into nlr_buf
        "str    r7, [r0, #24]       \n" // store r7 into nlr_buf

        #if !defined(__thumb2__)
        "mov    r1, r8              \n"
        "str    r1, [r0, #28]       \n" // store r8 into nlr_buf
        "mov    r1, r9              \n"
        "str    r1, [r0, #32]       \n" // store r9 into nlr_buf
        "mov    r1, r10             \n"
        "str    r1, [r0, #36]       \n" // store r10 into nlr_buf
        "mov    r1, r11             \n"
        "str    r1, [r0, #40]       \n" // store r11 into nlr_buf
        "mov    r1, r13             \n"
        "str    r1, [r0, #44]       \n" // store r13=sp into nlr_buf
        "mov    r1, lr              \n"
        "str    r1, [r0, #8]        \n" // store lr into nlr_buf
        #else
        "str    r8, [r0, #28]       \n" // store r8 into nlr_buf
        "str    r9, [r0, #32]       \n" // store r9 into nlr_buf
        "str    r10, [r0, #36]      \n" // store r10 into nlr_buf
        "str    r11, [r0, #40]      \n" // store r11 into nlr_buf
        "str    r13, [r0, #44]      \n" // store r13=sp into nlr_buf
        #if MICROPY_NLR_NUM_REGS == 16
        "vstr   d8, [r0, #48]       \n" // store s16-s17 into nlr_buf
        "vstr   d9, [r0, #56]       \n" // store s18-s19 into nlr_buf
        "vstr   d10, [r0, #64]      \n" // store s20-s21 into nlr_buf
        #endif
        "str    lr, [r0, #8]        \n" // store lr into nlr_buf
        #endif

        #if MICROPY_NLR_THUMB_USE_LONG_JUMP
        "ldr    r1, nlr_push_tail_var \n"
        "bx     r1                  \n" // do the rest in C
        ".align 2                   \n"
        "nlr_push_tail_var: .word nlr_push_tail \n"
        #else
        #if defined(__APPLE__) || defined(__MACH__)
        "b      _nlr_push_tail      \n" // do the rest in C
        #else
        "b      nlr_push_tail       \n" // do the rest in C
        #endif
        #endif
        );

    #if !defined(__clang__) && defined(__GNUC__) && (__GNUC__ < 4 || (__GNUC__ == 4 && __GNUC_MINOR__ < 8))
    // Older versions of gcc give an error when naked functions don't return a value
    // Additionally exclude Clang as it also defines __GNUC__ but doesn't need this statement
    return 0;
    #endif
}

NORETURN void nlr_jump(void *val) {
    MP_NLR_JUMP_HEAD(val, top)

    __asm volatile (
        "mov    r0, %0              \n" // r0 points to nlr_buf
        "ldr    r4, [r0, #12]       \n" // load r4 from nlr_buf
        "ldr    r5, [r0, #16]       \n" // load r5 from nlr_buf
        "ldr    r6, [r0, #20]       \n" // load r6 from nlr_buf
        "ldr    r7, [r0, #24]       \n" // load r7 from nlr_buf

        #if !defined(__thumb2__)
        "ldr    r1, [r0, #28]       \n" // load r8 from nlr_buf
        "mov    r8, r1              \n"
        "ldr    r1, [r0, #32]       \n" // load r9 from nlr_buf
        "mov    r9, r1              \n"
        "ldr    r1, [r0, #36]       \n" // load r10 from nlr_buf
        "mov    r10, r1             \n"
        "ldr    r1, [r0, #40]       \n" // load r11 from nlr_buf
        "mov    r11, r1             \n"
        "ldr    r1, [r0, #44]       \n" // load r13=sp from nlr_buf
        "mov    r13, r1             \n"
        "ldr    r1, [r0, #8]        \n" // load lr from nlr_buf
        "mov    lr, r1              \n"
        #else
        "ldr    r8, [r0, #28]       \n" // load r8 from nlr_buf
        "ldr    r9, [r0, #32]       \n" // load r9 from nlr_buf
        "ldr    r10, [r0, #36]      \n" // load r10 from nlr_buf
        "ldr    r11, [r0, #40]      \n" // load r11 from nlr_buf
        "ldr    r13, [r0, #44]      \n" // load r13=sp from nlr_buf
        #if MICROPY_NLR_NUM_REGS == 16
        "vldr   d8, [r0, #48]       \n" // load s16-s17 from nlr_buf
        "vldr   d9, [r0, #56]       \n" // load s18-s19 from nlr_buf
        "vldr   d10, [r0, #64]      \n" // load s20-s21 from nlr_buf
        #endif
        "ldr    lr, [r0, #8]        \n" // load lr from nlr_buf
        #endif
        "movs   r0, #1              \n" // return 1, non-local return
        "bx     lr                  \n" // return
        :                           // output operands
        : "r" (top)                 // input operands
<<<<<<< HEAD
        // CIRCUITPY-CHANGE: MicroPython makes this change in https://github.com/micropython/micropython/pull/14126 (later than v1.22)
=======
>>>>>>> a61c446c
        : "memory"                  // clobbered registers
        );

    MP_UNREACHABLE
}

#endif // MICROPY_NLR_THUMB<|MERGE_RESOLUTION|>--- conflicted
+++ resolved
@@ -142,10 +142,6 @@
         "bx     lr                  \n" // return
         :                           // output operands
         : "r" (top)                 // input operands
-<<<<<<< HEAD
-        // CIRCUITPY-CHANGE: MicroPython makes this change in https://github.com/micropython/micropython/pull/14126 (later than v1.22)
-=======
->>>>>>> a61c446c
         : "memory"                  // clobbered registers
         );
 
