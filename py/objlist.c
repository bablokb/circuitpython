/*
 * This file is part of the MicroPython project, http://micropython.org/
 *
 * The MIT License (MIT)
 *
 * Copyright (c) 2013, 2014 Damien P. George
 *
 * Permission is hereby granted, free of charge, to any person obtaining a copy
 * of this software and associated documentation files (the "Software"), to deal
 * in the Software without restriction, including without limitation the rights
 * to use, copy, modify, merge, publish, distribute, sublicense, and/or sell
 * copies of the Software, and to permit persons to whom the Software is
 * furnished to do so, subject to the following conditions:
 *
 * The above copyright notice and this permission notice shall be included in
 * all copies or substantial portions of the Software.
 *
 * THE SOFTWARE IS PROVIDED "AS IS", WITHOUT WARRANTY OF ANY KIND, EXPRESS OR
 * IMPLIED, INCLUDING BUT NOT LIMITED TO THE WARRANTIES OF MERCHANTABILITY,
 * FITNESS FOR A PARTICULAR PURPOSE AND NONINFRINGEMENT. IN NO EVENT SHALL THE
 * AUTHORS OR COPYRIGHT HOLDERS BE LIABLE FOR ANY CLAIM, DAMAGES OR OTHER
 * LIABILITY, WHETHER IN AN ACTION OF CONTRACT, TORT OR OTHERWISE, ARISING FROM,
 * OUT OF OR IN CONNECTION WITH THE SOFTWARE OR THE USE OR OTHER DEALINGS IN
 * THE SOFTWARE.
 */

#include <string.h>
#include <assert.h>

#include "py/objlist.h"
#include "py/runtime.h"
#include "py/stackctrl.h"

static mp_obj_t mp_obj_new_list_iterator(mp_obj_t list, size_t cur, mp_obj_iter_buf_t *iter_buf);
static mp_obj_list_t *list_new(size_t n);
static mp_obj_t list_extend(mp_obj_t self_in, mp_obj_t arg_in);
static mp_obj_t list_pop(size_t n_args, const mp_obj_t *args);

// TODO: Move to mpconfig.h
#define LIST_MIN_ALLOC 4

// CIRCUITPY-CHANGE: native_list() and other changes here for broadcom port
// https://github.com/adafruit/circuitpython/pull/5610

/******************************************************************************/
/* list                                                                       */

static void list_print(const mp_print_t *print, mp_obj_t o_in, mp_print_kind_t kind) {
    mp_obj_list_t *o = MP_OBJ_TO_PTR(o_in);
    const char *item_separator = ", ";
    if (!(MICROPY_PY_JSON && kind == PRINT_JSON)) {
        kind = PRINT_REPR;
    } else {
        #if MICROPY_PY_JSON_SEPARATORS
        item_separator = MP_PRINT_GET_EXT(print)->item_separator;
        #endif
    }
    mp_print_str(print, "[");
    for (size_t i = 0; i < o->len; i++) {
        if (i > 0) {
            mp_print_str(print, item_separator);
        }
        mp_obj_print_helper(print, o->items[i], kind);
    }
    mp_print_str(print, "]");
}

static mp_obj_t list_extend_from_iter(mp_obj_t list, mp_obj_t iterable) {
    mp_obj_t iter = mp_getiter(iterable, NULL);
    mp_obj_t item;
    while ((item = mp_iternext(iter)) != MP_OBJ_STOP_ITERATION) {
        mp_obj_list_append(list, item);
    }
    return list;
}

mp_obj_t mp_obj_list_make_new(const mp_obj_type_t *type_in, size_t n_args, size_t n_kw, const mp_obj_t *args) {
    (void)type_in;
    mp_arg_check_num(n_args, n_kw, 0, 1, false);

    switch (n_args) {
        case 0:
            // return a new, empty list
            return mp_obj_new_list(0, NULL);

        case 1:
        default: {
            // make list from iterable
            // TODO: optimize list/tuple
            mp_obj_t list = mp_obj_new_list(0, NULL);
            return list_extend_from_iter(list, args[0]);
        }
    }
}

<<<<<<< HEAD
// CIRCUITPY-CHANGE
STATIC mp_obj_list_t *native_list(mp_obj_t self_in) {
    return MP_OBJ_TO_PTR(mp_obj_cast_to_native_base(self_in, MP_OBJ_FROM_PTR(&mp_type_list)));
}

STATIC mp_obj_t list_unary_op(mp_unary_op_t op, mp_obj_t self_in) {
    // CIRCUITPY-CHANGE
    mp_obj_list_t *self = native_list(self_in);
=======
static mp_obj_t list_unary_op(mp_unary_op_t op, mp_obj_t self_in) {
    mp_obj_list_t *self = MP_OBJ_TO_PTR(self_in);
>>>>>>> a61c446c
    switch (op) {
        case MP_UNARY_OP_BOOL:
            return mp_obj_new_bool(self->len != 0);
        case MP_UNARY_OP_LEN:
            return MP_OBJ_NEW_SMALL_INT(self->len);
        #if MICROPY_PY_SYS_GETSIZEOF
        case MP_UNARY_OP_SIZEOF: {
            size_t sz = sizeof(*self) + sizeof(mp_obj_t) * self->alloc;
            return MP_OBJ_NEW_SMALL_INT(sz);
        }
        #endif
        default:
            return MP_OBJ_NULL;      // op not supported
    }
}

<<<<<<< HEAD
STATIC mp_obj_t list_binary_op(mp_binary_op_t op, mp_obj_t lhs, mp_obj_t rhs) {
    // CIRCUITPY-CHANGE
    mp_obj_list_t *o = native_list(lhs);
=======
static mp_obj_t list_binary_op(mp_binary_op_t op, mp_obj_t lhs, mp_obj_t rhs) {
    mp_obj_list_t *o = MP_OBJ_TO_PTR(lhs);
>>>>>>> a61c446c
    switch (op) {
        case MP_BINARY_OP_ADD: {
            if (!mp_obj_is_type(rhs, &mp_type_list)) {
                return MP_OBJ_NULL; // op not supported
            }
            mp_obj_list_t *p = MP_OBJ_TO_PTR(rhs);
            mp_obj_list_t *s = list_new(o->len + p->len);
            mp_seq_cat(s->items, o->items, o->len, p->items, p->len, mp_obj_t);
            return MP_OBJ_FROM_PTR(s);
        }
        case MP_BINARY_OP_INPLACE_ADD: {
            list_extend(lhs, rhs);
            return lhs;
        }
        case MP_BINARY_OP_MULTIPLY: {
            mp_int_t n;
            if (!mp_obj_get_int_maybe(rhs, &n)) {
                return MP_OBJ_NULL; // op not supported
            }
            if (n < 0) {
                n = 0;
            }
            // CIRCUITPY-CHANGE
            size_t new_len = mp_seq_multiply_len(o->len, n);
            mp_obj_list_t *s = list_new(new_len);
            mp_seq_multiply(o->items, sizeof(*o->items), o->len, n, s->items);
            return MP_OBJ_FROM_PTR(s);
        }
        case MP_BINARY_OP_EQUAL:
        case MP_BINARY_OP_LESS:
        case MP_BINARY_OP_LESS_EQUAL:
        case MP_BINARY_OP_MORE:
        case MP_BINARY_OP_MORE_EQUAL: {
            if (!mp_obj_is_type(rhs, &mp_type_list)) {
                if (op == MP_BINARY_OP_EQUAL) {
                    return mp_const_false;
                }
                return MP_OBJ_NULL; // op not supported
            }

            mp_obj_list_t *another = MP_OBJ_TO_PTR(rhs);
            bool res = mp_seq_cmp_objs(op, o->items, o->len, another->items, another->len);
            return mp_obj_new_bool(res);
        }

        default:
            return MP_OBJ_NULL; // op not supported
    }
}

<<<<<<< HEAD
STATIC mp_obj_t list_subscr(mp_obj_t self_in, mp_obj_t index, mp_obj_t value) {
    // CIRCUITPY-CHANGE
    mp_obj_list_t *self = native_list(self_in);
=======
static mp_obj_t list_subscr(mp_obj_t self_in, mp_obj_t index, mp_obj_t value) {
>>>>>>> a61c446c
    if (value == MP_OBJ_NULL) {
        // delete
        #if MICROPY_PY_BUILTINS_SLICE
        if (mp_obj_is_type(index, &mp_type_slice)) {
            mp_bound_slice_t slice;
            if (!mp_seq_get_fast_slice_indexes(self->len, index, &slice)) {
                mp_raise_NotImplementedError(NULL);
            }

            mp_int_t len_adj = slice.start - slice.stop;
            assert(len_adj <= 0);
            mp_seq_replace_slice_no_grow(self->items, self->len, slice.start, slice.stop, self->items /*NULL*/, 0, sizeof(*self->items));
            // Clear "freed" elements at the end of list
            mp_seq_clear(self->items, self->len + len_adj, self->len, sizeof(*self->items));
            self->len += len_adj;
            return mp_const_none;
        }
        #endif
        // CIRCUITPY-CHANGE
        mp_obj_t args[2] = {MP_OBJ_FROM_PTR(self), index};
        list_pop(2, args);
        return mp_const_none;
    } else if (value == MP_OBJ_SENTINEL) {
        // load
        #if MICROPY_PY_BUILTINS_SLICE
        if (mp_obj_is_type(index, &mp_type_slice)) {
            mp_bound_slice_t slice;
            if (!mp_seq_get_fast_slice_indexes(self->len, index, &slice)) {
                return mp_seq_extract_slice(self->len, self->items, &slice);
            }
            mp_obj_list_t *res = list_new(slice.stop - slice.start);
            mp_seq_copy(res->items, self->items + slice.start, res->len, mp_obj_t);
            return MP_OBJ_FROM_PTR(res);
        }
        #endif
        size_t index_val = mp_get_index(self->base.type, self->len, index, false);
        return self->items[index_val];
    } else {
        #if MICROPY_PY_BUILTINS_SLICE
        if (mp_obj_is_type(index, &mp_type_slice)) {
            size_t value_len;
            mp_obj_t *value_items;
            mp_obj_get_array(value, &value_len, &value_items);
            mp_bound_slice_t slice_out;
            if (!mp_seq_get_fast_slice_indexes(self->len, index, &slice_out)) {
                mp_raise_NotImplementedError(NULL);
            }
            mp_int_t len_adj = value_len - (slice_out.stop - slice_out.start);
            if (len_adj > 0) {
                if (self->len + len_adj > self->alloc) {
                    // TODO: Might optimize memory copies here by checking if block can
                    // be grown inplace or not
                    self->items = m_renew(mp_obj_t, self->items, self->alloc, self->len + len_adj);
                    self->alloc = self->len + len_adj;
                }
                mp_seq_replace_slice_grow_inplace(self->items, self->len,
                    slice_out.start, slice_out.stop, value_items, value_len, len_adj, sizeof(*self->items));
            } else {
                mp_seq_replace_slice_no_grow(self->items, self->len,
                    slice_out.start, slice_out.stop, value_items, value_len, sizeof(*self->items));
                // Clear "freed" elements at the end of list
                mp_seq_clear(self->items, self->len + len_adj, self->len, sizeof(*self->items));
                // TODO: apply allocation policy re: alloc_size
            }
            self->len += len_adj;
            return mp_const_none;
        }
        #endif
        mp_obj_list_store(self_in, index, value);
        return mp_const_none;
    }
}

static mp_obj_t list_getiter(mp_obj_t o_in, mp_obj_iter_buf_t *iter_buf) {
    return mp_obj_new_list_iterator(o_in, 0, iter_buf);
}

mp_obj_t mp_obj_list_append(mp_obj_t self_in, mp_obj_t arg) {
    mp_check_self(mp_obj_is_type(self_in, &mp_type_list));
    // CIRCUITPY-CHANGE
    mp_obj_list_t *self = native_list(self_in);
    if (self->len >= self->alloc) {
        self->items = m_renew(mp_obj_t, self->items, self->alloc, self->alloc * 2);
        self->alloc *= 2;
        mp_seq_clear(self->items, self->len + 1, self->alloc, sizeof(*self->items));
    }
    self->items[self->len++] = arg;
    return mp_const_none; // return None, as per CPython
}

static mp_obj_t list_extend(mp_obj_t self_in, mp_obj_t arg_in) {
    mp_check_self(mp_obj_is_type(self_in, &mp_type_list));
    if (mp_obj_is_type(arg_in, &mp_type_list)) {
        // CIRCUITPY-CHANGE
        mp_obj_list_t *self = native_list(self_in);
        mp_obj_list_t *arg = native_list(arg_in);

        if (self->len + arg->len > self->alloc) {
            // TODO: use alloc policy for "4"
            self->items = m_renew(mp_obj_t, self->items, self->alloc, self->len + arg->len + 4);
            self->alloc = self->len + arg->len + 4;
            mp_seq_clear(self->items, self->len + arg->len, self->alloc, sizeof(*self->items));
        }

        memcpy(self->items + self->len, arg->items, sizeof(mp_obj_t) * arg->len);
        self->len += arg->len;
    } else {
        list_extend_from_iter(self_in, arg_in);
    }
    return mp_const_none; // return None, as per CPython
}

<<<<<<< HEAD
// CIRCUITPY-CHANGE: used elsewhere so not static
inline mp_obj_t mp_obj_list_pop(mp_obj_list_t *self, size_t index) {
=======
static mp_obj_t list_pop(size_t n_args, const mp_obj_t *args) {
    mp_check_self(mp_obj_is_type(args[0], &mp_type_list));
    mp_obj_list_t *self = MP_OBJ_TO_PTR(args[0]);
>>>>>>> a61c446c
    if (self->len == 0) {
        mp_raise_IndexError_varg(MP_ERROR_TEXT("pop from empty %q"), MP_QSTR_list);
    }
    mp_obj_t ret = self->items[index];
    self->len -= 1;
    memmove(self->items + index, self->items + index + 1, (self->len - index) * sizeof(mp_obj_t));
    // Clear stale pointer from slot which just got freed to prevent GC issues
    self->items[self->len] = MP_OBJ_NULL;
    if (self->alloc > LIST_MIN_ALLOC && self->alloc > 2 * self->len) {
        self->items = m_renew(mp_obj_t, self->items, self->alloc, self->alloc / 2);
        self->alloc /= 2;
    }
    return ret;
}

<<<<<<< HEAD
// CIRCUITPY-CHANGE
STATIC mp_obj_t list_pop(size_t n_args, const mp_obj_t *args) {
    mp_check_self(mp_obj_is_type(args[0], &mp_type_list));
    mp_obj_list_t *self = native_list(args[0]);
    size_t index = mp_get_index(self->base.type, self->len, n_args == 1 ? MP_OBJ_NEW_SMALL_INT(-1) : args[1], false);
    return mp_obj_list_pop(self, index);
}

STATIC void mp_quicksort(mp_obj_t *head, mp_obj_t *tail, mp_obj_t key_fn, mp_obj_t binop_less_result) {
=======
static void mp_quicksort(mp_obj_t *head, mp_obj_t *tail, mp_obj_t key_fn, mp_obj_t binop_less_result) {
>>>>>>> a61c446c
    MP_STACK_CHECK();
    while (head < tail) {
        mp_obj_t *h = head - 1;
        mp_obj_t *t = tail;
        mp_obj_t v = key_fn == MP_OBJ_NULL ? tail[0] : mp_call_function_1(key_fn, tail[0]); // get pivot using key_fn
        for (;;) {
            do {++h;
            } while (h < t && mp_binary_op(MP_BINARY_OP_LESS, key_fn == MP_OBJ_NULL ? h[0] : mp_call_function_1(key_fn, h[0]), v) == binop_less_result);
            do {--t;
            } while (h < t && mp_binary_op(MP_BINARY_OP_LESS, v, key_fn == MP_OBJ_NULL ? t[0] : mp_call_function_1(key_fn, t[0])) == binop_less_result);
            if (h >= t) {
                break;
            }
            mp_obj_t x = h[0];
            h[0] = t[0];
            t[0] = x;
        }
        mp_obj_t x = h[0];
        h[0] = tail[0];
        tail[0] = x;
        // do the smaller recursive call first, to keep stack within O(log(N))
        if (t - head < tail - h - 1) {
            mp_quicksort(head, t, key_fn, binop_less_result);
            head = h + 1;
        } else {
            mp_quicksort(h + 1, tail, key_fn, binop_less_result);
            tail = t;
        }
    }
}

// TODO Python defines sort to be stable but ours is not
mp_obj_t mp_obj_list_sort(size_t n_args, const mp_obj_t *pos_args, mp_map_t *kw_args) {
    static const mp_arg_t allowed_args[] = {
        { MP_QSTR_key, MP_ARG_KW_ONLY | MP_ARG_OBJ, {.u_rom_obj = MP_ROM_NONE} },
        { MP_QSTR_reverse, MP_ARG_KW_ONLY | MP_ARG_BOOL, {.u_bool = false} },
    };

    // parse args
    struct {
        mp_arg_val_t key, reverse;
    } args;
    mp_arg_parse_all(n_args - 1, pos_args + 1, kw_args,
        MP_ARRAY_SIZE(allowed_args), allowed_args, (mp_arg_val_t *)&args);

    mp_check_self(mp_obj_is_type(pos_args[0], &mp_type_list));
    // CIRCUITPY-CHANGE
    mp_obj_list_t *self = native_list(pos_args[0]);

    if (self->len > 1) {
        mp_quicksort(self->items, self->items + self->len - 1,
            args.key.u_obj == mp_const_none ? MP_OBJ_NULL : args.key.u_obj,
            args.reverse.u_bool ? mp_const_false : mp_const_true);
    }

    return mp_const_none;
}

<<<<<<< HEAD
// CIRCUITPY-CHANGE: used elsewhere so not static
mp_obj_t mp_obj_list_clear(mp_obj_t self_in) {
=======
static mp_obj_t list_clear(mp_obj_t self_in) {
>>>>>>> a61c446c
    mp_check_self(mp_obj_is_type(self_in, &mp_type_list));
    // CIRCUITPY-CHANGE
    mp_obj_list_t *self = native_list(self_in);
    self->len = 0;
    self->items = m_renew(mp_obj_t, self->items, self->alloc, LIST_MIN_ALLOC);
    self->alloc = LIST_MIN_ALLOC;
    mp_seq_clear(self->items, 0, self->alloc, sizeof(*self->items));
    return mp_const_none;
}

static mp_obj_t list_copy(mp_obj_t self_in) {
    mp_check_self(mp_obj_is_type(self_in, &mp_type_list));
    // CIRCUITPY-CHANGE
    mp_obj_list_t *self = native_list(self_in);
    return mp_obj_new_list(self->len, self->items);
}

static mp_obj_t list_count(mp_obj_t self_in, mp_obj_t value) {
    mp_check_self(mp_obj_is_type(self_in, &mp_type_list));
    // CIRCUITPY-CHANGE
    mp_obj_list_t *self = native_list(self_in);
    return mp_seq_count_obj(self->items, self->len, value);
}

static mp_obj_t list_index(size_t n_args, const mp_obj_t *args) {
    mp_check_self(mp_obj_is_type(args[0], &mp_type_list));
    // CIRCUITPY-CHANGE
    mp_obj_list_t *self = native_list(args[0]);
    return mp_seq_index_obj(self->items, self->len, n_args, args);
}

<<<<<<< HEAD
// CIRCUITPY-CHANGE: used elsewhere so not static
inline void mp_obj_list_insert(mp_obj_list_t *self, size_t index, mp_obj_t obj) {
    mp_obj_list_append(MP_OBJ_FROM_PTR(self), mp_const_none);

    for (size_t i = self->len - 1; i > index; --i) {
        self->items[i] = self->items[i - 1];
    }
    self->items[index] = obj;
}

STATIC mp_obj_t list_insert(mp_obj_t self_in, mp_obj_t idx, mp_obj_t obj) {
=======
static mp_obj_t list_insert(mp_obj_t self_in, mp_obj_t idx, mp_obj_t obj) {
>>>>>>> a61c446c
    mp_check_self(mp_obj_is_type(self_in, &mp_type_list));
    // CIRCUITPY-CHANGE
    mp_obj_list_t *self = native_list(self_in);
    // insert has its own strange index logic
    mp_int_t index = MP_OBJ_SMALL_INT_VALUE(idx);
    if (index < 0) {
        index += self->len;
    }
    if (index < 0) {
        index = 0;
    }
    if ((size_t)index > self->len) {
        index = self->len;
    }
    // CIRCUITPY-CHANGE
    mp_obj_list_insert(self, index, obj);
    return mp_const_none;
}

mp_obj_t mp_obj_list_remove(mp_obj_t self_in, mp_obj_t value) {
    mp_check_self(mp_obj_is_type(self_in, &mp_type_list));
    mp_obj_t args[] = {self_in, value};
    args[1] = list_index(2, args);
    list_pop(2, args);

    return mp_const_none;
}

static mp_obj_t list_reverse(mp_obj_t self_in) {
    mp_check_self(mp_obj_is_type(self_in, &mp_type_list));
    // CIRCUITPY-CHANGE
    mp_obj_list_t *self = native_list(self_in);

    mp_int_t len = self->len;
    for (mp_int_t i = 0; i < len / 2; i++) {
        mp_obj_t a = self->items[i];
        self->items[i] = self->items[len - i - 1];
        self->items[len - i - 1] = a;
    }

    return mp_const_none;
}

<<<<<<< HEAD
STATIC MP_DEFINE_CONST_FUN_OBJ_2(list_append_obj, mp_obj_list_append);
STATIC MP_DEFINE_CONST_FUN_OBJ_2(list_extend_obj, list_extend);
// CIRCUITPY-CHANGE: use renamed public function
STATIC MP_DEFINE_CONST_FUN_OBJ_1(list_clear_obj, mp_obj_list_clear);
STATIC MP_DEFINE_CONST_FUN_OBJ_1(list_copy_obj, list_copy);
STATIC MP_DEFINE_CONST_FUN_OBJ_2(list_count_obj, list_count);
STATIC MP_DEFINE_CONST_FUN_OBJ_VAR_BETWEEN(list_index_obj, 2, 4, list_index);
STATIC MP_DEFINE_CONST_FUN_OBJ_3(list_insert_obj, list_insert);
STATIC MP_DEFINE_CONST_FUN_OBJ_VAR_BETWEEN(list_pop_obj, 1, 2, list_pop);
STATIC MP_DEFINE_CONST_FUN_OBJ_2(list_remove_obj, mp_obj_list_remove);
STATIC MP_DEFINE_CONST_FUN_OBJ_1(list_reverse_obj, list_reverse);
STATIC MP_DEFINE_CONST_FUN_OBJ_KW(list_sort_obj, 1, mp_obj_list_sort);

STATIC const mp_rom_map_elem_t list_locals_dict_table[] = {
=======
static MP_DEFINE_CONST_FUN_OBJ_2(list_append_obj, mp_obj_list_append);
static MP_DEFINE_CONST_FUN_OBJ_2(list_extend_obj, list_extend);
static MP_DEFINE_CONST_FUN_OBJ_1(list_clear_obj, list_clear);
static MP_DEFINE_CONST_FUN_OBJ_1(list_copy_obj, list_copy);
static MP_DEFINE_CONST_FUN_OBJ_2(list_count_obj, list_count);
static MP_DEFINE_CONST_FUN_OBJ_VAR_BETWEEN(list_index_obj, 2, 4, list_index);
static MP_DEFINE_CONST_FUN_OBJ_3(list_insert_obj, list_insert);
static MP_DEFINE_CONST_FUN_OBJ_VAR_BETWEEN(list_pop_obj, 1, 2, list_pop);
static MP_DEFINE_CONST_FUN_OBJ_2(list_remove_obj, mp_obj_list_remove);
static MP_DEFINE_CONST_FUN_OBJ_1(list_reverse_obj, list_reverse);
static MP_DEFINE_CONST_FUN_OBJ_KW(list_sort_obj, 1, mp_obj_list_sort);

static const mp_rom_map_elem_t list_locals_dict_table[] = {
>>>>>>> a61c446c
    { MP_ROM_QSTR(MP_QSTR_append), MP_ROM_PTR(&list_append_obj) },
    { MP_ROM_QSTR(MP_QSTR_clear), MP_ROM_PTR(&list_clear_obj) },
    { MP_ROM_QSTR(MP_QSTR_copy), MP_ROM_PTR(&list_copy_obj) },
    { MP_ROM_QSTR(MP_QSTR_count), MP_ROM_PTR(&list_count_obj) },
    { MP_ROM_QSTR(MP_QSTR_extend), MP_ROM_PTR(&list_extend_obj) },
    { MP_ROM_QSTR(MP_QSTR_index), MP_ROM_PTR(&list_index_obj) },
    { MP_ROM_QSTR(MP_QSTR_insert), MP_ROM_PTR(&list_insert_obj) },
    { MP_ROM_QSTR(MP_QSTR_pop), MP_ROM_PTR(&list_pop_obj) },
    { MP_ROM_QSTR(MP_QSTR_remove), MP_ROM_PTR(&list_remove_obj) },
    { MP_ROM_QSTR(MP_QSTR_reverse), MP_ROM_PTR(&list_reverse_obj) },
    { MP_ROM_QSTR(MP_QSTR_sort), MP_ROM_PTR(&list_sort_obj) },
};

static MP_DEFINE_CONST_DICT(list_locals_dict, list_locals_dict_table);

MP_DEFINE_CONST_OBJ_TYPE(
    mp_type_list,
    MP_QSTR_list,
    MP_TYPE_FLAG_ITER_IS_GETITER,
    make_new, mp_obj_list_make_new,
    print, list_print,
    unary_op, list_unary_op,
    binary_op, list_binary_op,
    subscr, list_subscr,
    iter, list_getiter,
    locals_dict, &list_locals_dict
    );


void mp_obj_list_init(mp_obj_list_t *o, size_t n) {
    o->base.type = &mp_type_list;
    o->alloc = n < LIST_MIN_ALLOC ? LIST_MIN_ALLOC : n;
    o->len = n;
    o->items = m_new(mp_obj_t, o->alloc);
    mp_seq_clear(o->items, n, o->alloc, sizeof(*o->items));
}

static mp_obj_list_t *list_new(size_t n) {
    mp_obj_list_t *o = m_new_obj(mp_obj_list_t);
    mp_obj_list_init(o, n);
    return o;
}

mp_obj_t mp_obj_new_list(size_t n, mp_obj_t *items) {
    mp_obj_list_t *o = list_new(n);
    if (items != NULL) {
        for (size_t i = 0; i < n; i++) {
            o->items[i] = items[i];
        }
    }
    return MP_OBJ_FROM_PTR(o);
}

void mp_obj_list_get(mp_obj_t self_in, size_t *len, mp_obj_t **items) {
    // CIRCUITPY-CHANGE
    mp_obj_list_t *self = native_list(self_in);
    *len = self->len;
    *items = self->items;
}

void mp_obj_list_set_len(mp_obj_t self_in, size_t len) {
    // trust that the caller knows what it's doing
    // TODO realloc if len got much smaller than alloc
    mp_obj_list_t *self = MP_OBJ_TO_PTR(self_in);
    self->len = len;
}

void mp_obj_list_store(mp_obj_t self_in, mp_obj_t index, mp_obj_t value) {
    // CIRCUITPY-CHANGE
    mp_obj_list_t *self = native_list(self_in);
    size_t i = mp_get_index(self->base.type, self->len, index, false);
    self->items[i] = value;
}

/******************************************************************************/
/* list iterator                                                              */

typedef struct _mp_obj_list_it_t {
    mp_obj_base_t base;
    mp_fun_1_t iternext;
    mp_obj_t list;
    size_t cur;
} mp_obj_list_it_t;

static mp_obj_t list_it_iternext(mp_obj_t self_in) {
    mp_obj_list_it_t *self = MP_OBJ_TO_PTR(self_in);
    mp_obj_list_t *list = MP_OBJ_TO_PTR(self->list);
    if (self->cur < list->len) {
        mp_obj_t o_out = list->items[self->cur];
        self->cur += 1;
        return o_out;
    } else {
        return MP_OBJ_STOP_ITERATION;
    }
}

mp_obj_t mp_obj_new_list_iterator(mp_obj_t list, size_t cur, mp_obj_iter_buf_t *iter_buf) {
    assert(sizeof(mp_obj_list_it_t) <= sizeof(mp_obj_iter_buf_t));
    mp_obj_list_it_t *o = (mp_obj_list_it_t *)iter_buf;
    o->base.type = &mp_type_polymorph_iter;
    o->iternext = list_it_iternext;
    o->list = list;
    o->cur = cur;
    return MP_OBJ_FROM_PTR(o);
}<|MERGE_RESOLUTION|>--- conflicted
+++ resolved
@@ -93,19 +93,14 @@
     }
 }
 
-<<<<<<< HEAD
 // CIRCUITPY-CHANGE
-STATIC mp_obj_list_t *native_list(mp_obj_t self_in) {
+static mp_obj_list_t *native_list(mp_obj_t self_in) {
     return MP_OBJ_TO_PTR(mp_obj_cast_to_native_base(self_in, MP_OBJ_FROM_PTR(&mp_type_list)));
 }
 
-STATIC mp_obj_t list_unary_op(mp_unary_op_t op, mp_obj_t self_in) {
-    // CIRCUITPY-CHANGE
-    mp_obj_list_t *self = native_list(self_in);
-=======
 static mp_obj_t list_unary_op(mp_unary_op_t op, mp_obj_t self_in) {
-    mp_obj_list_t *self = MP_OBJ_TO_PTR(self_in);
->>>>>>> a61c446c
+    // CIRCUITPY-CHANGE
+    mp_obj_list_t *self = native_list(self_in);
     switch (op) {
         case MP_UNARY_OP_BOOL:
             return mp_obj_new_bool(self->len != 0);
@@ -122,14 +117,9 @@
     }
 }
 
-<<<<<<< HEAD
-STATIC mp_obj_t list_binary_op(mp_binary_op_t op, mp_obj_t lhs, mp_obj_t rhs) {
+static mp_obj_t list_binary_op(mp_binary_op_t op, mp_obj_t lhs, mp_obj_t rhs) {
     // CIRCUITPY-CHANGE
     mp_obj_list_t *o = native_list(lhs);
-=======
-static mp_obj_t list_binary_op(mp_binary_op_t op, mp_obj_t lhs, mp_obj_t rhs) {
-    mp_obj_list_t *o = MP_OBJ_TO_PTR(lhs);
->>>>>>> a61c446c
     switch (op) {
         case MP_BINARY_OP_ADD: {
             if (!mp_obj_is_type(rhs, &mp_type_list)) {
@@ -180,17 +170,14 @@
     }
 }
 
-<<<<<<< HEAD
-STATIC mp_obj_t list_subscr(mp_obj_t self_in, mp_obj_t index, mp_obj_t value) {
-    // CIRCUITPY-CHANGE
-    mp_obj_list_t *self = native_list(self_in);
-=======
 static mp_obj_t list_subscr(mp_obj_t self_in, mp_obj_t index, mp_obj_t value) {
->>>>>>> a61c446c
+    // CIRCUITPY-CHANGE: define self here
+    mp_obj_list_t *self = native_list(self_in);
     if (value == MP_OBJ_NULL) {
         // delete
         #if MICROPY_PY_BUILTINS_SLICE
         if (mp_obj_is_type(index, &mp_type_slice)) {
+            mp_obj_list_t *self = MP_OBJ_TO_PTR(self_in);
             mp_bound_slice_t slice;
             if (!mp_seq_get_fast_slice_indexes(self->len, index, &slice)) {
                 mp_raise_NotImplementedError(NULL);
@@ -299,15 +286,10 @@
     return mp_const_none; // return None, as per CPython
 }
 
-<<<<<<< HEAD
-// CIRCUITPY-CHANGE: used elsewhere so not static
+// CIRCUITPY-CHANGE: used elsewhere so not static; impl is different
 inline mp_obj_t mp_obj_list_pop(mp_obj_list_t *self, size_t index) {
-=======
-static mp_obj_t list_pop(size_t n_args, const mp_obj_t *args) {
-    mp_check_self(mp_obj_is_type(args[0], &mp_type_list));
-    mp_obj_list_t *self = MP_OBJ_TO_PTR(args[0]);
->>>>>>> a61c446c
     if (self->len == 0) {
+        // CIRCUITPY-CHANGE: more specific mp_raise
         mp_raise_IndexError_varg(MP_ERROR_TEXT("pop from empty %q"), MP_QSTR_list);
     }
     mp_obj_t ret = self->items[index];
@@ -322,19 +304,15 @@
     return ret;
 }
 
-<<<<<<< HEAD
 // CIRCUITPY-CHANGE
-STATIC mp_obj_t list_pop(size_t n_args, const mp_obj_t *args) {
+static mp_obj_t list_pop(size_t n_args, const mp_obj_t *args) {
     mp_check_self(mp_obj_is_type(args[0], &mp_type_list));
     mp_obj_list_t *self = native_list(args[0]);
     size_t index = mp_get_index(self->base.type, self->len, n_args == 1 ? MP_OBJ_NEW_SMALL_INT(-1) : args[1], false);
     return mp_obj_list_pop(self, index);
 }
 
-STATIC void mp_quicksort(mp_obj_t *head, mp_obj_t *tail, mp_obj_t key_fn, mp_obj_t binop_less_result) {
-=======
 static void mp_quicksort(mp_obj_t *head, mp_obj_t *tail, mp_obj_t key_fn, mp_obj_t binop_less_result) {
->>>>>>> a61c446c
     MP_STACK_CHECK();
     while (head < tail) {
         mp_obj_t *h = head - 1;
@@ -393,12 +371,8 @@
     return mp_const_none;
 }
 
-<<<<<<< HEAD
 // CIRCUITPY-CHANGE: used elsewhere so not static
 mp_obj_t mp_obj_list_clear(mp_obj_t self_in) {
-=======
-static mp_obj_t list_clear(mp_obj_t self_in) {
->>>>>>> a61c446c
     mp_check_self(mp_obj_is_type(self_in, &mp_type_list));
     // CIRCUITPY-CHANGE
     mp_obj_list_t *self = native_list(self_in);
@@ -430,7 +404,6 @@
     return mp_seq_index_obj(self->items, self->len, n_args, args);
 }
 
-<<<<<<< HEAD
 // CIRCUITPY-CHANGE: used elsewhere so not static
 inline void mp_obj_list_insert(mp_obj_list_t *self, size_t index, mp_obj_t obj) {
     mp_obj_list_append(MP_OBJ_FROM_PTR(self), mp_const_none);
@@ -441,10 +414,7 @@
     self->items[index] = obj;
 }
 
-STATIC mp_obj_t list_insert(mp_obj_t self_in, mp_obj_t idx, mp_obj_t obj) {
-=======
 static mp_obj_t list_insert(mp_obj_t self_in, mp_obj_t idx, mp_obj_t obj) {
->>>>>>> a61c446c
     mp_check_self(mp_obj_is_type(self_in, &mp_type_list));
     // CIRCUITPY-CHANGE
     mp_obj_list_t *self = native_list(self_in);
@@ -475,8 +445,7 @@
 
 static mp_obj_t list_reverse(mp_obj_t self_in) {
     mp_check_self(mp_obj_is_type(self_in, &mp_type_list));
-    // CIRCUITPY-CHANGE
-    mp_obj_list_t *self = native_list(self_in);
+    mp_obj_list_t *self = MP_OBJ_TO_PTR(self_in);
 
     mp_int_t len = self->len;
     for (mp_int_t i = 0; i < len / 2; i++) {
@@ -488,7 +457,6 @@
     return mp_const_none;
 }
 
-<<<<<<< HEAD
 STATIC MP_DEFINE_CONST_FUN_OBJ_2(list_append_obj, mp_obj_list_append);
 STATIC MP_DEFINE_CONST_FUN_OBJ_2(list_extend_obj, list_extend);
 // CIRCUITPY-CHANGE: use renamed public function
@@ -502,22 +470,7 @@
 STATIC MP_DEFINE_CONST_FUN_OBJ_1(list_reverse_obj, list_reverse);
 STATIC MP_DEFINE_CONST_FUN_OBJ_KW(list_sort_obj, 1, mp_obj_list_sort);
 
-STATIC const mp_rom_map_elem_t list_locals_dict_table[] = {
-=======
-static MP_DEFINE_CONST_FUN_OBJ_2(list_append_obj, mp_obj_list_append);
-static MP_DEFINE_CONST_FUN_OBJ_2(list_extend_obj, list_extend);
-static MP_DEFINE_CONST_FUN_OBJ_1(list_clear_obj, list_clear);
-static MP_DEFINE_CONST_FUN_OBJ_1(list_copy_obj, list_copy);
-static MP_DEFINE_CONST_FUN_OBJ_2(list_count_obj, list_count);
-static MP_DEFINE_CONST_FUN_OBJ_VAR_BETWEEN(list_index_obj, 2, 4, list_index);
-static MP_DEFINE_CONST_FUN_OBJ_3(list_insert_obj, list_insert);
-static MP_DEFINE_CONST_FUN_OBJ_VAR_BETWEEN(list_pop_obj, 1, 2, list_pop);
-static MP_DEFINE_CONST_FUN_OBJ_2(list_remove_obj, mp_obj_list_remove);
-static MP_DEFINE_CONST_FUN_OBJ_1(list_reverse_obj, list_reverse);
-static MP_DEFINE_CONST_FUN_OBJ_KW(list_sort_obj, 1, mp_obj_list_sort);
-
 static const mp_rom_map_elem_t list_locals_dict_table[] = {
->>>>>>> a61c446c
     { MP_ROM_QSTR(MP_QSTR_append), MP_ROM_PTR(&list_append_obj) },
     { MP_ROM_QSTR(MP_QSTR_clear), MP_ROM_PTR(&list_clear_obj) },
     { MP_ROM_QSTR(MP_QSTR_copy), MP_ROM_PTR(&list_copy_obj) },
