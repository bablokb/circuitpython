--- conflicted
+++ resolved
@@ -128,14 +128,8 @@
 
 static size_t thread_stack_size = 0;
 
-<<<<<<< HEAD
-STATIC mp_obj_t mod_thread_get_ident(void) {
-    // CIRCUITPY-CHANGE: uintptr_t cast to avoid warning
-    return mp_obj_new_int_from_uint((uintptr_t)mp_thread_get_state());
-=======
 static mp_obj_t mod_thread_get_ident(void) {
     return mp_obj_new_int_from_uint(mp_thread_get_id());
->>>>>>> a61c446c
 }
 static MP_DEFINE_CONST_FUN_OBJ_0(mod_thread_get_ident_obj, mod_thread_get_ident);
 
@@ -173,6 +167,17 @@
     mp_obj_t mini_pystack[128];
     mp_pystack_init(mini_pystack, &mini_pystack[128]);
     #endif
+
+    // CIRCUITPY-CHANGE
+    // The GC starts off unlocked on this thread.
+    ts.gc_lock_depth = 0;
+
+    ts.nlr_jump_callback_top = NULL;
+    ts.mp_pending_exception = MP_OBJ_NULL;
+
+    // set locals and globals from the calling context
+    mp_locals_set(args->dict_locals);
+    mp_globals_set(args->dict_globals);
 
     MP_THREAD_GIL_ENTER();
 
