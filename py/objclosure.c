/*
 * This file is part of the MicroPython project, http://micropython.org/
 *
 * The MIT License (MIT)
 *
 * SPDX-FileCopyrightText: Copyright (c) 2013, 2014 Damien P. George
 *
 * Permission is hereby granted, free of charge, to any person obtaining a copy
 * of this software and associated documentation files (the "Software"), to deal
 * in the Software without restriction, including without limitation the rights
 * to use, copy, modify, merge, publish, distribute, sublicense, and/or sell
 * copies of the Software, and to permit persons to whom the Software is
 * furnished to do so, subject to the following conditions:
 *
 * The above copyright notice and this permission notice shall be included in
 * all copies or substantial portions of the Software.
 *
 * THE SOFTWARE IS PROVIDED "AS IS", WITHOUT WARRANTY OF ANY KIND, EXPRESS OR
 * IMPLIED, INCLUDING BUT NOT LIMITED TO THE WARRANTIES OF MERCHANTABILITY,
 * FITNESS FOR A PARTICULAR PURPOSE AND NONINFRINGEMENT. IN NO EVENT SHALL THE
 * AUTHORS OR COPYRIGHT HOLDERS BE LIABLE FOR ANY CLAIM, DAMAGES OR OTHER
 * LIABILITY, WHETHER IN AN ACTION OF CONTRACT, TORT OR OTHERWISE, ARISING FROM,
 * OUT OF OR IN CONNECTION WITH THE SOFTWARE OR THE USE OR OTHER DEALINGS IN
 * THE SOFTWARE.
 */

#include <string.h>

#include "py/obj.h"
#include "py/runtime.h"

typedef struct _mp_obj_closure_t {
    mp_obj_base_t base;
    mp_obj_t fun;
    size_t n_closed;
    mp_obj_t closed[];
} mp_obj_closure_t;

STATIC mp_obj_t closure_call(mp_obj_t self_in, size_t n_args, size_t n_kw, const mp_obj_t *args) {
    mp_obj_closure_t *self = MP_OBJ_TO_PTR(self_in);

    // need to concatenate closed-over-vars and args

    size_t n_total = self->n_closed + n_args + 2 * n_kw;
    if (n_total <= 5) {
        // use stack to allocate temporary args array
        mp_obj_t args2[5];
        memcpy(args2, self->closed, self->n_closed * sizeof(mp_obj_t));
        memcpy(args2 + self->n_closed, args, (n_args + 2 * n_kw) * sizeof(mp_obj_t));
        return mp_call_function_n_kw(self->fun, self->n_closed + n_args, n_kw, args2);
    } else {
        // use heap to allocate temporary args array
        mp_obj_t *args2 = m_new(mp_obj_t, n_total);
        memcpy(args2, self->closed, self->n_closed * sizeof(mp_obj_t));
        memcpy(args2 + self->n_closed, args, (n_args + 2 * n_kw) * sizeof(mp_obj_t));
        mp_obj_t res = mp_call_function_n_kw(self->fun, self->n_closed + n_args, n_kw, args2);
        m_del(mp_obj_t, args2, n_total);
        return res;
    }
}

#if MICROPY_ERROR_REPORTING == MICROPY_ERROR_REPORTING_DETAILED
STATIC void closure_print(const mp_print_t *print, mp_obj_t o_in, mp_print_kind_t kind) {
    (void)kind;
    mp_obj_closure_t *o = MP_OBJ_TO_PTR(o_in);
    mp_print_str(print, "<closure ");
    mp_obj_print_helper(print, o->fun, PRINT_REPR);
    mp_printf(print, " at %p, n_closed=%u ", o, (int)o->n_closed);
    for (size_t i = 0; i < o->n_closed; i++) {
        if (o->closed[i] == MP_OBJ_NULL) {
            mp_print_str(print, "(nil)");
        } else {
            mp_obj_print_helper(print, o->closed[i], PRINT_REPR);
        }
        mp_print_str(print, " ");
    }
    mp_print_str(print, ">");
}
#endif

<<<<<<< HEAD
const mp_obj_type_t mp_type_closure = {
    { &mp_type_type },
    .flags = MP_TYPE_FLAG_BINDS_SELF | MP_TYPE_FLAG_EXTENDED,
    .name = MP_QSTR_closure,
    #if MICROPY_ERROR_REPORTING == MICROPY_ERROR_REPORTING_DETAILED
    .print = closure_print,
    #endif
    MP_TYPE_EXTENDED_FIELDS(
        .call = closure_call,
        )
};
=======
#if MICROPY_PY_FUNCTION_ATTRS
STATIC void mp_obj_closure_attr(mp_obj_t self_in, qstr attr, mp_obj_t *dest) {
    // forward to self_in->fun
    mp_obj_closure_t *o = MP_OBJ_TO_PTR(self_in);
    mp_load_method_maybe(o->fun, attr, dest);
}
#define CLOSURE_TYPE_ATTR attr, mp_obj_closure_attr,
#else
#define CLOSURE_TYPE_ATTR
#endif

#if MICROPY_ERROR_REPORTING == MICROPY_ERROR_REPORTING_DETAILED
#define CLOSURE_TYPE_PRINT print, closure_print,
#else
#define CLOSURE_TYPE_PRINT
#endif

MP_DEFINE_CONST_OBJ_TYPE(
    mp_type_closure,
    MP_QSTR_closure,
    MP_TYPE_FLAG_BINDS_SELF,
    CLOSURE_TYPE_ATTR
    CLOSURE_TYPE_PRINT
    call, closure_call
    );
>>>>>>> 294baf52

mp_obj_t mp_obj_new_closure(mp_obj_t fun, size_t n_closed_over, const mp_obj_t *closed) {
    mp_obj_closure_t *o = mp_obj_malloc_var(mp_obj_closure_t, mp_obj_t, n_closed_over, &mp_type_closure);
    o->fun = fun;
    o->n_closed = n_closed_over;
    memcpy(o->closed, closed, n_closed_over * sizeof(mp_obj_t));
    return MP_OBJ_FROM_PTR(o);
}<|MERGE_RESOLUTION|>--- conflicted
+++ resolved
@@ -3,7 +3,7 @@
  *
  * The MIT License (MIT)
  *
- * SPDX-FileCopyrightText: Copyright (c) 2013, 2014 Damien P. George
+ * Copyright (c) 2013, 2014 Damien P. George
  *
  * Permission is hereby granted, free of charge, to any person obtaining a copy
  * of this software and associated documentation files (the "Software"), to deal
@@ -78,19 +78,6 @@
 }
 #endif
 
-<<<<<<< HEAD
-const mp_obj_type_t mp_type_closure = {
-    { &mp_type_type },
-    .flags = MP_TYPE_FLAG_BINDS_SELF | MP_TYPE_FLAG_EXTENDED,
-    .name = MP_QSTR_closure,
-    #if MICROPY_ERROR_REPORTING == MICROPY_ERROR_REPORTING_DETAILED
-    .print = closure_print,
-    #endif
-    MP_TYPE_EXTENDED_FIELDS(
-        .call = closure_call,
-        )
-};
-=======
 #if MICROPY_PY_FUNCTION_ATTRS
 STATIC void mp_obj_closure_attr(mp_obj_t self_in, qstr attr, mp_obj_t *dest) {
     // forward to self_in->fun
@@ -116,7 +103,6 @@
     CLOSURE_TYPE_PRINT
     call, closure_call
     );
->>>>>>> 294baf52
 
 mp_obj_t mp_obj_new_closure(mp_obj_t fun, size_t n_closed_over, const mp_obj_t *closed) {
     mp_obj_closure_t *o = mp_obj_malloc_var(mp_obj_closure_t, mp_obj_t, n_closed_over, &mp_type_closure);
