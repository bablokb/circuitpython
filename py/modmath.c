--- conflicted
+++ resolved
@@ -171,11 +171,7 @@
 // lgamma(x): return the natural logarithm of the gamma function of x
 MATH_FUN_1(lgamma, lgamma)
 #endif
-<<<<<<< HEAD
 // TODO: factorial, fsum
-=======
-// TODO: fsum
->>>>>>> b057fb8a
 
 // Function that takes a variable number of arguments
 
@@ -196,12 +192,8 @@
             #pragma GCC diagnostic push
             #pragma GCC diagnostic ignored "-Wfloat-equal"
         } else if (base == (mp_float_t)1.0) {
-<<<<<<< HEAD
             #pragma GCC diagnostic pop
             mp_raise_msg(&mp_type_ZeroDivisionError, translate("division by zero"));
-=======
-            mp_raise_msg(&mp_type_ZeroDivisionError, "divide by zero");
->>>>>>> b057fb8a
         }
         return mp_obj_new_float(l / MICROPY_FLOAT_C_FUN(log)(base));
     }
@@ -272,7 +264,7 @@
 STATIC mp_obj_t mp_math_factorial(mp_obj_t x_obj) {
     mp_int_t max = mp_obj_get_int(x_obj);
     if (max < 0) {
-        mp_raise_msg(&mp_type_ValueError, "negative factorial");
+        mp_raise_msg(&mp_type_ValueError, translate("negative factorial"));
     } else if (max == 0) {
         return MP_OBJ_NEW_SMALL_INT(1);
     }
@@ -286,7 +278,7 @@
 STATIC mp_obj_t mp_math_factorial(mp_obj_t x_obj) {
     mp_int_t max = mp_obj_get_int(x_obj);
     if (max < 0) {
-        mp_raise_msg(&mp_type_ValueError, "negative factorial");
+        mp_raise_msg(&mp_type_ValueError, translate("negative factorial"));
     } else if (max <= 1) {
         return MP_OBJ_NEW_SMALL_INT(1);
     }
