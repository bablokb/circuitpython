/*
 * This file is part of the MicroPython project, http://micropython.org/
 *
 * The MIT License (MIT)
 *
 * SPDX-FileCopyrightText: Copyright (c) 2013-2017 Damien P. George
 *
 * Permission is hereby granted, free of charge, to any person obtaining a copy
 * of this software and associated documentation files (the "Software"), to deal
 * in the Software without restriction, including without limitation the rights
 * to use, copy, modify, merge, publish, distribute, sublicense, and/or sell
 * copies of the Software, and to permit persons to whom the Software is
 * furnished to do so, subject to the following conditions:
 *
 * The above copyright notice and this permission notice shall be included in
 * all copies or substantial portions of the Software.
 *
 * THE SOFTWARE IS PROVIDED "AS IS", WITHOUT WARRANTY OF ANY KIND, EXPRESS OR
 * IMPLIED, INCLUDING BUT NOT LIMITED TO THE WARRANTIES OF MERCHANTABILITY,
 * FITNESS FOR A PARTICULAR PURPOSE AND NONINFRINGEMENT. IN NO EVENT SHALL THE
 * AUTHORS OR COPYRIGHT HOLDERS BE LIABLE FOR ANY CLAIM, DAMAGES OR OTHER
 * LIABILITY, WHETHER IN AN ACTION OF CONTRACT, TORT OR OTHERWISE, ARISING FROM,
 * OUT OF OR IN CONNECTION WITH THE SOFTWARE OR THE USE OR OTHER DEALINGS IN
 * THE SOFTWARE.
 */

#include "py/builtin.h"
#include "py/runtime.h"

#include "supervisor/shared/translate.h"

#if MICROPY_PY_BUILTINS_FLOAT && MICROPY_PY_MATH

#include <math.h>

// M_PI is not part of the math.h standard and may not be defined
// And by defining our own we can ensure it uses the correct const format.
#define MP_PI MICROPY_FLOAT_CONST(3.14159265358979323846)
#define MP_PI_4 MICROPY_FLOAT_CONST(0.78539816339744830962)
#define MP_3_PI_4 MICROPY_FLOAT_CONST(2.35619449019234492885)

STATIC NORETURN void math_error(void) {
<<<<<<< HEAD
    mp_raise_ValueError(translate("math domain error"));
=======
    mp_raise_ValueError(MP_ERROR_TEXT("math domain error"));
>>>>>>> b0932fcf
}

STATIC mp_obj_t math_generic_1(mp_obj_t x_obj, mp_float_t (*f)(mp_float_t)) {
    mp_float_t x = mp_obj_get_float(x_obj);
    mp_float_t ans = f(x);
    if ((isnan(ans) && !isnan(x)) || (isinf(ans) && !isinf(x))) {
        math_error();
    }
    return mp_obj_new_float(ans);
}

STATIC mp_obj_t math_generic_2(mp_obj_t x_obj, mp_obj_t y_obj, mp_float_t (*f)(mp_float_t, mp_float_t)) {
    mp_float_t x = mp_obj_get_float(x_obj);
    mp_float_t y = mp_obj_get_float(y_obj);
    mp_float_t ans = f(x, y);
    if ((isnan(ans) && !isnan(x) && !isnan(y)) || (isinf(ans) && !isinf(x))) {
        math_error();
    }
    return mp_obj_new_float(ans);
}

#define MATH_FUN_1(py_name, c_name) \
    STATIC mp_obj_t mp_math_##py_name(mp_obj_t x_obj) { \
        return math_generic_1(x_obj, MICROPY_FLOAT_C_FUN(c_name)); \
    } \
    STATIC MP_DEFINE_CONST_FUN_OBJ_1(mp_math_##py_name##_obj, mp_math_##py_name);

#define MATH_FUN_1_TO_BOOL(py_name, c_name) \
    STATIC mp_obj_t mp_math_##py_name(mp_obj_t x_obj) { return mp_obj_new_bool(c_name(mp_obj_get_float(x_obj))); } \
    STATIC MP_DEFINE_CONST_FUN_OBJ_1(mp_math_##py_name##_obj, mp_math_##py_name);

#define MATH_FUN_1_TO_INT(py_name, c_name) \
    STATIC mp_obj_t mp_math_##py_name(mp_obj_t x_obj) { return mp_obj_new_int_from_float(MICROPY_FLOAT_C_FUN(c_name)(mp_obj_get_float(x_obj))); } \
    STATIC MP_DEFINE_CONST_FUN_OBJ_1(mp_math_##py_name##_obj, mp_math_##py_name);

#define MATH_FUN_2(py_name, c_name) \
    STATIC mp_obj_t mp_math_##py_name(mp_obj_t x_obj, mp_obj_t y_obj) { \
        return math_generic_2(x_obj, y_obj, MICROPY_FLOAT_C_FUN(c_name)); \
    } \
    STATIC MP_DEFINE_CONST_FUN_OBJ_2(mp_math_##py_name##_obj, mp_math_##py_name);

#define MATH_FUN_2_FLT_INT(py_name, c_name) \
    STATIC mp_obj_t mp_math_##py_name(mp_obj_t x_obj, mp_obj_t y_obj) { \
        return mp_obj_new_float(MICROPY_FLOAT_C_FUN(c_name)(mp_obj_get_float(x_obj), mp_obj_get_int(y_obj))); \
    } \
    STATIC MP_DEFINE_CONST_FUN_OBJ_2(mp_math_##py_name##_obj, mp_math_##py_name);

#if MP_NEED_LOG2
#undef log2
#undef log2f
// 1.442695040888963407354163704 is 1/_M_LN2
mp_float_t MICROPY_FLOAT_C_FUN(log2)(mp_float_t x) {
    return MICROPY_FLOAT_C_FUN(log)(x) * MICROPY_FLOAT_CONST(1.442695040888963407354163704);
}
#endif

// sqrt(x): returns the square root of x
MATH_FUN_1(sqrt, sqrt)
// pow(x, y): returns x to the power of y
MATH_FUN_2(pow, pow)
// exp(x)
MATH_FUN_1(exp, exp)
#if MICROPY_PY_MATH_SPECIAL_FUNCTIONS
// expm1(x)
MATH_FUN_1(expm1, expm1)
// log2(x)
MATH_FUN_1(log2, log2)
// log10(x)
MATH_FUN_1(log10, log10)
// cosh(x)
MATH_FUN_1(cosh, cosh)
// sinh(x)
MATH_FUN_1(sinh, sinh)
// tanh(x)
MATH_FUN_1(tanh, tanh)
// acosh(x)
MATH_FUN_1(acosh, acosh)
// asinh(x)
MATH_FUN_1(asinh, asinh)
// atanh(x)
MATH_FUN_1(atanh, atanh)
#endif
// cos(x)
MATH_FUN_1(cos, cos)
// sin(x)
MATH_FUN_1(sin, sin)
// tan(x)
MATH_FUN_1(tan, tan)
// acos(x)
MATH_FUN_1(acos, acos)
// asin(x)
MATH_FUN_1(asin, asin)
// atan(x)
MATH_FUN_1(atan, atan)
// atan2(y, x)
#if MICROPY_PY_MATH_ATAN2_FIX_INFNAN
mp_float_t atan2_func(mp_float_t x, mp_float_t y) {
    if (isinf(x) && isinf(y)) {
        return copysign(y < 0 ? MP_3_PI_4 : MP_PI_4, x);
    }
    return atan2(x, y);
}
MATH_FUN_2(atan2, atan2_func)
#else
MATH_FUN_2(atan2, atan2)
#endif
// ceil(x)
MATH_FUN_1_TO_INT(ceil, ceil)
// copysign(x, y)
STATIC mp_float_t MICROPY_FLOAT_C_FUN(copysign_func)(mp_float_t x, mp_float_t y) {
    return MICROPY_FLOAT_C_FUN(copysign)(x, y);
}
MATH_FUN_2(copysign, copysign_func)
// fabs(x)
STATIC mp_float_t MICROPY_FLOAT_C_FUN(fabs_func)(mp_float_t x) {
    return MICROPY_FLOAT_C_FUN(fabs)(x);
}
MATH_FUN_1(fabs, fabs_func)
// floor(x)
MATH_FUN_1_TO_INT(floor, floor) // TODO: delegate to x.__floor__() if x is not a float
// fmod(x, y)
#if MICROPY_PY_MATH_FMOD_FIX_INFNAN
mp_float_t fmod_func(mp_float_t x, mp_float_t y) {
    return (!isinf(x) && isinf(y)) ? x : fmod(x, y);
}
MATH_FUN_2(fmod, fmod_func)
#else
MATH_FUN_2(fmod, fmod)
#endif
// isfinite(x)
MATH_FUN_1_TO_BOOL(isfinite, isfinite)
// isinf(x)
MATH_FUN_1_TO_BOOL(isinf, isinf)
// isnan(x)
MATH_FUN_1_TO_BOOL(isnan, isnan)
// trunc(x)
MATH_FUN_1_TO_INT(trunc, trunc)
// ldexp(x, exp)
MATH_FUN_2_FLT_INT(ldexp, ldexp)
#if MICROPY_PY_MATH_SPECIAL_FUNCTIONS
// erf(x): return the error function of x
MATH_FUN_1(erf, erf)
// erfc(x): return the complementary error function of x
MATH_FUN_1(erfc, erfc)
// gamma(x): return the gamma function of x
MATH_FUN_1(gamma, tgamma)
// lgamma(x): return the natural logarithm of the gamma function of x
MATH_FUN_1(lgamma, lgamma)
#endif
// TODO: fsum

#if MICROPY_PY_MATH_ISCLOSE
STATIC mp_obj_t mp_math_isclose(size_t n_args, const mp_obj_t *pos_args, mp_map_t *kw_args) {
    enum { ARG_a, ARG_b, ARG_rel_tol, ARG_abs_tol };
    static const mp_arg_t allowed_args[] = {
        {MP_QSTR_, MP_ARG_REQUIRED | MP_ARG_OBJ},
        {MP_QSTR_, MP_ARG_REQUIRED | MP_ARG_OBJ},
        {MP_QSTR_rel_tol, MP_ARG_KW_ONLY | MP_ARG_OBJ, {.u_obj = MP_OBJ_NULL}},
        {MP_QSTR_abs_tol, MP_ARG_KW_ONLY | MP_ARG_OBJ, {.u_obj = MP_OBJ_NEW_SMALL_INT(0)}},
    };
    mp_arg_val_t args[MP_ARRAY_SIZE(allowed_args)];
    mp_arg_parse_all(n_args, pos_args, kw_args, MP_ARRAY_SIZE(allowed_args), allowed_args, args);
    const mp_float_t a = mp_obj_get_float(args[ARG_a].u_obj);
    const mp_float_t b = mp_obj_get_float(args[ARG_b].u_obj);
    const mp_float_t rel_tol = args[ARG_rel_tol].u_obj == MP_OBJ_NULL
        ? (mp_float_t)1e-9 : mp_obj_get_float(args[ARG_rel_tol].u_obj);
    const mp_float_t abs_tol = mp_obj_get_float(args[ARG_abs_tol].u_obj);
    if (rel_tol < (mp_float_t)0.0 || abs_tol < (mp_float_t)0.0) {
        math_error();
    }
    if (a == b) {
        return mp_const_true;
    }
    const mp_float_t difference = MICROPY_FLOAT_C_FUN(fabs)(a - b);
    if (isinf(difference)) { // Either a or b is inf
        return mp_const_false;
    }
    if ((difference <= abs_tol) ||
        (difference <= MICROPY_FLOAT_C_FUN(fabs)(rel_tol * a)) ||
        (difference <= MICROPY_FLOAT_C_FUN(fabs)(rel_tol * b))) {
        return mp_const_true;
    }
    return mp_const_false;
}
MP_DEFINE_CONST_FUN_OBJ_KW(mp_math_isclose_obj, 2, mp_math_isclose);
#endif

// Function that takes a variable number of arguments

// log(x[, base])
STATIC mp_obj_t mp_math_log(size_t n_args, const mp_obj_t *args) {
    mp_float_t x = mp_obj_get_float(args[0]);
    if (x <= (mp_float_t)0.0) {
        math_error();
    }
    mp_float_t l = MICROPY_FLOAT_C_FUN(log)(x);
    if (n_args == 1) {
        return mp_obj_new_float(l);
    } else {
        mp_float_t base = mp_obj_get_float(args[1]);
        if (base <= (mp_float_t)0.0) {
            math_error();
// Turn off warning when comparing exactly with integral value 1.0
            #pragma GCC diagnostic push
            #pragma GCC diagnostic ignored "-Wfloat-equal"
        } else if (base == (mp_float_t)1.0) {
<<<<<<< HEAD
            #pragma GCC diagnostic pop
            mp_raise_msg(&mp_type_ZeroDivisionError, translate("division by zero"));
=======
            mp_raise_msg(&mp_type_ZeroDivisionError, MP_ERROR_TEXT("divide by zero"));
>>>>>>> b0932fcf
        }
        return mp_obj_new_float(l / MICROPY_FLOAT_C_FUN(log)(base));
    }
}
STATIC MP_DEFINE_CONST_FUN_OBJ_VAR_BETWEEN(mp_math_log_obj, 1, 2, mp_math_log);

// Functions that return a tuple

// frexp(x): converts a floating-point number to fractional and integral components
STATIC mp_obj_t mp_math_frexp(mp_obj_t x_obj) {
    int int_exponent = 0;
    mp_float_t significand = MICROPY_FLOAT_C_FUN(frexp)(mp_obj_get_float(x_obj), &int_exponent);
    mp_obj_t tuple[2];
    tuple[0] = mp_obj_new_float(significand);
    tuple[1] = mp_obj_new_int(int_exponent);
    return mp_obj_new_tuple(2, tuple);
}
STATIC MP_DEFINE_CONST_FUN_OBJ_1(mp_math_frexp_obj, mp_math_frexp);

// modf(x)
STATIC mp_obj_t mp_math_modf(mp_obj_t x_obj) {
    mp_float_t int_part = 0.0;
    mp_float_t x = mp_obj_get_float(x_obj);
    mp_float_t fractional_part = MICROPY_FLOAT_C_FUN(modf)(x, &int_part);
    #if MICROPY_PY_MATH_MODF_FIX_NEGZERO
    if (fractional_part == MICROPY_FLOAT_CONST(0.0)) {
        fractional_part = copysign(fractional_part, x);
    }
    #endif
    mp_obj_t tuple[2];
    tuple[0] = mp_obj_new_float(fractional_part);
    tuple[1] = mp_obj_new_float(int_part);
    return mp_obj_new_tuple(2, tuple);
}
STATIC MP_DEFINE_CONST_FUN_OBJ_1(mp_math_modf_obj, mp_math_modf);

// Angular conversions

// radians(x)
STATIC mp_obj_t mp_math_radians(mp_obj_t x_obj) {
    return mp_obj_new_float(mp_obj_get_float(x_obj) * (MP_PI / MICROPY_FLOAT_CONST(180.0)));
}
STATIC MP_DEFINE_CONST_FUN_OBJ_1(mp_math_radians_obj, mp_math_radians);

// degrees(x)
STATIC mp_obj_t mp_math_degrees(mp_obj_t x_obj) {
    return mp_obj_new_float(mp_obj_get_float(x_obj) * (MICROPY_FLOAT_CONST(180.0) / MP_PI));
}
STATIC MP_DEFINE_CONST_FUN_OBJ_1(mp_math_degrees_obj, mp_math_degrees);

#if MICROPY_PY_MATH_FACTORIAL

#if MICROPY_OPT_MATH_FACTORIAL

// factorial(x): slightly efficient recursive implementation
STATIC mp_obj_t mp_math_factorial_inner(mp_uint_t start, mp_uint_t end) {
    if (start == end) {
        return mp_obj_new_int(start);
    } else if (end - start == 1) {
        return mp_binary_op(MP_BINARY_OP_MULTIPLY, MP_OBJ_NEW_SMALL_INT(start), MP_OBJ_NEW_SMALL_INT(end));
    } else if (end - start == 2) {
        mp_obj_t left = MP_OBJ_NEW_SMALL_INT(start);
        mp_obj_t middle = MP_OBJ_NEW_SMALL_INT(start + 1);
        mp_obj_t right = MP_OBJ_NEW_SMALL_INT(end);
        mp_obj_t tmp = mp_binary_op(MP_BINARY_OP_MULTIPLY, left, middle);
        return mp_binary_op(MP_BINARY_OP_MULTIPLY, tmp, right);
    } else {
        mp_uint_t middle = start + ((end - start) >> 1);
        mp_obj_t left = mp_math_factorial_inner(start, middle);
        mp_obj_t right = mp_math_factorial_inner(middle + 1, end);
        return mp_binary_op(MP_BINARY_OP_MULTIPLY, left, right);
    }
}
STATIC mp_obj_t mp_math_factorial(mp_obj_t x_obj) {
    mp_int_t max = mp_obj_get_int(x_obj);
    if (max < 0) {
<<<<<<< HEAD
        mp_raise_msg(&mp_type_ValueError, translate("negative factorial"));
=======
        mp_raise_ValueError(MP_ERROR_TEXT("negative factorial"));
>>>>>>> b0932fcf
    } else if (max == 0) {
        return MP_OBJ_NEW_SMALL_INT(1);
    }
    return mp_math_factorial_inner(1, max);
}

#else

// factorial(x): squared difference implementation
// based on http://www.luschny.de/math/factorial/index.html
STATIC mp_obj_t mp_math_factorial(mp_obj_t x_obj) {
    mp_int_t max = mp_obj_get_int(x_obj);
    if (max < 0) {
<<<<<<< HEAD
        mp_raise_msg(&mp_type_ValueError, translate("negative factorial"));
=======
        mp_raise_ValueError(MP_ERROR_TEXT("negative factorial"));
>>>>>>> b0932fcf
    } else if (max <= 1) {
        return MP_OBJ_NEW_SMALL_INT(1);
    }
    mp_int_t h = max >> 1;
    mp_int_t q = h * h;
    mp_int_t r = q << 1;
    if (max & 1) {
        r *= max;
    }
    mp_obj_t prod = MP_OBJ_NEW_SMALL_INT(r);
    for (mp_int_t num = 1; num < max - 2; num += 2) {
        q -= num;
        prod = mp_binary_op(MP_BINARY_OP_MULTIPLY, prod, MP_OBJ_NEW_SMALL_INT(q));
    }
    return prod;
}

#endif

STATIC MP_DEFINE_CONST_FUN_OBJ_1(mp_math_factorial_obj, mp_math_factorial);

#endif

STATIC const mp_rom_map_elem_t mp_module_math_globals_table[] = {
    { MP_ROM_QSTR(MP_QSTR___name__), MP_ROM_QSTR(MP_QSTR_math) },
    { MP_ROM_QSTR(MP_QSTR_e), mp_const_float_e },
    { MP_ROM_QSTR(MP_QSTR_pi), mp_const_float_pi },
    { MP_ROM_QSTR(MP_QSTR_sqrt), MP_ROM_PTR(&mp_math_sqrt_obj) },
    { MP_ROM_QSTR(MP_QSTR_pow), MP_ROM_PTR(&mp_math_pow_obj) },
    { MP_ROM_QSTR(MP_QSTR_exp), MP_ROM_PTR(&mp_math_exp_obj) },
    #if MICROPY_PY_MATH_SPECIAL_FUNCTIONS
    { MP_ROM_QSTR(MP_QSTR_expm1), MP_ROM_PTR(&mp_math_expm1_obj) },
    #endif
    { MP_ROM_QSTR(MP_QSTR_log), MP_ROM_PTR(&mp_math_log_obj) },
    #if MICROPY_PY_MATH_SPECIAL_FUNCTIONS
    { MP_ROM_QSTR(MP_QSTR_log2), MP_ROM_PTR(&mp_math_log2_obj) },
    { MP_ROM_QSTR(MP_QSTR_log10), MP_ROM_PTR(&mp_math_log10_obj) },
    { MP_ROM_QSTR(MP_QSTR_cosh), MP_ROM_PTR(&mp_math_cosh_obj) },
    { MP_ROM_QSTR(MP_QSTR_sinh), MP_ROM_PTR(&mp_math_sinh_obj) },
    { MP_ROM_QSTR(MP_QSTR_tanh), MP_ROM_PTR(&mp_math_tanh_obj) },
    { MP_ROM_QSTR(MP_QSTR_acosh), MP_ROM_PTR(&mp_math_acosh_obj) },
    { MP_ROM_QSTR(MP_QSTR_asinh), MP_ROM_PTR(&mp_math_asinh_obj) },
    { MP_ROM_QSTR(MP_QSTR_atanh), MP_ROM_PTR(&mp_math_atanh_obj) },
    #endif
    { MP_ROM_QSTR(MP_QSTR_cos), MP_ROM_PTR(&mp_math_cos_obj) },
    { MP_ROM_QSTR(MP_QSTR_sin), MP_ROM_PTR(&mp_math_sin_obj) },
    { MP_ROM_QSTR(MP_QSTR_tan), MP_ROM_PTR(&mp_math_tan_obj) },
    { MP_ROM_QSTR(MP_QSTR_acos), MP_ROM_PTR(&mp_math_acos_obj) },
    { MP_ROM_QSTR(MP_QSTR_asin), MP_ROM_PTR(&mp_math_asin_obj) },
    { MP_ROM_QSTR(MP_QSTR_atan), MP_ROM_PTR(&mp_math_atan_obj) },
    { MP_ROM_QSTR(MP_QSTR_atan2), MP_ROM_PTR(&mp_math_atan2_obj) },
    { MP_ROM_QSTR(MP_QSTR_ceil), MP_ROM_PTR(&mp_math_ceil_obj) },
    { MP_ROM_QSTR(MP_QSTR_copysign), MP_ROM_PTR(&mp_math_copysign_obj) },
    { MP_ROM_QSTR(MP_QSTR_fabs), MP_ROM_PTR(&mp_math_fabs_obj) },
    { MP_ROM_QSTR(MP_QSTR_floor), MP_ROM_PTR(&mp_math_floor_obj) },
    { MP_ROM_QSTR(MP_QSTR_fmod), MP_ROM_PTR(&mp_math_fmod_obj) },
    { MP_ROM_QSTR(MP_QSTR_frexp), MP_ROM_PTR(&mp_math_frexp_obj) },
    { MP_ROM_QSTR(MP_QSTR_ldexp), MP_ROM_PTR(&mp_math_ldexp_obj) },
    { MP_ROM_QSTR(MP_QSTR_modf), MP_ROM_PTR(&mp_math_modf_obj) },
    { MP_ROM_QSTR(MP_QSTR_isfinite), MP_ROM_PTR(&mp_math_isfinite_obj) },
    { MP_ROM_QSTR(MP_QSTR_isinf), MP_ROM_PTR(&mp_math_isinf_obj) },
    { MP_ROM_QSTR(MP_QSTR_isnan), MP_ROM_PTR(&mp_math_isnan_obj) },
    #if MICROPY_PY_MATH_ISCLOSE
    { MP_ROM_QSTR(MP_QSTR_isclose), MP_ROM_PTR(&mp_math_isclose_obj) },
    #endif
    { MP_ROM_QSTR(MP_QSTR_trunc), MP_ROM_PTR(&mp_math_trunc_obj) },
    { MP_ROM_QSTR(MP_QSTR_radians), MP_ROM_PTR(&mp_math_radians_obj) },
    { MP_ROM_QSTR(MP_QSTR_degrees), MP_ROM_PTR(&mp_math_degrees_obj) },
    #if MICROPY_PY_MATH_FACTORIAL
    { MP_ROM_QSTR(MP_QSTR_factorial), MP_ROM_PTR(&mp_math_factorial_obj) },
    #endif
    #if MICROPY_PY_MATH_SPECIAL_FUNCTIONS
    { MP_ROM_QSTR(MP_QSTR_erf), MP_ROM_PTR(&mp_math_erf_obj) },
    { MP_ROM_QSTR(MP_QSTR_erfc), MP_ROM_PTR(&mp_math_erfc_obj) },
    { MP_ROM_QSTR(MP_QSTR_gamma), MP_ROM_PTR(&mp_math_gamma_obj) },
    { MP_ROM_QSTR(MP_QSTR_lgamma), MP_ROM_PTR(&mp_math_lgamma_obj) },
    #endif
};

STATIC MP_DEFINE_CONST_DICT(mp_module_math_globals, mp_module_math_globals_table);

const mp_obj_module_t mp_module_math = {
    .base = { &mp_type_module },
    .globals = (mp_obj_dict_t *)&mp_module_math_globals,
};

#endif // MICROPY_PY_BUILTINS_FLOAT && MICROPY_PY_MATH<|MERGE_RESOLUTION|>--- conflicted
+++ resolved
@@ -40,11 +40,7 @@
 #define MP_3_PI_4 MICROPY_FLOAT_CONST(2.35619449019234492885)
 
 STATIC NORETURN void math_error(void) {
-<<<<<<< HEAD
-    mp_raise_ValueError(translate("math domain error"));
-=======
     mp_raise_ValueError(MP_ERROR_TEXT("math domain error"));
->>>>>>> b0932fcf
 }
 
 STATIC mp_obj_t math_generic_1(mp_obj_t x_obj, mp_float_t (*f)(mp_float_t)) {
@@ -247,16 +243,9 @@
         mp_float_t base = mp_obj_get_float(args[1]);
         if (base <= (mp_float_t)0.0) {
             math_error();
-// Turn off warning when comparing exactly with integral value 1.0
-            #pragma GCC diagnostic push
-            #pragma GCC diagnostic ignored "-Wfloat-equal"
         } else if (base == (mp_float_t)1.0) {
-<<<<<<< HEAD
             #pragma GCC diagnostic pop
-            mp_raise_msg(&mp_type_ZeroDivisionError, translate("division by zero"));
-=======
-            mp_raise_msg(&mp_type_ZeroDivisionError, MP_ERROR_TEXT("divide by zero"));
->>>>>>> b0932fcf
+            mp_raise_msg(&mp_type_ZeroDivisionError, MP_ERROR_TEXT("division by zero"));
         }
         return mp_obj_new_float(l / MICROPY_FLOAT_C_FUN(log)(base));
     }
@@ -333,11 +322,7 @@
 STATIC mp_obj_t mp_math_factorial(mp_obj_t x_obj) {
     mp_int_t max = mp_obj_get_int(x_obj);
     if (max < 0) {
-<<<<<<< HEAD
-        mp_raise_msg(&mp_type_ValueError, translate("negative factorial"));
-=======
         mp_raise_ValueError(MP_ERROR_TEXT("negative factorial"));
->>>>>>> b0932fcf
     } else if (max == 0) {
         return MP_OBJ_NEW_SMALL_INT(1);
     }
@@ -351,11 +336,7 @@
 STATIC mp_obj_t mp_math_factorial(mp_obj_t x_obj) {
     mp_int_t max = mp_obj_get_int(x_obj);
     if (max < 0) {
-<<<<<<< HEAD
-        mp_raise_msg(&mp_type_ValueError, translate("negative factorial"));
-=======
         mp_raise_ValueError(MP_ERROR_TEXT("negative factorial"));
->>>>>>> b0932fcf
     } else if (max <= 1) {
         return MP_OBJ_NEW_SMALL_INT(1);
     }
