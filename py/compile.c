/*
 * This file is part of the MicroPython project, http://micropython.org/
 *
 * The MIT License (MIT)
 *
<<<<<<< HEAD
 * SPDX-FileCopyrightText: Copyright (c) 2013-2015 Damien P. George
=======
 * Copyright (c) 2013-2020 Damien P. George
>>>>>>> b0932fcf
 *
 * Permission is hereby granted, free of charge, to any person obtaining a copy
 * of this software and associated documentation files (the "Software"), to deal
 * in the Software without restriction, including without limitation the rights
 * to use, copy, modify, merge, publish, distribute, sublicense, and/or sell
 * copies of the Software, and to permit persons to whom the Software is
 * furnished to do so, subject to the following conditions:
 *
 * The above copyright notice and this permission notice shall be included in
 * all copies or substantial portions of the Software.
 *
 * THE SOFTWARE IS PROVIDED "AS IS", WITHOUT WARRANTY OF ANY KIND, EXPRESS OR
 * IMPLIED, INCLUDING BUT NOT LIMITED TO THE WARRANTIES OF MERCHANTABILITY,
 * FITNESS FOR A PARTICULAR PURPOSE AND NONINFRINGEMENT. IN NO EVENT SHALL THE
 * AUTHORS OR COPYRIGHT HOLDERS BE LIABLE FOR ANY CLAIM, DAMAGES OR OTHER
 * LIABILITY, WHETHER IN AN ACTION OF CONTRACT, TORT OR OTHERWISE, ARISING FROM,
 * OUT OF OR IN CONNECTION WITH THE SOFTWARE OR THE USE OR OTHER DEALINGS IN
 * THE SOFTWARE.
 */

#include <stdbool.h>
#include <stdint.h>
#include <stdio.h>
#include <string.h>
#include <assert.h>

#include "py/scope.h"
#include "py/emit.h"
#include "py/compile.h"
#include "py/runtime.h"
#include "py/asmbase.h"
#include "py/persistentcode.h"
<<<<<<< HEAD

#include "supervisor/shared/translate.h"
=======
>>>>>>> b0932fcf

#if MICROPY_ENABLE_COMPILER

// TODO need to mangle __attr names

#define INVALID_LABEL (0xffff)

typedef enum {
// define rules with a compile function
#define DEF_RULE(rule, comp, kind, ...) PN_##rule,
#define DEF_RULE_NC(rule, kind, ...)
    #include "py/grammar.h"
#undef DEF_RULE
#undef DEF_RULE_NC
    PN_const_object, // special node for a constant, generic Python object
// define rules without a compile function
#define DEF_RULE(rule, comp, kind, ...)
#define DEF_RULE_NC(rule, kind, ...) PN_##rule,
    #include "py/grammar.h"
#undef DEF_RULE
#undef DEF_RULE_NC
} pn_kind_t;

#define NEED_METHOD_TABLE MICROPY_EMIT_NATIVE

#if NEED_METHOD_TABLE

// we need a method table to do the lookup for the emitter functions
#define EMIT(fun) (comp->emit_method_table->fun(comp->emit))
#define EMIT_ARG(fun, ...) (comp->emit_method_table->fun(comp->emit, __VA_ARGS__))
#define EMIT_LOAD_FAST(qst, local_num) (comp->emit_method_table->load_id.local(comp->emit, qst, local_num, MP_EMIT_IDOP_LOCAL_FAST))
#define EMIT_LOAD_GLOBAL(qst) (comp->emit_method_table->load_id.global(comp->emit, qst, MP_EMIT_IDOP_GLOBAL_GLOBAL))

#else

// if we only have the bytecode emitter enabled then we can do a direct call to the functions
#define EMIT(fun) (mp_emit_bc_##fun(comp->emit))
#define EMIT_ARG(fun, ...) (mp_emit_bc_##fun(comp->emit, __VA_ARGS__))
#define EMIT_LOAD_FAST(qst, local_num) (mp_emit_bc_load_local(comp->emit, qst, local_num, MP_EMIT_IDOP_LOCAL_FAST))
#define EMIT_LOAD_GLOBAL(qst) (mp_emit_bc_load_global(comp->emit, qst, MP_EMIT_IDOP_GLOBAL_GLOBAL))

#endif

#if MICROPY_EMIT_NATIVE && MICROPY_DYNAMIC_COMPILER

#define NATIVE_EMITTER(f) emit_native_table[mp_dynamic_compiler.native_arch]->emit_##f
#define NATIVE_EMITTER_TABLE emit_native_table[mp_dynamic_compiler.native_arch]

STATIC const emit_method_table_t *emit_native_table[] = {
    NULL,
    &emit_native_x86_method_table,
    &emit_native_x64_method_table,
    &emit_native_arm_method_table,
    &emit_native_thumb_method_table,
    &emit_native_thumb_method_table,
    &emit_native_thumb_method_table,
    &emit_native_thumb_method_table,
    &emit_native_thumb_method_table,
    &emit_native_xtensa_method_table,
    &emit_native_xtensawin_method_table,
};

#elif MICROPY_EMIT_NATIVE
// define a macro to access external native emitter
#if MICROPY_EMIT_X64
#define NATIVE_EMITTER(f) emit_native_x64_##f
#elif MICROPY_EMIT_X86
#define NATIVE_EMITTER(f) emit_native_x86_##f
#elif MICROPY_EMIT_THUMB
#define NATIVE_EMITTER(f) emit_native_thumb_##f
#elif MICROPY_EMIT_ARM
#define NATIVE_EMITTER(f) emit_native_arm_##f
#elif MICROPY_EMIT_XTENSA
#define NATIVE_EMITTER(f) emit_native_xtensa_##f
#elif MICROPY_EMIT_XTENSAWIN
#define NATIVE_EMITTER(f) emit_native_xtensawin_##f
#else
#error "unknown native emitter"
#endif
#define NATIVE_EMITTER_TABLE &NATIVE_EMITTER(method_table)
#endif

#if MICROPY_EMIT_INLINE_ASM && MICROPY_DYNAMIC_COMPILER

#define ASM_EMITTER(f) emit_asm_table[mp_dynamic_compiler.native_arch]->asm_##f
#define ASM_EMITTER_TABLE emit_asm_table[mp_dynamic_compiler.native_arch]

STATIC const emit_inline_asm_method_table_t *emit_asm_table[] = {
    NULL,
    NULL,
    NULL,
    &emit_inline_thumb_method_table,
    &emit_inline_thumb_method_table,
    &emit_inline_thumb_method_table,
    &emit_inline_thumb_method_table,
    &emit_inline_thumb_method_table,
    &emit_inline_thumb_method_table,
    &emit_inline_xtensa_method_table,
    NULL,
};

#elif MICROPY_EMIT_INLINE_ASM
// define macros for inline assembler
#if MICROPY_EMIT_INLINE_THUMB
#define ASM_DECORATOR_QSTR MP_QSTR_asm_thumb
#define ASM_EMITTER(f) emit_inline_thumb_##f
#elif MICROPY_EMIT_INLINE_XTENSA
#define ASM_DECORATOR_QSTR MP_QSTR_asm_xtensa
#define ASM_EMITTER(f) emit_inline_xtensa_##f
#else
#error "unknown asm emitter"
#endif
#define ASM_EMITTER_TABLE &ASM_EMITTER(method_table)
#endif

#define EMIT_INLINE_ASM(fun) (comp->emit_inline_asm_method_table->fun(comp->emit_inline_asm))
#define EMIT_INLINE_ASM_ARG(fun, ...) (comp->emit_inline_asm_method_table->fun(comp->emit_inline_asm, __VA_ARGS__))

// elements in this struct are ordered to make it compact
typedef struct _compiler_t {
    qstr source_file;

    uint8_t is_repl;
    uint8_t pass; // holds enum type pass_kind_t
    uint8_t have_star;

    // try to keep compiler clean from nlr
    mp_obj_t compile_error; // set to an exception object if there's an error
    size_t compile_error_line; // set to best guess of line of error

    uint next_label;

    uint16_t num_dict_params;
    uint16_t num_default_params;

    uint16_t break_label; // highest bit set indicates we are breaking out of a for loop
    uint16_t continue_label;
    uint16_t cur_except_level; // increased for SETUP_EXCEPT, SETUP_FINALLY; decreased for POP_BLOCK, POP_EXCEPT
    uint16_t break_continue_except_level;

    scope_t *scope_head;
    scope_t *scope_cur;

    emit_t *emit;                                   // current emitter
    #if NEED_METHOD_TABLE
    const emit_method_table_t *emit_method_table;   // current emit method table
    #endif

    #if MICROPY_EMIT_INLINE_ASM
    emit_inline_asm_t *emit_inline_asm;                                   // current emitter for inline asm
    const emit_inline_asm_method_table_t *emit_inline_asm_method_table;   // current emit method table for inline asm
    #endif
} compiler_t;

STATIC void compile_error_set_line(compiler_t *comp, mp_parse_node_t pn) {
    // if the line of the error is unknown then try to update it from the pn
    if (comp->compile_error_line == 0 && MP_PARSE_NODE_IS_STRUCT(pn)) {
        comp->compile_error_line = ((mp_parse_node_struct_t *)pn)->source_line;
    }
}

<<<<<<< HEAD
STATIC void compile_syntax_error(compiler_t *comp, mp_parse_node_t pn, const compressed_string_t *msg) {
=======
STATIC void compile_syntax_error(compiler_t *comp, mp_parse_node_t pn, mp_rom_error_text_t msg) {
>>>>>>> b0932fcf
    // only register the error if there has been no other error
    if (comp->compile_error == MP_OBJ_NULL) {
        comp->compile_error = mp_obj_new_exception_msg(&mp_type_SyntaxError, msg);
        compile_error_set_line(comp, pn);
    }
}

STATIC void compile_trailer_paren_helper(compiler_t *comp, mp_parse_node_t pn_arglist, bool is_method_call, int n_positional_extra);
STATIC void compile_comprehension(compiler_t *comp, mp_parse_node_struct_t *pns, scope_kind_t kind);
STATIC void compile_atom_brace_helper(compiler_t *comp, mp_parse_node_struct_t *pns, bool create_map);
STATIC void compile_node(compiler_t *comp, mp_parse_node_t pn);

STATIC uint comp_next_label(compiler_t *comp) {
    return comp->next_label++;
}

#if MICROPY_EMIT_NATIVE
STATIC void reserve_labels_for_native(compiler_t *comp, int n) {
    if (comp->scope_cur->emit_options != MP_EMIT_OPT_BYTECODE) {
        comp->next_label += n;
    }
}
#else
#define reserve_labels_for_native(comp, n)
#endif

STATIC void compile_increase_except_level(compiler_t *comp, uint label, int kind) {
    EMIT_ARG(setup_block, label, kind);
    comp->cur_except_level += 1;
    if (comp->cur_except_level > comp->scope_cur->exc_stack_size) {
        comp->scope_cur->exc_stack_size = comp->cur_except_level;
    }
}

STATIC void compile_decrease_except_level(compiler_t *comp) {
    assert(comp->cur_except_level > 0);
    comp->cur_except_level -= 1;
    EMIT(end_finally);
    reserve_labels_for_native(comp, 1);
}

STATIC scope_t *scope_new_and_link(compiler_t *comp, scope_kind_t kind, mp_parse_node_t pn, uint emit_options) {
    scope_t *scope = scope_new(kind, pn, comp->source_file, emit_options);
    scope->parent = comp->scope_cur;
    scope->next = NULL;
    if (comp->scope_head == NULL) {
        comp->scope_head = scope;
    } else {
        scope_t *s = comp->scope_head;
        while (s->next != NULL) {
            s = s->next;
        }
        s->next = scope;
    }
    return scope;
}

typedef void (*apply_list_fun_t)(compiler_t *comp, mp_parse_node_t pn);

STATIC void apply_to_single_or_list(compiler_t *comp, mp_parse_node_t pn, pn_kind_t pn_list_kind, apply_list_fun_t f) {
    if (MP_PARSE_NODE_IS_STRUCT_KIND(pn, pn_list_kind)) {
        mp_parse_node_struct_t *pns = (mp_parse_node_struct_t *)pn;
        int num_nodes = MP_PARSE_NODE_STRUCT_NUM_NODES(pns);
        for (int i = 0; i < num_nodes; i++) {
            f(comp, pns->nodes[i]);
        }
    } else if (!MP_PARSE_NODE_IS_NULL(pn)) {
        f(comp, pn);
    }
}

STATIC void compile_generic_all_nodes(compiler_t *comp, mp_parse_node_struct_t *pns) {
    int num_nodes = MP_PARSE_NODE_STRUCT_NUM_NODES(pns);
    for (int i = 0; i < num_nodes; i++) {
        compile_node(comp, pns->nodes[i]);
        if (comp->compile_error != MP_OBJ_NULL) {
            // add line info for the error in case it didn't have a line number
            compile_error_set_line(comp, pns->nodes[i]);
            return;
        }
    }
}

STATIC void compile_load_id(compiler_t *comp, qstr qst) {
    if (comp->pass == MP_PASS_SCOPE) {
        mp_emit_common_get_id_for_load(comp->scope_cur, qst);
    } else {
        #if NEED_METHOD_TABLE
        mp_emit_common_id_op(comp->emit, &comp->emit_method_table->load_id, comp->scope_cur, qst);
        #else
        mp_emit_common_id_op(comp->emit, &mp_emit_bc_method_table_load_id_ops, comp->scope_cur, qst);
        #endif
    }
}

STATIC void compile_store_id(compiler_t *comp, qstr qst) {
    if (comp->pass == MP_PASS_SCOPE) {
        mp_emit_common_get_id_for_modification(comp->scope_cur, qst);
    } else {
        #if NEED_METHOD_TABLE
        mp_emit_common_id_op(comp->emit, &comp->emit_method_table->store_id, comp->scope_cur, qst);
        #else
        mp_emit_common_id_op(comp->emit, &mp_emit_bc_method_table_store_id_ops, comp->scope_cur, qst);
        #endif
    }
}

STATIC void compile_delete_id(compiler_t *comp, qstr qst) {
    if (comp->pass == MP_PASS_SCOPE) {
        mp_emit_common_get_id_for_modification(comp->scope_cur, qst);
    } else {
        #if NEED_METHOD_TABLE
        mp_emit_common_id_op(comp->emit, &comp->emit_method_table->delete_id, comp->scope_cur, qst);
        #else
        mp_emit_common_id_op(comp->emit, &mp_emit_bc_method_table_delete_id_ops, comp->scope_cur, qst);
        #endif
    }
}

STATIC void c_tuple(compiler_t *comp, mp_parse_node_t pn, mp_parse_node_struct_t *pns_list) {
    int total = 0;
    if (!MP_PARSE_NODE_IS_NULL(pn)) {
        compile_node(comp, pn);
        total += 1;
    }
    if (pns_list != NULL) {
        int n = MP_PARSE_NODE_STRUCT_NUM_NODES(pns_list);
        for (int i = 0; i < n; i++) {
            compile_node(comp, pns_list->nodes[i]);
        }
        total += n;
    }
    EMIT_ARG(build, total, MP_EMIT_BUILD_TUPLE);
}

STATIC void compile_generic_tuple(compiler_t *comp, mp_parse_node_struct_t *pns) {
    // a simple tuple expression
    c_tuple(comp, MP_PARSE_NODE_NULL, pns);
}

STATIC void c_if_cond(compiler_t *comp, mp_parse_node_t pn, bool jump_if, int label) {
    if (mp_parse_node_is_const_false(pn)) {
        if (jump_if == false) {
            EMIT_ARG(jump, label);
        }
        return;
    } else if (mp_parse_node_is_const_true(pn)) {
        if (jump_if == true) {
            EMIT_ARG(jump, label);
        }
        return;
    } else if (MP_PARSE_NODE_IS_STRUCT(pn)) {
        mp_parse_node_struct_t *pns = (mp_parse_node_struct_t *)pn;
        int n = MP_PARSE_NODE_STRUCT_NUM_NODES(pns);
        if (MP_PARSE_NODE_STRUCT_KIND(pns) == PN_or_test) {
            if (jump_if == false) {
            and_or_logic1:;
                uint label2 = comp_next_label(comp);
                for (int i = 0; i < n - 1; i++) {
                    c_if_cond(comp, pns->nodes[i], !jump_if, label2);
                }
                c_if_cond(comp, pns->nodes[n - 1], jump_if, label);
                EMIT_ARG(label_assign, label2);
            } else {
            and_or_logic2:
                for (int i = 0; i < n; i++) {
                    c_if_cond(comp, pns->nodes[i], jump_if, label);
                }
            }
            return;
        } else if (MP_PARSE_NODE_STRUCT_KIND(pns) == PN_and_test) {
            if (jump_if == false) {
                goto and_or_logic2;
            } else {
                goto and_or_logic1;
            }
        } else if (MP_PARSE_NODE_STRUCT_KIND(pns) == PN_not_test_2) {
            c_if_cond(comp, pns->nodes[0], !jump_if, label);
            return;
        } else if (MP_PARSE_NODE_STRUCT_KIND(pns) == PN_atom_paren) {
            // cond is something in parenthesis
            if (MP_PARSE_NODE_IS_NULL(pns->nodes[0])) {
                // empty tuple, acts as false for the condition
                if (jump_if == false) {
                    EMIT_ARG(jump, label);
                }
            } else {
                assert(MP_PARSE_NODE_IS_STRUCT_KIND(pns->nodes[0], PN_testlist_comp));
                // non-empty tuple, acts as true for the condition
                if (jump_if == true) {
                    EMIT_ARG(jump, label);
                }
            }
            return;
        }
    }

    // nothing special, fall back to default compiling for node and jump
    compile_node(comp, pn);
    EMIT_ARG(pop_jump_if, jump_if, label);
}

typedef enum { ASSIGN_STORE, ASSIGN_AUG_LOAD, ASSIGN_AUG_STORE } assign_kind_t;
STATIC void c_assign(compiler_t *comp, mp_parse_node_t pn, assign_kind_t kind);

STATIC void c_assign_atom_expr(compiler_t *comp, mp_parse_node_struct_t *pns, assign_kind_t assign_kind) {
    if (assign_kind != ASSIGN_AUG_STORE) {
        compile_node(comp, pns->nodes[0]);
    }

    if (MP_PARSE_NODE_IS_STRUCT(pns->nodes[1])) {
        mp_parse_node_struct_t *pns1 = (mp_parse_node_struct_t *)pns->nodes[1];
        if (MP_PARSE_NODE_STRUCT_KIND(pns1) == PN_atom_expr_trailers) {
            int n = MP_PARSE_NODE_STRUCT_NUM_NODES(pns1);
            if (assign_kind != ASSIGN_AUG_STORE) {
                for (int i = 0; i < n - 1; i++) {
                    compile_node(comp, pns1->nodes[i]);
                }
            }
            assert(MP_PARSE_NODE_IS_STRUCT(pns1->nodes[n - 1]));
            pns1 = (mp_parse_node_struct_t *)pns1->nodes[n - 1];
        }
        if (MP_PARSE_NODE_STRUCT_KIND(pns1) == PN_trailer_bracket) {
            if (assign_kind == ASSIGN_AUG_STORE) {
                EMIT(rot_three);
                EMIT_ARG(subscr, MP_EMIT_SUBSCR_STORE);
            } else {
                compile_node(comp, pns1->nodes[0]);
                if (assign_kind == ASSIGN_AUG_LOAD) {
                    EMIT(dup_top_two);
                    EMIT_ARG(subscr, MP_EMIT_SUBSCR_LOAD);
                } else {
                    EMIT_ARG(subscr, MP_EMIT_SUBSCR_STORE);
                }
            }
            return;
        } else if (MP_PARSE_NODE_STRUCT_KIND(pns1) == PN_trailer_period) {
            assert(MP_PARSE_NODE_IS_ID(pns1->nodes[0]));
            if (assign_kind == ASSIGN_AUG_LOAD) {
                EMIT(dup_top);
                EMIT_ARG(attr, MP_PARSE_NODE_LEAF_ARG(pns1->nodes[0]), MP_EMIT_ATTR_LOAD);
            } else {
                if (assign_kind == ASSIGN_AUG_STORE) {
                    EMIT(rot_two);
                }
                EMIT_ARG(attr, MP_PARSE_NODE_LEAF_ARG(pns1->nodes[0]), MP_EMIT_ATTR_STORE);
            }
            return;
        }
    }

<<<<<<< HEAD
    compile_syntax_error(comp, (mp_parse_node_t)pns, translate("can't assign to expression"));
=======
    compile_syntax_error(comp, (mp_parse_node_t)pns, MP_ERROR_TEXT("can't assign to expression"));
>>>>>>> b0932fcf
}

// we need to allow for a caller passing in 1 initial node (node_head) followed by an array of nodes (nodes_tail)
STATIC void c_assign_tuple(compiler_t *comp, mp_parse_node_t node_head, uint num_tail, mp_parse_node_t *nodes_tail) {
    uint num_head = (node_head == MP_PARSE_NODE_NULL) ? 0 : 1;

    // look for star expression
    uint have_star_index = -1;
    if (num_head != 0 && MP_PARSE_NODE_IS_STRUCT_KIND(node_head, PN_star_expr)) {
        EMIT_ARG(unpack_ex, 0, num_tail);
        have_star_index = 0;
    }
    for (uint i = 0; i < num_tail; i++) {
        if (MP_PARSE_NODE_IS_STRUCT_KIND(nodes_tail[i], PN_star_expr)) {
            if (have_star_index == (uint)-1) {
                EMIT_ARG(unpack_ex, num_head + i, num_tail - i - 1);
                have_star_index = num_head + i;
            } else {
<<<<<<< HEAD
                compile_syntax_error(comp, nodes_tail[i], translate("multiple *x in assignment"));
=======
                compile_syntax_error(comp, nodes_tail[i], MP_ERROR_TEXT("multiple *x in assignment"));
>>>>>>> b0932fcf
                return;
            }
        }
    }
    if (have_star_index == (uint)-1) {
        EMIT_ARG(unpack_sequence, num_head + num_tail);
    }
    if (num_head != 0) {
        if (0 == have_star_index) {
            c_assign(comp, ((mp_parse_node_struct_t *)node_head)->nodes[0], ASSIGN_STORE);
        } else {
            c_assign(comp, node_head, ASSIGN_STORE);
        }
    }
    for (uint i = 0; i < num_tail; i++) {
        if (num_head + i == have_star_index) {
            c_assign(comp, ((mp_parse_node_struct_t *)nodes_tail[i])->nodes[0], ASSIGN_STORE);
        } else {
            c_assign(comp, nodes_tail[i], ASSIGN_STORE);
        }
    }
}

// assigns top of stack to pn
STATIC void c_assign(compiler_t *comp, mp_parse_node_t pn, assign_kind_t assign_kind) {
    assert(!MP_PARSE_NODE_IS_NULL(pn));
    if (MP_PARSE_NODE_IS_LEAF(pn)) {
        if (MP_PARSE_NODE_IS_ID(pn)) {
            qstr arg = MP_PARSE_NODE_LEAF_ARG(pn);
            switch (assign_kind) {
                case ASSIGN_STORE:
                case ASSIGN_AUG_STORE:
                    compile_store_id(comp, arg);
                    break;
                case ASSIGN_AUG_LOAD:
                default:
                    compile_load_id(comp, arg);
                    break;
            }
        } else {
            goto cannot_assign;
        }
    } else {
        // pn must be a struct
        mp_parse_node_struct_t *pns = (mp_parse_node_struct_t *)pn;
        switch (MP_PARSE_NODE_STRUCT_KIND(pns)) {
            case PN_atom_expr_normal:
                // lhs is an index or attribute
                c_assign_atom_expr(comp, pns, assign_kind);
                break;

            case PN_testlist_star_expr:
            case PN_exprlist:
                // lhs is a tuple
                if (assign_kind != ASSIGN_STORE) {
                    goto cannot_assign;
                }
                c_assign_tuple(comp, MP_PARSE_NODE_NULL, MP_PARSE_NODE_STRUCT_NUM_NODES(pns), pns->nodes);
                break;

            case PN_atom_paren:
                // lhs is something in parenthesis
                if (MP_PARSE_NODE_IS_NULL(pns->nodes[0])) {
                    // empty tuple
                    goto cannot_assign;
                } else {
                    assert(MP_PARSE_NODE_IS_STRUCT_KIND(pns->nodes[0], PN_testlist_comp));
                    if (assign_kind != ASSIGN_STORE) {
                        goto cannot_assign;
                    }
                    pns = (mp_parse_node_struct_t *)pns->nodes[0];
                    goto testlist_comp;
                }
                break;

            case PN_atom_bracket:
                // lhs is something in brackets
                if (assign_kind != ASSIGN_STORE) {
                    goto cannot_assign;
                }
                if (MP_PARSE_NODE_IS_NULL(pns->nodes[0])) {
                    // empty list, assignment allowed
                    c_assign_tuple(comp, MP_PARSE_NODE_NULL, 0, NULL);
                } else if (MP_PARSE_NODE_IS_STRUCT_KIND(pns->nodes[0], PN_testlist_comp)) {
                    pns = (mp_parse_node_struct_t *)pns->nodes[0];
                    goto testlist_comp;
                } else {
                    // brackets around 1 item
                    c_assign_tuple(comp, pns->nodes[0], 0, NULL);
                }
                break;

            default:
                goto cannot_assign;
        }
        return;

    testlist_comp:
        // lhs is a sequence
        if (MP_PARSE_NODE_IS_STRUCT(pns->nodes[1])) {
            mp_parse_node_struct_t *pns2 = (mp_parse_node_struct_t *)pns->nodes[1];
            if (MP_PARSE_NODE_STRUCT_KIND(pns2) == PN_testlist_comp_3b) {
                // sequence of one item, with trailing comma
                assert(MP_PARSE_NODE_IS_NULL(pns2->nodes[0]));
                c_assign_tuple(comp, pns->nodes[0], 0, NULL);
            } else if (MP_PARSE_NODE_STRUCT_KIND(pns2) == PN_testlist_comp_3c) {
                // sequence of many items
                uint n = MP_PARSE_NODE_STRUCT_NUM_NODES(pns2);
                c_assign_tuple(comp, pns->nodes[0], n, pns2->nodes);
            } else if (MP_PARSE_NODE_STRUCT_KIND(pns2) == PN_comp_for) {
                goto cannot_assign;
            } else {
                // sequence with 2 items
                goto sequence_with_2_items;
            }
        } else {
            // sequence with 2 items
        sequence_with_2_items:
            c_assign_tuple(comp, MP_PARSE_NODE_NULL, 2, pns->nodes);
        }
        return;
    }
    return;

cannot_assign:
<<<<<<< HEAD
    compile_syntax_error(comp, pn, translate("can't assign to expression"));
=======
    compile_syntax_error(comp, pn, MP_ERROR_TEXT("can't assign to expression"));
>>>>>>> b0932fcf
}

// stuff for lambda and comprehensions and generators:
//  if n_pos_defaults > 0 then there is a tuple on the stack with the positional defaults
//  if n_kw_defaults > 0 then there is a dictionary on the stack with the keyword defaults
//  if both exist, the tuple is above the dictionary (ie the first pop gets the tuple)
STATIC void close_over_variables_etc(compiler_t *comp, scope_t *this_scope, int n_pos_defaults, int n_kw_defaults) {
    assert(n_pos_defaults >= 0);
    assert(n_kw_defaults >= 0);

    // set flags
    if (n_kw_defaults > 0) {
        this_scope->scope_flags |= MP_SCOPE_FLAG_DEFKWARGS;
    }
    this_scope->num_def_pos_args = n_pos_defaults;

    #if MICROPY_EMIT_NATIVE
    // When creating a function/closure it will take a reference to the current globals
    comp->scope_cur->scope_flags |= MP_SCOPE_FLAG_REFGLOBALS | MP_SCOPE_FLAG_HASCONSTS;
    #endif

    // make closed over variables, if any
    // ensure they are closed over in the order defined in the outer scope (mainly to agree with CPython)
    int nfree = 0;
    if (comp->scope_cur->kind != SCOPE_MODULE) {
        for (int i = 0; i < comp->scope_cur->id_info_len; i++) {
            id_info_t *id = &comp->scope_cur->id_info[i];
            if (id->kind == ID_INFO_KIND_CELL || id->kind == ID_INFO_KIND_FREE) {
                for (int j = 0; j < this_scope->id_info_len; j++) {
                    id_info_t *id2 = &this_scope->id_info[j];
                    if (id2->kind == ID_INFO_KIND_FREE && id->qst == id2->qst) {
                        // in MicroPython we load closures using LOAD_FAST
                        EMIT_LOAD_FAST(id->qst, id->local_num);
                        nfree += 1;
                    }
                }
            }
        }
    }

    // make the function/closure
    if (nfree == 0) {
        EMIT_ARG(make_function, this_scope, n_pos_defaults, n_kw_defaults);
    } else {
        EMIT_ARG(make_closure, this_scope, nfree, n_pos_defaults, n_kw_defaults);
    }
}

STATIC void compile_funcdef_lambdef_param(compiler_t *comp, mp_parse_node_t pn) {
    // For efficiency of the code below we extract the parse-node kind here
    int pn_kind;
    if (MP_PARSE_NODE_IS_ID(pn)) {
        pn_kind = -1;
    } else {
        assert(MP_PARSE_NODE_IS_STRUCT(pn));
        pn_kind = MP_PARSE_NODE_STRUCT_KIND((mp_parse_node_struct_t *)pn);
    }

    if (pn_kind == PN_typedargslist_star || pn_kind == PN_varargslist_star) {
        comp->have_star = true;
        /* don't need to distinguish bare from named star
        mp_parse_node_struct_t *pns = (mp_parse_node_struct_t*)pn;
        if (MP_PARSE_NODE_IS_NULL(pns->nodes[0])) {
            // bare star
        } else {
            // named star
        }
        */

    } else if (pn_kind == PN_typedargslist_dbl_star || pn_kind == PN_varargslist_dbl_star) {
        // named double star
        // TODO do we need to do anything with this?

    } else {
        mp_parse_node_t pn_id;
        mp_parse_node_t pn_equal;
        if (pn_kind == -1) {
            // this parameter is just an id

            pn_id = pn;
            pn_equal = MP_PARSE_NODE_NULL;

        } else if (pn_kind == PN_typedargslist_name) {
            // this parameter has a colon and/or equal specifier

            mp_parse_node_struct_t *pns = (mp_parse_node_struct_t *)pn;
            pn_id = pns->nodes[0];
            // pn_colon = pns->nodes[1]; // unused
            pn_equal = pns->nodes[2];

        } else {
            assert(pn_kind == PN_varargslist_name); // should be
            // this parameter has an equal specifier

            mp_parse_node_struct_t *pns = (mp_parse_node_struct_t *)pn;
            pn_id = pns->nodes[0];
            pn_equal = pns->nodes[1];
        }

        if (MP_PARSE_NODE_IS_NULL(pn_equal)) {
            // this parameter does not have a default value

            // check for non-default parameters given after default parameters (allowed by parser, but not syntactically valid)
            if (!comp->have_star && comp->num_default_params != 0) {
<<<<<<< HEAD
                compile_syntax_error(comp, pn, translate("non-default argument follows default argument"));
=======
                compile_syntax_error(comp, pn, MP_ERROR_TEXT("non-default argument follows default argument"));
>>>>>>> b0932fcf
                return;
            }

        } else {
            // this parameter has a default value
            // in CPython, None (and True, False?) as default parameters are loaded with LOAD_NAME; don't understandy why

            if (comp->have_star) {
                comp->num_dict_params += 1;
                // in MicroPython we put the default dict parameters into a dictionary using the bytecode
                if (comp->num_dict_params == 1) {
                    // in MicroPython we put the default positional parameters into a tuple using the bytecode
                    // we need to do this here before we start building the map for the default keywords
                    if (comp->num_default_params > 0) {
                        EMIT_ARG(build, comp->num_default_params, MP_EMIT_BUILD_TUPLE);
                    } else {
                        EMIT(load_null); // sentinel indicating empty default positional args
                    }
                    // first default dict param, so make the map
                    EMIT_ARG(build, 0, MP_EMIT_BUILD_MAP);
                }

                // compile value then key, then store it to the dict
                compile_node(comp, pn_equal);
                EMIT_ARG(load_const_str, MP_PARSE_NODE_LEAF_ARG(pn_id));
                EMIT(store_map);
            } else {
                comp->num_default_params += 1;
                compile_node(comp, pn_equal);
            }
        }
    }
}

STATIC void compile_funcdef_lambdef(compiler_t *comp, scope_t *scope, mp_parse_node_t pn_params, pn_kind_t pn_list_kind) {
    // When we call compile_funcdef_lambdef_param below it can compile an arbitrary
    // expression for default arguments, which may contain a lambda.  The lambda will
    // call here in a nested way, so we must save and restore the relevant state.
    bool orig_have_star = comp->have_star;
    uint16_t orig_num_dict_params = comp->num_dict_params;
    uint16_t orig_num_default_params = comp->num_default_params;

    // compile default parameters
    comp->have_star = false;
    comp->num_dict_params = 0;
    comp->num_default_params = 0;
    apply_to_single_or_list(comp, pn_params, pn_list_kind, compile_funcdef_lambdef_param);

    if (comp->compile_error != MP_OBJ_NULL) {
        return;
    }

    // in MicroPython we put the default positional parameters into a tuple using the bytecode
    // the default keywords args may have already made the tuple; if not, do it now
    if (comp->num_default_params > 0 && comp->num_dict_params == 0) {
        EMIT_ARG(build, comp->num_default_params, MP_EMIT_BUILD_TUPLE);
        EMIT(load_null); // sentinel indicating empty default keyword args
    }

    // make the function
    close_over_variables_etc(comp, scope, comp->num_default_params, comp->num_dict_params);

    // restore state
    comp->have_star = orig_have_star;
    comp->num_dict_params = orig_num_dict_params;
    comp->num_default_params = orig_num_default_params;
}

// leaves function object on stack
// returns function name
STATIC qstr compile_funcdef_helper(compiler_t *comp, mp_parse_node_struct_t *pns, uint emit_options) {
    if (comp->pass == MP_PASS_SCOPE) {
        // create a new scope for this function
        scope_t *s = scope_new_and_link(comp, SCOPE_FUNCTION, (mp_parse_node_t)pns, emit_options);
        // store the function scope so the compiling function can use it at each pass
        pns->nodes[4] = (mp_parse_node_t)s;
    }

    // get the scope for this function
    scope_t *fscope = (scope_t *)pns->nodes[4];

    // compile the function definition
    compile_funcdef_lambdef(comp, fscope, pns->nodes[1], PN_typedargslist);

    // return its name (the 'f' in "def f(...):")
    return fscope->simple_name;
}

// leaves class object on stack
// returns class name
STATIC qstr compile_classdef_helper(compiler_t *comp, mp_parse_node_struct_t *pns, uint emit_options) {
    if (comp->pass == MP_PASS_SCOPE) {
        // create a new scope for this class
        scope_t *s = scope_new_and_link(comp, SCOPE_CLASS, (mp_parse_node_t)pns, emit_options);
        // store the class scope so the compiling function can use it at each pass
        pns->nodes[3] = (mp_parse_node_t)s;
    }

    EMIT(load_build_class);

    // scope for this class
    scope_t *cscope = (scope_t *)pns->nodes[3];

    // compile the class
    close_over_variables_etc(comp, cscope, 0, 0);

    // get its name
    EMIT_ARG(load_const_str, cscope->simple_name);

    // nodes[1] has parent classes, if any
    // empty parenthesis (eg class C():) gets here as an empty PN_classdef_2 and needs special handling
    mp_parse_node_t parents = pns->nodes[1];
    if (MP_PARSE_NODE_IS_STRUCT_KIND(parents, PN_classdef_2)) {
        parents = MP_PARSE_NODE_NULL;
    }
    compile_trailer_paren_helper(comp, parents, false, 2);

    // return its name (the 'C' in class C(...):")
    return cscope->simple_name;
}

// returns true if it was a built-in decorator (even if the built-in had an error)
STATIC bool compile_built_in_decorator(compiler_t *comp, size_t name_len, mp_parse_node_t *name_nodes, uint *emit_options) {
    if (MP_PARSE_NODE_LEAF_ARG(name_nodes[0]) != MP_QSTR_micropython) {
        return false;
    }

    if (name_len != 2) {
<<<<<<< HEAD
        compile_syntax_error(comp, name_nodes[0], translate("invalid decorator"));
=======
        compile_syntax_error(comp, name_nodes[0], MP_ERROR_TEXT("invalid micropython decorator"));
>>>>>>> b0932fcf
        return true;
    }

    qstr attr = MP_PARSE_NODE_LEAF_ARG(name_nodes[1]);
    if (attr == MP_QSTR_bytecode) {
        *emit_options = MP_EMIT_OPT_BYTECODE;
<<<<<<< HEAD
        // @micropython.native decorator.
=======
    #if MICROPY_EMIT_NATIVE
>>>>>>> b0932fcf
    } else if (attr == MP_QSTR_native) {
        // Different from MicroPython: native doesn't raise SyntaxError if native support isn't
        // compiled, it just passes through the function unmodified.
        #if MICROPY_EMIT_NATIVE
        *emit_options = MP_EMIT_OPT_NATIVE_PYTHON;
        #else
        return true;
        #endif
        #if MICROPY_EMIT_NATIVE
        // @micropython.viper decorator.
    } else if (attr == MP_QSTR_viper) {
        *emit_options = MP_EMIT_OPT_VIPER;
<<<<<<< HEAD
        #endif
=======
    #endif
>>>>>>> b0932fcf
        #if MICROPY_EMIT_INLINE_ASM
    #if MICROPY_DYNAMIC_COMPILER
    } else if (attr == MP_QSTR_asm_thumb) {
        *emit_options = MP_EMIT_OPT_ASM;
    } else if (attr == MP_QSTR_asm_xtensa) {
        *emit_options = MP_EMIT_OPT_ASM;
    #else
    } else if (attr == ASM_DECORATOR_QSTR) {
        *emit_options = MP_EMIT_OPT_ASM;
    #endif
        #endif
    } else {
<<<<<<< HEAD
        compile_syntax_error(comp, name_nodes[1], translate("invalid micropython decorator"));
=======
        compile_syntax_error(comp, name_nodes[1], MP_ERROR_TEXT("invalid micropython decorator"));
>>>>>>> b0932fcf
    }

    #if MICROPY_DYNAMIC_COMPILER
    if (*emit_options == MP_EMIT_OPT_NATIVE_PYTHON || *emit_options == MP_EMIT_OPT_VIPER) {
        if (emit_native_table[mp_dynamic_compiler.native_arch] == NULL) {
<<<<<<< HEAD
            compile_syntax_error(comp, name_nodes[1], translate("invalid architecture"));
        }
    } else if (*emit_options == MP_EMIT_OPT_ASM) {
        if (emit_asm_table[mp_dynamic_compiler.native_arch] == NULL) {
            compile_syntax_error(comp, name_nodes[1], translate("invalid architecture"));
=======
            compile_syntax_error(comp, name_nodes[1], MP_ERROR_TEXT("invalid arch"));
        }
    } else if (*emit_options == MP_EMIT_OPT_ASM) {
        if (emit_asm_table[mp_dynamic_compiler.native_arch] == NULL) {
            compile_syntax_error(comp, name_nodes[1], MP_ERROR_TEXT("invalid arch"));
>>>>>>> b0932fcf
        }
    }
    #endif

    return true;
}

STATIC void compile_decorated(compiler_t *comp, mp_parse_node_struct_t *pns) {
    // get the list of decorators
    mp_parse_node_t *nodes;
    size_t n = mp_parse_node_extract_list(&pns->nodes[0], PN_decorators, &nodes);

    // inherit emit options for this function/class definition
    uint emit_options = comp->scope_cur->emit_options;

    // compile each decorator
    size_t num_built_in_decorators = 0;
    for (size_t i = 0; i < n; i++) {
        assert(MP_PARSE_NODE_IS_STRUCT_KIND(nodes[i], PN_decorator)); // should be
        mp_parse_node_struct_t *pns_decorator = (mp_parse_node_struct_t *)nodes[i];

        // nodes[0] contains the decorator function, which is a dotted name
        mp_parse_node_t *name_nodes;
        size_t name_len = mp_parse_node_extract_list(&pns_decorator->nodes[0], PN_dotted_name, &name_nodes);

        // check for built-in decorators
        if (compile_built_in_decorator(comp, name_len, name_nodes, &emit_options)) {
            // this was a built-in
            num_built_in_decorators += 1;

        } else {
            // not a built-in, compile normally

            // compile the decorator function
            compile_node(comp, name_nodes[0]);
            for (size_t j = 1; j < name_len; j++) {
                assert(MP_PARSE_NODE_IS_ID(name_nodes[j])); // should be
                EMIT_ARG(attr, MP_PARSE_NODE_LEAF_ARG(name_nodes[j]), MP_EMIT_ATTR_LOAD);
            }

            // nodes[1] contains arguments to the decorator function, if any
            if (!MP_PARSE_NODE_IS_NULL(pns_decorator->nodes[1])) {
                // call the decorator function with the arguments in nodes[1]
                compile_node(comp, pns_decorator->nodes[1]);
            }
        }
    }

    // compile the body (funcdef, async funcdef or classdef) and get its name
    mp_parse_node_struct_t *pns_body = (mp_parse_node_struct_t *)pns->nodes[1];
    qstr body_name = 0;
    if (MP_PARSE_NODE_STRUCT_KIND(pns_body) == PN_funcdef) {
        body_name = compile_funcdef_helper(comp, pns_body, emit_options);
    #if MICROPY_PY_ASYNC_AWAIT
    } else if (MP_PARSE_NODE_STRUCT_KIND(pns_body) == PN_async_funcdef) {
        assert(MP_PARSE_NODE_IS_STRUCT(pns_body->nodes[0]));
        mp_parse_node_struct_t *pns0 = (mp_parse_node_struct_t *)pns_body->nodes[0];
        body_name = compile_funcdef_helper(comp, pns0, emit_options);
        scope_t *fscope = (scope_t *)pns0->nodes[4];
<<<<<<< HEAD
        fscope->scope_flags |= MP_SCOPE_FLAG_GENERATOR | MP_SCOPE_FLAG_ASYNC;
=======
        fscope->scope_flags |= MP_SCOPE_FLAG_GENERATOR;
>>>>>>> b0932fcf
    #endif
    } else {
        assert(MP_PARSE_NODE_STRUCT_KIND(pns_body) == PN_classdef); // should be
        body_name = compile_classdef_helper(comp, pns_body, emit_options);
    }

    // call each decorator
    for (size_t i = 0; i < n - num_built_in_decorators; i++) {
        EMIT_ARG(call_function, 1, 0, 0);
    }

    // store func/class object into name
    compile_store_id(comp, body_name);
}

STATIC void compile_funcdef(compiler_t *comp, mp_parse_node_struct_t *pns) {
    qstr fname = compile_funcdef_helper(comp, pns, comp->scope_cur->emit_options);
    // store function object into function name
    compile_store_id(comp, fname);
}

STATIC void c_del_stmt(compiler_t *comp, mp_parse_node_t pn) {
    if (MP_PARSE_NODE_IS_ID(pn)) {
        compile_delete_id(comp, MP_PARSE_NODE_LEAF_ARG(pn));
    } else if (MP_PARSE_NODE_IS_STRUCT_KIND(pn, PN_atom_expr_normal)) {
        mp_parse_node_struct_t *pns = (mp_parse_node_struct_t *)pn;

        compile_node(comp, pns->nodes[0]); // base of the atom_expr_normal node

        if (MP_PARSE_NODE_IS_STRUCT(pns->nodes[1])) {
            mp_parse_node_struct_t *pns1 = (mp_parse_node_struct_t *)pns->nodes[1];
            if (MP_PARSE_NODE_STRUCT_KIND(pns1) == PN_atom_expr_trailers) {
                int n = MP_PARSE_NODE_STRUCT_NUM_NODES(pns1);
                for (int i = 0; i < n - 1; i++) {
                    compile_node(comp, pns1->nodes[i]);
                }
                assert(MP_PARSE_NODE_IS_STRUCT(pns1->nodes[n - 1]));
                pns1 = (mp_parse_node_struct_t *)pns1->nodes[n - 1];
            }
            if (MP_PARSE_NODE_STRUCT_KIND(pns1) == PN_trailer_bracket) {
                compile_node(comp, pns1->nodes[0]);
                EMIT_ARG(subscr, MP_EMIT_SUBSCR_DELETE);
            } else if (MP_PARSE_NODE_STRUCT_KIND(pns1) == PN_trailer_period) {
                assert(MP_PARSE_NODE_IS_ID(pns1->nodes[0]));
                EMIT_ARG(attr, MP_PARSE_NODE_LEAF_ARG(pns1->nodes[0]), MP_EMIT_ATTR_DELETE);
            } else {
                goto cannot_delete;
            }
        } else {
            goto cannot_delete;
        }

    } else if (MP_PARSE_NODE_IS_STRUCT_KIND(pn, PN_atom_paren)) {
        pn = ((mp_parse_node_struct_t *)pn)->nodes[0];
        if (MP_PARSE_NODE_IS_NULL(pn)) {
            goto cannot_delete;
        } else {
            assert(MP_PARSE_NODE_IS_STRUCT_KIND(pn, PN_testlist_comp));
            mp_parse_node_struct_t *pns = (mp_parse_node_struct_t *)pn;
            // TODO perhaps factorise testlist_comp code with other uses of PN_testlist_comp

            if (MP_PARSE_NODE_IS_STRUCT(pns->nodes[1])) {
                mp_parse_node_struct_t *pns1 = (mp_parse_node_struct_t *)pns->nodes[1];
                if (MP_PARSE_NODE_STRUCT_KIND(pns1) == PN_testlist_comp_3b) {
                    // sequence of one item, with trailing comma
                    assert(MP_PARSE_NODE_IS_NULL(pns1->nodes[0]));
                    c_del_stmt(comp, pns->nodes[0]);
                } else if (MP_PARSE_NODE_STRUCT_KIND(pns1) == PN_testlist_comp_3c) {
                    // sequence of many items
                    int n = MP_PARSE_NODE_STRUCT_NUM_NODES(pns1);
                    c_del_stmt(comp, pns->nodes[0]);
                    for (int i = 0; i < n; i++) {
                        c_del_stmt(comp, pns1->nodes[i]);
                    }
                } else if (MP_PARSE_NODE_STRUCT_KIND(pns1) == PN_comp_for) {
                    goto cannot_delete;
                } else {
                    // sequence with 2 items
                    goto sequence_with_2_items;
                }
            } else {
                // sequence with 2 items
            sequence_with_2_items:
                c_del_stmt(comp, pns->nodes[0]);
                c_del_stmt(comp, pns->nodes[1]);
            }
        }
    } else {
        // some arbitrary statement that we can't delete (eg del 1)
        goto cannot_delete;
    }

    return;

cannot_delete:
<<<<<<< HEAD
    compile_syntax_error(comp, (mp_parse_node_t)pn, translate("can't delete expression"));
=======
    compile_syntax_error(comp, (mp_parse_node_t)pn, MP_ERROR_TEXT("can't delete expression"));
>>>>>>> b0932fcf
}

STATIC void compile_del_stmt(compiler_t *comp, mp_parse_node_struct_t *pns) {
    apply_to_single_or_list(comp, pns->nodes[0], PN_exprlist, c_del_stmt);
}

STATIC void compile_break_cont_stmt(compiler_t *comp, mp_parse_node_struct_t *pns) {
    uint16_t label;
<<<<<<< HEAD
    const compressed_string_t *error_msg;
    if (MP_PARSE_NODE_STRUCT_KIND(pns) == PN_break_stmt) {
        label = comp->break_label;
        error_msg = translate("'break' outside loop");
    } else {
        label = comp->continue_label;
        error_msg = translate("'continue' outside loop");
=======
    if (MP_PARSE_NODE_STRUCT_KIND(pns) == PN_break_stmt) {
        label = comp->break_label;
    } else {
        label = comp->continue_label;
>>>>>>> b0932fcf
    }
    if (label == INVALID_LABEL) {
        compile_syntax_error(comp, (mp_parse_node_t)pns, MP_ERROR_TEXT("'break'/'continue' outside loop"));
    }
    assert(comp->cur_except_level >= comp->break_continue_except_level);
    EMIT_ARG(unwind_jump, label, comp->cur_except_level - comp->break_continue_except_level);
}

STATIC void compile_return_stmt(compiler_t *comp, mp_parse_node_struct_t *pns) {
    #if MICROPY_CPYTHON_COMPAT
    if (comp->scope_cur->kind != SCOPE_FUNCTION) {
<<<<<<< HEAD
        compile_syntax_error(comp, (mp_parse_node_t)pns, translate("'return' outside function"));
=======
        compile_syntax_error(comp, (mp_parse_node_t)pns, MP_ERROR_TEXT("'return' outside function"));
>>>>>>> b0932fcf
        return;
    }
    #endif
    if (MP_PARSE_NODE_IS_NULL(pns->nodes[0])) {
        // no argument to 'return', so return None
        EMIT_ARG(load_const_tok, MP_TOKEN_KW_NONE);
    } else if (MICROPY_COMP_RETURN_IF_EXPR
               && MP_PARSE_NODE_IS_STRUCT_KIND(pns->nodes[0], PN_test_if_expr)) {
        // special case when returning an if-expression; to match CPython optimisation
        mp_parse_node_struct_t *pns_test_if_expr = (mp_parse_node_struct_t *)pns->nodes[0];
        mp_parse_node_struct_t *pns_test_if_else = (mp_parse_node_struct_t *)pns_test_if_expr->nodes[1];

        uint l_fail = comp_next_label(comp);
        c_if_cond(comp, pns_test_if_else->nodes[0], false, l_fail); // condition
        compile_node(comp, pns_test_if_expr->nodes[0]); // success value
        EMIT(return_value);
        EMIT_ARG(label_assign, l_fail);
        compile_node(comp, pns_test_if_else->nodes[1]); // failure value
    } else {
        compile_node(comp, pns->nodes[0]);
    }
    EMIT(return_value);
}

STATIC void compile_yield_stmt(compiler_t *comp, mp_parse_node_struct_t *pns) {
    compile_node(comp, pns->nodes[0]);
    EMIT(pop_top);
}

STATIC void compile_raise_stmt(compiler_t *comp, mp_parse_node_struct_t *pns) {
    if (MP_PARSE_NODE_IS_NULL(pns->nodes[0])) {
        // raise
        EMIT_ARG(raise_varargs, 0);
    } else if (MP_PARSE_NODE_IS_STRUCT_KIND(pns->nodes[0], PN_raise_stmt_arg)) {
        // raise x from y
        pns = (mp_parse_node_struct_t *)pns->nodes[0];
        compile_node(comp, pns->nodes[0]);
        compile_node(comp, pns->nodes[1]);
        EMIT_ARG(raise_varargs, 2);
    } else {
        // raise x
        compile_node(comp, pns->nodes[0]);
        EMIT_ARG(raise_varargs, 1);
    }
}

// q_base holds the base of the name
// eg   a -> q_base=a
//      a.b.c -> q_base=a
STATIC void do_import_name(compiler_t *comp, mp_parse_node_t pn, qstr *q_base) {
    bool is_as = false;
    if (MP_PARSE_NODE_IS_STRUCT_KIND(pn, PN_dotted_as_name)) {
        mp_parse_node_struct_t *pns = (mp_parse_node_struct_t *)pn;
        // a name of the form x as y; unwrap it
        *q_base = MP_PARSE_NODE_LEAF_ARG(pns->nodes[1]);
        pn = pns->nodes[0];
        is_as = true;
    }
    if (MP_PARSE_NODE_IS_NULL(pn)) {
        // empty name (eg, from . import x)
        *q_base = MP_QSTR_;
        EMIT_ARG(import, MP_QSTR_, MP_EMIT_IMPORT_NAME); // import the empty string
    } else if (MP_PARSE_NODE_IS_ID(pn)) {
        // just a simple name
        qstr q_full = MP_PARSE_NODE_LEAF_ARG(pn);
        if (!is_as) {
            *q_base = q_full;
        }
        EMIT_ARG(import, q_full, MP_EMIT_IMPORT_NAME);
    } else {
        assert(MP_PARSE_NODE_IS_STRUCT_KIND(pn, PN_dotted_name)); // should be
        mp_parse_node_struct_t *pns = (mp_parse_node_struct_t *)pn;
        {
            // a name of the form a.b.c
            if (!is_as) {
                *q_base = MP_PARSE_NODE_LEAF_ARG(pns->nodes[0]);
            }
            int n = MP_PARSE_NODE_STRUCT_NUM_NODES(pns);
            int len = n - 1;
            for (int i = 0; i < n; i++) {
                len += qstr_len(MP_PARSE_NODE_LEAF_ARG(pns->nodes[i]));
            }
            char *q_ptr = mp_local_alloc(len);
            char *str_dest = q_ptr;
            for (int i = 0; i < n; i++) {
                if (i > 0) {
                    *str_dest++ = '.';
                }
                size_t str_src_len;
                const byte *str_src = qstr_data(MP_PARSE_NODE_LEAF_ARG(pns->nodes[i]), &str_src_len);
                memcpy(str_dest, str_src, str_src_len);
                str_dest += str_src_len;
            }
            qstr q_full = qstr_from_strn(q_ptr, len);
            mp_local_free(q_ptr);
            EMIT_ARG(import, q_full, MP_EMIT_IMPORT_NAME);
            if (is_as) {
                for (int i = 1; i < n; i++) {
                    EMIT_ARG(attr, MP_PARSE_NODE_LEAF_ARG(pns->nodes[i]), MP_EMIT_ATTR_LOAD);
                }
            }
        }
    }
}

STATIC void compile_dotted_as_name(compiler_t *comp, mp_parse_node_t pn) {
    EMIT_ARG(load_const_small_int, 0); // level 0 import
    EMIT_ARG(load_const_tok, MP_TOKEN_KW_NONE); // not importing from anything
    qstr q_base;
    do_import_name(comp, pn, &q_base);
    compile_store_id(comp, q_base);
}

STATIC void compile_import_name(compiler_t *comp, mp_parse_node_struct_t *pns) {
    apply_to_single_or_list(comp, pns->nodes[0], PN_dotted_as_names, compile_dotted_as_name);
}

STATIC void compile_import_from(compiler_t *comp, mp_parse_node_struct_t *pns) {
    mp_parse_node_t pn_import_source = pns->nodes[0];

    // extract the preceding .'s (if any) for a relative import, to compute the import level
    uint import_level = 0;
    do {
        mp_parse_node_t pn_rel;
        if (MP_PARSE_NODE_IS_TOKEN(pn_import_source) || MP_PARSE_NODE_IS_STRUCT_KIND(pn_import_source, PN_one_or_more_period_or_ellipsis)) {
            // This covers relative imports with dots only like "from .. import"
            pn_rel = pn_import_source;
            pn_import_source = MP_PARSE_NODE_NULL;
        } else if (MP_PARSE_NODE_IS_STRUCT_KIND(pn_import_source, PN_import_from_2b)) {
            // This covers relative imports starting with dot(s) like "from .foo import"
            mp_parse_node_struct_t *pns_2b = (mp_parse_node_struct_t *)pn_import_source;
            pn_rel = pns_2b->nodes[0];
            pn_import_source = pns_2b->nodes[1];
            assert(!MP_PARSE_NODE_IS_NULL(pn_import_source)); // should not be
        } else {
            // Not a relative import
            break;
        }

        // get the list of . and/or ...'s
        mp_parse_node_t *nodes;
        size_t n = mp_parse_node_extract_list(&pn_rel, PN_one_or_more_period_or_ellipsis, &nodes);

        // count the total number of .'s
        for (size_t i = 0; i < n; i++) {
            if (MP_PARSE_NODE_IS_TOKEN_KIND(nodes[i], MP_TOKEN_DEL_PERIOD)) {
                import_level++;
            } else {
                // should be an MP_TOKEN_ELLIPSIS
                import_level += 3;
            }
        }
    } while (0);

    if (MP_PARSE_NODE_IS_TOKEN_KIND(pns->nodes[1], MP_TOKEN_OP_STAR)) {
        #if MICROPY_CPYTHON_COMPAT
        if (comp->scope_cur->kind != SCOPE_MODULE) {
<<<<<<< HEAD
            compile_syntax_error(comp, (mp_parse_node_t)pns, translate("import * not at module level"));
=======
            compile_syntax_error(comp, (mp_parse_node_t)pns, MP_ERROR_TEXT("import * not at module level"));
>>>>>>> b0932fcf
            return;
        }
        #endif

        EMIT_ARG(load_const_small_int, import_level);

        // build the "fromlist" tuple
        EMIT_ARG(load_const_str, MP_QSTR__star_);
        EMIT_ARG(build, 1, MP_EMIT_BUILD_TUPLE);

        // do the import
        qstr dummy_q;
        do_import_name(comp, pn_import_source, &dummy_q);
        EMIT_ARG(import, MP_QSTRnull, MP_EMIT_IMPORT_STAR);

    } else {
        EMIT_ARG(load_const_small_int, import_level);

        // build the "fromlist" tuple
        mp_parse_node_t *pn_nodes;
        size_t n = mp_parse_node_extract_list(&pns->nodes[1], PN_import_as_names, &pn_nodes);
        for (size_t i = 0; i < n; i++) {
            assert(MP_PARSE_NODE_IS_STRUCT_KIND(pn_nodes[i], PN_import_as_name));
            mp_parse_node_struct_t *pns3 = (mp_parse_node_struct_t *)pn_nodes[i];
            qstr id2 = MP_PARSE_NODE_LEAF_ARG(pns3->nodes[0]); // should be id
            EMIT_ARG(load_const_str, id2);
        }
        EMIT_ARG(build, n, MP_EMIT_BUILD_TUPLE);

        // do the import
        qstr dummy_q;
        do_import_name(comp, pn_import_source, &dummy_q);
        for (size_t i = 0; i < n; i++) {
            assert(MP_PARSE_NODE_IS_STRUCT_KIND(pn_nodes[i], PN_import_as_name));
            mp_parse_node_struct_t *pns3 = (mp_parse_node_struct_t *)pn_nodes[i];
            qstr id2 = MP_PARSE_NODE_LEAF_ARG(pns3->nodes[0]); // should be id
            EMIT_ARG(import, id2, MP_EMIT_IMPORT_FROM);
            if (MP_PARSE_NODE_IS_NULL(pns3->nodes[1])) {
                compile_store_id(comp, id2);
            } else {
                compile_store_id(comp, MP_PARSE_NODE_LEAF_ARG(pns3->nodes[1]));
            }
        }
        EMIT(pop_top);
    }
}

STATIC void compile_declare_global(compiler_t *comp, mp_parse_node_t pn, id_info_t *id_info) {
    if (id_info->kind != ID_INFO_KIND_UNDECIDED && id_info->kind != ID_INFO_KIND_GLOBAL_EXPLICIT) {
<<<<<<< HEAD
        compile_syntax_error(comp, pn, translate("identifier redefined as global"));
=======
        compile_syntax_error(comp, pn, MP_ERROR_TEXT("identifier redefined as global"));
>>>>>>> b0932fcf
        return;
    }
    id_info->kind = ID_INFO_KIND_GLOBAL_EXPLICIT;

    // if the id exists in the global scope, set its kind to EXPLICIT_GLOBAL
    id_info = scope_find_global(comp->scope_cur, id_info->qst);
    if (id_info != NULL) {
        id_info->kind = ID_INFO_KIND_GLOBAL_EXPLICIT;
    }
}

STATIC void compile_declare_nonlocal(compiler_t *comp, mp_parse_node_t pn, id_info_t *id_info) {
    if (id_info->kind == ID_INFO_KIND_UNDECIDED) {
        id_info->kind = ID_INFO_KIND_GLOBAL_IMPLICIT;
        scope_check_to_close_over(comp->scope_cur, id_info);
        if (id_info->kind == ID_INFO_KIND_GLOBAL_IMPLICIT) {
<<<<<<< HEAD
            compile_syntax_error(comp, pn, translate("no binding for nonlocal found"));
        }
    } else if (id_info->kind != ID_INFO_KIND_FREE) {
        compile_syntax_error(comp, pn, translate("identifier redefined as nonlocal"));
=======
            compile_syntax_error(comp, pn, MP_ERROR_TEXT("no binding for nonlocal found"));
        }
    } else if (id_info->kind != ID_INFO_KIND_FREE) {
        compile_syntax_error(comp, pn, MP_ERROR_TEXT("identifier redefined as nonlocal"));
>>>>>>> b0932fcf
    }
}

STATIC void compile_global_nonlocal_stmt(compiler_t *comp, mp_parse_node_struct_t *pns) {
    if (comp->pass == MP_PASS_SCOPE) {
        bool is_global = MP_PARSE_NODE_STRUCT_KIND(pns) == PN_global_stmt;

        if (!is_global && comp->scope_cur->kind == SCOPE_MODULE) {
<<<<<<< HEAD
            compile_syntax_error(comp, (mp_parse_node_t)pns, translate("can't declare nonlocal in outer code"));
=======
            compile_syntax_error(comp, (mp_parse_node_t)pns, MP_ERROR_TEXT("can't declare nonlocal in outer code"));
>>>>>>> b0932fcf
            return;
        }

        mp_parse_node_t *nodes;
        size_t n = mp_parse_node_extract_list(&pns->nodes[0], PN_name_list, &nodes);
        for (size_t i = 0; i < n; i++) {
            qstr qst = MP_PARSE_NODE_LEAF_ARG(nodes[i]);
            id_info_t *id_info = scope_find_or_add_id(comp->scope_cur, qst, ID_INFO_KIND_UNDECIDED);
            if (is_global) {
                compile_declare_global(comp, (mp_parse_node_t)pns, id_info);
            } else {
                compile_declare_nonlocal(comp, (mp_parse_node_t)pns, id_info);
            }
        }
    }
}

STATIC void compile_assert_stmt(compiler_t *comp, mp_parse_node_struct_t *pns) {
    // with optimisations enabled we don't compile assertions
    if (MP_STATE_VM(mp_optimise_value) != 0) {
        return;
    }

    uint l_end = comp_next_label(comp);
    c_if_cond(comp, pns->nodes[0], true, l_end);
    EMIT_LOAD_GLOBAL(MP_QSTR_AssertionError); // we load_global instead of load_id, to be consistent with CPython
    if (!MP_PARSE_NODE_IS_NULL(pns->nodes[1])) {
        // assertion message
        compile_node(comp, pns->nodes[1]);
        EMIT_ARG(call_function, 1, 0, 0);
    }
    EMIT_ARG(raise_varargs, 1);
    EMIT_ARG(label_assign, l_end);
}

STATIC void compile_if_stmt(compiler_t *comp, mp_parse_node_struct_t *pns) {
    uint l_end = comp_next_label(comp);

    // optimisation: don't emit anything when "if False"
    if (!mp_parse_node_is_const_false(pns->nodes[0])) {
        uint l_fail = comp_next_label(comp);
        c_if_cond(comp, pns->nodes[0], false, l_fail); // if condition

        compile_node(comp, pns->nodes[1]); // if block

        // optimisation: skip everything else when "if True"
        if (mp_parse_node_is_const_true(pns->nodes[0])) {
            goto done;
        }

        if (
            // optimisation: don't jump over non-existent elif/else blocks
            !(MP_PARSE_NODE_IS_NULL(pns->nodes[2]) && MP_PARSE_NODE_IS_NULL(pns->nodes[3]))
            // optimisation: don't jump if last instruction was return
            && !EMIT(last_emit_was_return_value)
            ) {
            // jump over elif/else blocks
            EMIT_ARG(jump, l_end);
        }

        EMIT_ARG(label_assign, l_fail);
    }

    // compile elif blocks (if any)
    mp_parse_node_t *pn_elif;
    size_t n_elif = mp_parse_node_extract_list(&pns->nodes[2], PN_if_stmt_elif_list, &pn_elif);
    for (size_t i = 0; i < n_elif; i++) {
        assert(MP_PARSE_NODE_IS_STRUCT_KIND(pn_elif[i], PN_if_stmt_elif)); // should be
        mp_parse_node_struct_t *pns_elif = (mp_parse_node_struct_t *)pn_elif[i];

        // optimisation: don't emit anything when "if False"
        if (!mp_parse_node_is_const_false(pns_elif->nodes[0])) {
            uint l_fail = comp_next_label(comp);
            c_if_cond(comp, pns_elif->nodes[0], false, l_fail); // elif condition

            compile_node(comp, pns_elif->nodes[1]); // elif block

            // optimisation: skip everything else when "elif True"
            if (mp_parse_node_is_const_true(pns_elif->nodes[0])) {
                goto done;
            }

            // optimisation: don't jump if last instruction was return
            if (!EMIT(last_emit_was_return_value)) {
                EMIT_ARG(jump, l_end);
            }
            EMIT_ARG(label_assign, l_fail);
        }
    }

    // compile else block
    compile_node(comp, pns->nodes[3]); // can be null

done:
    EMIT_ARG(label_assign, l_end);
}

#define START_BREAK_CONTINUE_BLOCK \
    uint16_t old_break_label = comp->break_label; \
    uint16_t old_continue_label = comp->continue_label; \
    uint16_t old_break_continue_except_level = comp->break_continue_except_level; \
    uint break_label = comp_next_label(comp); \
    uint continue_label = comp_next_label(comp); \
    comp->break_label = break_label; \
    comp->continue_label = continue_label; \
    comp->break_continue_except_level = comp->cur_except_level;

#define END_BREAK_CONTINUE_BLOCK \
    comp->break_label = old_break_label; \
    comp->continue_label = old_continue_label; \
    comp->break_continue_except_level = old_break_continue_except_level;

STATIC void compile_while_stmt(compiler_t *comp, mp_parse_node_struct_t *pns) {
    START_BREAK_CONTINUE_BLOCK

    if (!mp_parse_node_is_const_false(pns->nodes[0])) { // optimisation: don't emit anything for "while False"
        uint top_label = comp_next_label(comp);
        if (!mp_parse_node_is_const_true(pns->nodes[0])) { // optimisation: don't jump to cond for "while True"
            EMIT_ARG(jump, continue_label);
        }
        EMIT_ARG(label_assign, top_label);
        compile_node(comp, pns->nodes[1]); // body
        EMIT_ARG(label_assign, continue_label);
        c_if_cond(comp, pns->nodes[0], true, top_label); // condition
    }

    // break/continue apply to outer loop (if any) in the else block
    END_BREAK_CONTINUE_BLOCK

    compile_node(comp, pns->nodes[2]); // else

    EMIT_ARG(label_assign, break_label);
}

// This function compiles an optimised for-loop of the form:
//      for <var> in range(<start>, <end>, <step>):
//          <body>
//      else:
//          <else>
// <var> must be an identifier and <step> must be a small-int.
//
// Semantics of for-loop require:
//  - final failing value should not be stored in the loop variable
//  - if the loop never runs, the loop variable should never be assigned
//  - assignments to <var>, <end> or <step> in the body do not alter the loop
//    (<step> is a constant for us, so no need to worry about it changing)
//
// If <end> is a small-int, then the stack during the for-loop contains just
// the current value of <var>.  Otherwise, the stack contains <end> then the
// current value of <var>.
STATIC void compile_for_stmt_optimised_range(compiler_t *comp, mp_parse_node_t pn_var, mp_parse_node_t pn_start, mp_parse_node_t pn_end, mp_parse_node_t pn_step, mp_parse_node_t pn_body, mp_parse_node_t pn_else) {
    START_BREAK_CONTINUE_BLOCK

    uint top_label = comp_next_label(comp);
    uint entry_label = comp_next_label(comp);

    // put the end value on the stack if it's not a small-int constant
    bool end_on_stack = !MP_PARSE_NODE_IS_SMALL_INT(pn_end);
    if (end_on_stack) {
        compile_node(comp, pn_end);
    }

    // compile: start
    compile_node(comp, pn_start);

    EMIT_ARG(jump, entry_label);
    EMIT_ARG(label_assign, top_label);

    // duplicate next value and store it to var
    EMIT(dup_top);
    c_assign(comp, pn_var, ASSIGN_STORE);

    // compile body
    compile_node(comp, pn_body);

    EMIT_ARG(label_assign, continue_label);

    // compile: var + step
    compile_node(comp, pn_step);
    EMIT_ARG(binary_op, MP_BINARY_OP_INPLACE_ADD);

    EMIT_ARG(label_assign, entry_label);

    // compile: if var <cond> end: goto top
    if (end_on_stack) {
        EMIT(dup_top_two);
        EMIT(rot_two);
    } else {
        EMIT(dup_top);
        compile_node(comp, pn_end);
    }
    assert(MP_PARSE_NODE_IS_SMALL_INT(pn_step));
    if (MP_PARSE_NODE_LEAF_SMALL_INT(pn_step) >= 0) {
        EMIT_ARG(binary_op, MP_BINARY_OP_LESS);
    } else {
        EMIT_ARG(binary_op, MP_BINARY_OP_MORE);
    }
    EMIT_ARG(pop_jump_if, true, top_label);

    // break/continue apply to outer loop (if any) in the else block
    END_BREAK_CONTINUE_BLOCK

    // Compile the else block.  We must pop the iterator variables before
    // executing the else code because it may contain break/continue statements.
    uint end_label = 0;
    if (!MP_PARSE_NODE_IS_NULL(pn_else)) {
        // discard final value of "var", and possible "end" value
        EMIT(pop_top);
        if (end_on_stack) {
            EMIT(pop_top);
        }
        compile_node(comp, pn_else);
        end_label = comp_next_label(comp);
        EMIT_ARG(jump, end_label);
        EMIT_ARG(adjust_stack_size, 1 + end_on_stack);
    }

    EMIT_ARG(label_assign, break_label);

    // discard final value of var that failed the loop condition
    EMIT(pop_top);

    // discard <end> value if it's on the stack
    if (end_on_stack) {
        EMIT(pop_top);
    }

    if (!MP_PARSE_NODE_IS_NULL(pn_else)) {
        EMIT_ARG(label_assign, end_label);
    }
}

STATIC void compile_for_stmt(compiler_t *comp, mp_parse_node_struct_t *pns) {
    // this bit optimises: for <x> in range(...), turning it into an explicitly incremented variable
    // this is actually slower, but uses no heap memory
    // for viper it will be much, much faster
    if (/*comp->scope_cur->emit_options == MP_EMIT_OPT_VIPER &&*/ MP_PARSE_NODE_IS_ID(pns->nodes[0]) && MP_PARSE_NODE_IS_STRUCT_KIND(pns->nodes[1], PN_atom_expr_normal)) {
        mp_parse_node_struct_t *pns_it = (mp_parse_node_struct_t *)pns->nodes[1];
        if (MP_PARSE_NODE_IS_ID(pns_it->nodes[0])
            && MP_PARSE_NODE_LEAF_ARG(pns_it->nodes[0]) == MP_QSTR_range
            && MP_PARSE_NODE_STRUCT_KIND((mp_parse_node_struct_t *)pns_it->nodes[1]) == PN_trailer_paren) {
            mp_parse_node_t pn_range_args = ((mp_parse_node_struct_t *)pns_it->nodes[1])->nodes[0];
            mp_parse_node_t *args;
            size_t n_args = mp_parse_node_extract_list(&pn_range_args, PN_arglist, &args);
            mp_parse_node_t pn_range_start;
            mp_parse_node_t pn_range_end;
            mp_parse_node_t pn_range_step;
            bool optimize = false;
            if (1 <= n_args && n_args <= 3) {
                optimize = true;
                if (n_args == 1) {
                    pn_range_start = mp_parse_node_new_small_int(0);
                    pn_range_end = args[0];
                    pn_range_step = mp_parse_node_new_small_int(1);
                } else if (n_args == 2) {
                    pn_range_start = args[0];
                    pn_range_end = args[1];
                    pn_range_step = mp_parse_node_new_small_int(1);
                } else {
                    pn_range_start = args[0];
                    pn_range_end = args[1];
                    pn_range_step = args[2];
                    // the step must be a non-zero constant integer to do the optimisation
                    if (!MP_PARSE_NODE_IS_SMALL_INT(pn_range_step)
                        || MP_PARSE_NODE_LEAF_SMALL_INT(pn_range_step) == 0) {
                        optimize = false;
                    }
                }
                // arguments must be able to be compiled as standard expressions
                if (optimize && MP_PARSE_NODE_IS_STRUCT(pn_range_start)) {
                    int k = MP_PARSE_NODE_STRUCT_KIND((mp_parse_node_struct_t *)pn_range_start);
                    if (k == PN_arglist_star || k == PN_arglist_dbl_star || k == PN_argument) {
                        optimize = false;
                    }
                }
                if (optimize && MP_PARSE_NODE_IS_STRUCT(pn_range_end)) {
                    int k = MP_PARSE_NODE_STRUCT_KIND((mp_parse_node_struct_t *)pn_range_end);
                    if (k == PN_arglist_star || k == PN_arglist_dbl_star || k == PN_argument) {
                        optimize = false;
                    }
                }
            }
            if (optimize) {
                compile_for_stmt_optimised_range(comp, pns->nodes[0], pn_range_start, pn_range_end, pn_range_step, pns->nodes[2], pns->nodes[3]);
                return;
            }
        }
    }

    START_BREAK_CONTINUE_BLOCK
    comp->break_label |= MP_EMIT_BREAK_FROM_FOR;

    uint pop_label = comp_next_label(comp);

    compile_node(comp, pns->nodes[1]); // iterator
    EMIT_ARG(get_iter, true);
    EMIT_ARG(label_assign, continue_label);
    EMIT_ARG(for_iter, pop_label);
    c_assign(comp, pns->nodes[0], ASSIGN_STORE); // variable
    compile_node(comp, pns->nodes[2]); // body
    if (!EMIT(last_emit_was_return_value)) {
        EMIT_ARG(jump, continue_label);
    }
    EMIT_ARG(label_assign, pop_label);
    EMIT(for_iter_end);

    // break/continue apply to outer loop (if any) in the else block
    END_BREAK_CONTINUE_BLOCK

    compile_node(comp, pns->nodes[3]); // else (may be empty)

    EMIT_ARG(label_assign, break_label);
}

STATIC void compile_try_except(compiler_t *comp, mp_parse_node_t pn_body, int n_except, mp_parse_node_t *pn_excepts, mp_parse_node_t pn_else) {
    // setup code
    uint l1 = comp_next_label(comp);
    uint success_label = comp_next_label(comp);

    compile_increase_except_level(comp, l1, MP_EMIT_SETUP_BLOCK_EXCEPT);

    compile_node(comp, pn_body); // body
    EMIT_ARG(pop_except_jump, success_label, false); // jump over exception handler

    EMIT_ARG(label_assign, l1); // start of exception handler
    EMIT(start_except_handler);

    // at this point the top of the stack contains the exception instance that was raised

    uint l2 = comp_next_label(comp);

    for (int i = 0; i < n_except; i++) {
        assert(MP_PARSE_NODE_IS_STRUCT_KIND(pn_excepts[i], PN_try_stmt_except)); // should be
        mp_parse_node_struct_t *pns_except = (mp_parse_node_struct_t *)pn_excepts[i];

        qstr qstr_exception_local = 0;
        uint end_finally_label = comp_next_label(comp);
        #if MICROPY_PY_SYS_SETTRACE
        EMIT_ARG(set_source_line, pns_except->source_line);
        #endif

        if (MP_PARSE_NODE_IS_NULL(pns_except->nodes[0])) {
            // this is a catch all exception handler
            if (i + 1 != n_except) {
<<<<<<< HEAD
                compile_syntax_error(comp, pn_excepts[i], translate("default 'except' must be last"));
=======
                compile_syntax_error(comp, pn_excepts[i], MP_ERROR_TEXT("default 'except' must be last"));
>>>>>>> b0932fcf
                compile_decrease_except_level(comp);
                return;
            }
        } else {
            // this exception handler requires a match to a certain type of exception
            mp_parse_node_t pns_exception_expr = pns_except->nodes[0];
            if (MP_PARSE_NODE_IS_STRUCT(pns_exception_expr)) {
                mp_parse_node_struct_t *pns3 = (mp_parse_node_struct_t *)pns_exception_expr;
                if (MP_PARSE_NODE_STRUCT_KIND(pns3) == PN_try_stmt_as_name) {
                    // handler binds the exception to a local
                    pns_exception_expr = pns3->nodes[0];
                    qstr_exception_local = MP_PARSE_NODE_LEAF_ARG(pns3->nodes[1]);
                }
            }
            EMIT(dup_top);
            compile_node(comp, pns_exception_expr);
            EMIT_ARG(binary_op, MP_BINARY_OP_EXCEPTION_MATCH);
            EMIT_ARG(pop_jump_if, false, end_finally_label);
        }

        // either discard or store the exception instance
        if (qstr_exception_local == 0) {
            EMIT(pop_top);
        } else {
            compile_store_id(comp, qstr_exception_local);
        }

        // If the exception is bound to a variable <e> then the <body> of the
        // exception handler is wrapped in a try-finally so that the name <e> can
        // be deleted (per Python semantics) even if the <body> has an exception.
        // In such a case the generated code for the exception handler is:
        //      try:
        //          <body>
        //      finally:
        //          <e> = None
        //          del <e>
        uint l3 = 0;
        if (qstr_exception_local != 0) {
            l3 = comp_next_label(comp);
            compile_increase_except_level(comp, l3, MP_EMIT_SETUP_BLOCK_FINALLY);
        }
        compile_node(comp, pns_except->nodes[1]); // the <body>
        if (qstr_exception_local != 0) {
            EMIT_ARG(load_const_tok, MP_TOKEN_KW_NONE);
            EMIT_ARG(label_assign, l3);
            EMIT_ARG(load_const_tok, MP_TOKEN_KW_NONE);
            compile_store_id(comp, qstr_exception_local);
            compile_delete_id(comp, qstr_exception_local);
            compile_decrease_except_level(comp);
        }

        EMIT_ARG(pop_except_jump, l2, true);
        EMIT_ARG(label_assign, end_finally_label);
        EMIT_ARG(adjust_stack_size, 1); // stack adjust for the exception instance
    }

    compile_decrease_except_level(comp);
    EMIT(end_except_handler);

    EMIT_ARG(label_assign, success_label);
    compile_node(comp, pn_else); // else block, can be null
    EMIT_ARG(label_assign, l2);
}

STATIC void compile_try_finally(compiler_t *comp, mp_parse_node_t pn_body, int n_except, mp_parse_node_t *pn_except, mp_parse_node_t pn_else, mp_parse_node_t pn_finally) {
    uint l_finally_block = comp_next_label(comp);

    compile_increase_except_level(comp, l_finally_block, MP_EMIT_SETUP_BLOCK_FINALLY);

    if (n_except == 0) {
        assert(MP_PARSE_NODE_IS_NULL(pn_else));
        EMIT_ARG(adjust_stack_size, 3); // stack adjust for possible UNWIND_JUMP state
        compile_node(comp, pn_body);
        EMIT_ARG(adjust_stack_size, -3);
    } else {
        compile_try_except(comp, pn_body, n_except, pn_except, pn_else);
    }
    EMIT_ARG(load_const_tok, MP_TOKEN_KW_NONE);
    EMIT_ARG(label_assign, l_finally_block);
    compile_node(comp, pn_finally);

    compile_decrease_except_level(comp);
}

STATIC void compile_try_stmt(compiler_t *comp, mp_parse_node_struct_t *pns) {
    assert(MP_PARSE_NODE_IS_STRUCT(pns->nodes[1])); // should be
    {
        mp_parse_node_struct_t *pns2 = (mp_parse_node_struct_t *)pns->nodes[1];
        if (MP_PARSE_NODE_STRUCT_KIND(pns2) == PN_try_stmt_finally) {
            // just try-finally
            compile_try_finally(comp, pns->nodes[0], 0, NULL, MP_PARSE_NODE_NULL, pns2->nodes[0]);
        } else if (MP_PARSE_NODE_STRUCT_KIND(pns2) == PN_try_stmt_except_and_more) {
            // try-except and possibly else and/or finally
            mp_parse_node_t *pn_excepts;
            size_t n_except = mp_parse_node_extract_list(&pns2->nodes[0], PN_try_stmt_except_list, &pn_excepts);
            if (MP_PARSE_NODE_IS_NULL(pns2->nodes[2])) {
                // no finally
                compile_try_except(comp, pns->nodes[0], n_except, pn_excepts, pns2->nodes[1]);
            } else {
                // have finally
                compile_try_finally(comp, pns->nodes[0], n_except, pn_excepts, pns2->nodes[1], ((mp_parse_node_struct_t *)pns2->nodes[2])->nodes[0]);
            }
        } else {
            // just try-except
            mp_parse_node_t *pn_excepts;
            size_t n_except = mp_parse_node_extract_list(&pns->nodes[1], PN_try_stmt_except_list, &pn_excepts);
            compile_try_except(comp, pns->nodes[0], n_except, pn_excepts, MP_PARSE_NODE_NULL);
        }
    }
}

STATIC void compile_with_stmt_helper(compiler_t *comp, size_t n, mp_parse_node_t *nodes, mp_parse_node_t body) {
    if (n == 0) {
        // no more pre-bits, compile the body of the with
        compile_node(comp, body);
    } else {
        uint l_end = comp_next_label(comp);
        if (MP_PARSE_NODE_IS_STRUCT_KIND(nodes[0], PN_with_item)) {
            // this pre-bit is of the form "a as b"
            mp_parse_node_struct_t *pns = (mp_parse_node_struct_t *)nodes[0];
            compile_node(comp, pns->nodes[0]);
            compile_increase_except_level(comp, l_end, MP_EMIT_SETUP_BLOCK_WITH);
            c_assign(comp, pns->nodes[1], ASSIGN_STORE);
        } else {
            // this pre-bit is just an expression
            compile_node(comp, nodes[0]);
            compile_increase_except_level(comp, l_end, MP_EMIT_SETUP_BLOCK_WITH);
            EMIT(pop_top);
        }
        // compile additional pre-bits and the body
        compile_with_stmt_helper(comp, n - 1, nodes + 1, body);
        // finish this with block
        EMIT_ARG(with_cleanup, l_end);
        reserve_labels_for_native(comp, 3); // used by native's with_cleanup
        compile_decrease_except_level(comp);
    }
}

STATIC void compile_with_stmt(compiler_t *comp, mp_parse_node_struct_t *pns) {
    // get the nodes for the pre-bit of the with (the a as b, c as d, ... bit)
    mp_parse_node_t *nodes;
    size_t n = mp_parse_node_extract_list(&pns->nodes[0], PN_with_stmt_list, &nodes);
    assert(n > 0);

    // compile in a nested fashion
    compile_with_stmt_helper(comp, n, nodes, pns->nodes[1]);
}

STATIC void compile_yield_from(compiler_t *comp) {
    EMIT_ARG(get_iter, false);
    EMIT_ARG(load_const_tok, MP_TOKEN_KW_NONE);
    EMIT_ARG(yield, MP_EMIT_YIELD_FROM);
    reserve_labels_for_native(comp, 3);
}

#if MICROPY_PY_ASYNC_AWAIT
STATIC bool compile_require_async_context(compiler_t *comp, mp_parse_node_struct_t *pns) {
    int scope_flags = comp->scope_cur->scope_flags;
    if ((scope_flags & MP_SCOPE_FLAG_ASYNC) != 0) {
        return true;
    }
    compile_syntax_error(comp, (mp_parse_node_t)pns,
        translate("'await', 'async for' or 'async with' outside async function"));
    return false;
}

STATIC void compile_await_object_method(compiler_t *comp, qstr method) {
    EMIT_ARG(load_method, method, false);
    EMIT_ARG(call_method, 0, 0, 0);
    compile_yield_from(comp);
}

STATIC void compile_async_for_stmt(compiler_t *comp, mp_parse_node_struct_t *pns) {
    // comp->break_label |= MP_EMIT_BREAK_FROM_FOR;

    if (!compile_require_async_context(comp, pns)) {
        return;
    }

    qstr context = MP_PARSE_NODE_LEAF_ARG(pns->nodes[1]);
    uint while_else_label = comp_next_label(comp);
    uint try_exception_label = comp_next_label(comp);
    uint try_else_label = comp_next_label(comp);
    uint try_finally_label = comp_next_label(comp);

    compile_node(comp, pns->nodes[1]); // iterator
    EMIT_ARG(load_method, MP_QSTR___aiter__, false);
    EMIT_ARG(call_method, 0, 0, 0);
    compile_store_id(comp, context);

    START_BREAK_CONTINUE_BLOCK

    EMIT_ARG(label_assign, continue_label);

    compile_increase_except_level(comp, try_exception_label, MP_EMIT_SETUP_BLOCK_EXCEPT);

    compile_load_id(comp, context);
    compile_await_object_method(comp, MP_QSTR___anext__);
    c_assign(comp, pns->nodes[0], ASSIGN_STORE); // variable
    EMIT_ARG(pop_except_jump, try_else_label, false);

    EMIT_ARG(label_assign, try_exception_label);
    EMIT(start_except_handler);
    EMIT(dup_top);
    EMIT_LOAD_GLOBAL(MP_QSTR_StopAsyncIteration);
    EMIT_ARG(binary_op, MP_BINARY_OP_EXCEPTION_MATCH);
    EMIT_ARG(pop_jump_if, false, try_finally_label);
    EMIT(pop_top); // pop exception instance
    EMIT_ARG(pop_except_jump, while_else_label, true);

    EMIT_ARG(label_assign, try_finally_label);
    EMIT_ARG(adjust_stack_size, 1); // if we jump here, the exc is on the stack
    compile_decrease_except_level(comp);
    EMIT(end_except_handler);

    EMIT_ARG(label_assign, try_else_label);
    compile_node(comp, pns->nodes[2]); // body

    EMIT_ARG(jump, continue_label);
    // break/continue apply to outer loop (if any) in the else block
    END_BREAK_CONTINUE_BLOCK

    EMIT_ARG(label_assign, while_else_label);
    compile_node(comp, pns->nodes[3]); // else

    EMIT_ARG(label_assign, break_label);
}

STATIC void compile_async_with_stmt_helper(compiler_t *comp, size_t n, mp_parse_node_t *nodes, mp_parse_node_t body) {
    if (n == 0) {
        // no more pre-bits, compile the body of the with
        compile_node(comp, body);
    } else {
        uint l_finally_block = comp_next_label(comp);
        uint l_aexit_no_exc = comp_next_label(comp);
        uint l_ret_unwind_jump = comp_next_label(comp);
        uint l_end = comp_next_label(comp);

        if (MP_PARSE_NODE_IS_STRUCT_KIND(nodes[0], PN_with_item)) {
            // this pre-bit is of the form "a as b"
            mp_parse_node_struct_t *pns = (mp_parse_node_struct_t *)nodes[0];
            compile_node(comp, pns->nodes[0]);
            EMIT(dup_top);
            compile_await_object_method(comp, MP_QSTR___aenter__);
            c_assign(comp, pns->nodes[1], ASSIGN_STORE);
        } else {
            // this pre-bit is just an expression
            compile_node(comp, nodes[0]);
            EMIT(dup_top);
            compile_await_object_method(comp, MP_QSTR___aenter__);
            EMIT(pop_top);
        }

        // To keep the Python stack size down, and because we can't access values on
        // this stack further down than 3 elements (via rot_three), we don't preload
        // __aexit__ (as per normal with) but rather wait until we need it below.

        // Start the try-finally statement
        compile_increase_except_level(comp, l_finally_block, MP_EMIT_SETUP_BLOCK_FINALLY);

        // Compile any additional pre-bits of the "async with", and also the body
        EMIT_ARG(adjust_stack_size, 3); // stack adjust for possible UNWIND_JUMP state
        compile_async_with_stmt_helper(comp, n - 1, nodes + 1, body);
        EMIT_ARG(adjust_stack_size, -3);

        // We have now finished the "try" block and fall through to the "finally"

        // At this point, after the with body has executed, we have 3 cases:
        // 1. no exception, we just fall through to this point; stack: (..., ctx_mgr)
        // 2. exception propagating out, we get to the finally block; stack: (..., ctx_mgr, exc)
        // 3. return or unwind jump, we get to the finally block; stack: (..., ctx_mgr, X, INT)

        // Handle case 1: call __aexit__
        // Stack: (..., ctx_mgr)
        EMIT_ARG(load_const_tok, MP_TOKEN_KW_NONE); // to tell end_finally there's no exception
        EMIT(rot_two);
        EMIT_ARG(jump, l_aexit_no_exc); // jump to code below to call __aexit__

        // Start of "finally" block
        // At this point we have case 2 or 3, we detect which one by the TOS being an exception or not
        EMIT_ARG(label_assign, l_finally_block);

        // Detect if TOS an exception or not
        EMIT(dup_top);
        EMIT_LOAD_GLOBAL(MP_QSTR_BaseException);
        EMIT_ARG(binary_op, MP_BINARY_OP_EXCEPTION_MATCH);
        EMIT_ARG(pop_jump_if, false, l_ret_unwind_jump); // if not an exception then we have case 3

        // Handle case 2: call __aexit__ and either swallow or re-raise the exception
        // Stack: (..., ctx_mgr, exc)
        EMIT(dup_top);
        EMIT(rot_three);
        EMIT(rot_two);
        EMIT_ARG(load_method, MP_QSTR___aexit__, false);
        EMIT(rot_three);
        EMIT(rot_three);
        EMIT(dup_top);
        #if MICROPY_CPYTHON_COMPAT
        EMIT_ARG(attr, MP_QSTR___class__, MP_EMIT_ATTR_LOAD); // get type(exc)
        #else
        compile_load_id(comp, MP_QSTR_type);
        EMIT(rot_two);
        EMIT_ARG(call_function, 1, 0, 0); // get type(exc)
        #endif
        EMIT(rot_two);
        EMIT_ARG(load_const_tok, MP_TOKEN_KW_NONE); // dummy traceback value
        // Stack: (..., exc, __aexit__, ctx_mgr, type(exc), exc, None)
        EMIT_ARG(call_method, 3, 0, 0);
        compile_yield_from(comp);
        EMIT_ARG(pop_jump_if, false, l_end);
        EMIT(pop_top); // pop exception
        EMIT_ARG(load_const_tok, MP_TOKEN_KW_NONE); // replace with None to swallow exception
        EMIT_ARG(jump, l_end);
        EMIT_ARG(adjust_stack_size, 2);

        // Handle case 3: call __aexit__
        // Stack: (..., ctx_mgr, X, INT)
        EMIT_ARG(label_assign, l_ret_unwind_jump);
        EMIT(rot_three);
        EMIT(rot_three);
        EMIT_ARG(label_assign, l_aexit_no_exc);
        EMIT_ARG(load_method, MP_QSTR___aexit__, false);
        EMIT_ARG(load_const_tok, MP_TOKEN_KW_NONE);
        EMIT(dup_top);
        EMIT(dup_top);
        EMIT_ARG(call_method, 3, 0, 0);
        compile_yield_from(comp);
        EMIT(pop_top);
        EMIT_ARG(adjust_stack_size, -1);

        // End of "finally" block
        // Stack can have one of three configurations:
        // a. (..., None) - from either case 1, or case 2 with swallowed exception
        // b. (..., exc) - from case 2 with re-raised exception
        // c. (..., X, INT) - from case 3
        EMIT_ARG(label_assign, l_end);
        compile_decrease_except_level(comp);
    }
}

STATIC void compile_async_with_stmt(compiler_t *comp, mp_parse_node_struct_t *pns) {
    if (!compile_require_async_context(comp, pns)) {
        return;
    }
    // get the nodes for the pre-bit of the with (the a as b, c as d, ... bit)
    mp_parse_node_t *nodes;
    size_t n = mp_parse_node_extract_list(&pns->nodes[0], PN_with_stmt_list, &nodes);
    assert(n > 0);

    // compile in a nested fashion
    compile_async_with_stmt_helper(comp, n, nodes, pns->nodes[1]);
}

STATIC void compile_async_stmt(compiler_t *comp, mp_parse_node_struct_t *pns) {
    assert(MP_PARSE_NODE_IS_STRUCT(pns->nodes[0]));
    mp_parse_node_struct_t *pns0 = (mp_parse_node_struct_t *)pns->nodes[0];
    if (MP_PARSE_NODE_STRUCT_KIND(pns0) == PN_funcdef) {
        // async def
        compile_funcdef(comp, pns0);
        scope_t *fscope = (scope_t *)pns0->nodes[4];
<<<<<<< HEAD
        fscope->scope_flags |= MP_SCOPE_FLAG_GENERATOR | MP_SCOPE_FLAG_ASYNC;
=======
        fscope->scope_flags |= MP_SCOPE_FLAG_GENERATOR;
>>>>>>> b0932fcf
    } else if (MP_PARSE_NODE_STRUCT_KIND(pns0) == PN_for_stmt) {
        // async for
        compile_async_for_stmt(comp, pns0);
    } else {
        // async with
        assert(MP_PARSE_NODE_STRUCT_KIND(pns0) == PN_with_stmt);
        compile_async_with_stmt(comp, pns0);
    }
}
#endif

STATIC void compile_expr_stmt(compiler_t *comp, mp_parse_node_struct_t *pns) {
    mp_parse_node_t pn_rhs = pns->nodes[1];
    if (MP_PARSE_NODE_IS_NULL(pn_rhs)) {
        if (comp->is_repl && comp->scope_cur->kind == SCOPE_MODULE) {
            // for REPL, evaluate then print the expression
            compile_load_id(comp, MP_QSTR___repl_print__);
            compile_node(comp, pns->nodes[0]);
            EMIT_ARG(call_function, 1, 0, 0);
            EMIT(pop_top);

        } else {
            // for non-REPL, evaluate then discard the expression
            if ((MP_PARSE_NODE_IS_LEAF(pns->nodes[0]) && !MP_PARSE_NODE_IS_ID(pns->nodes[0]))
                || MP_PARSE_NODE_IS_STRUCT_KIND(pns->nodes[0], PN_const_object)) {
                // do nothing with a lonely constant
            } else {
                compile_node(comp, pns->nodes[0]); // just an expression
                EMIT(pop_top); // discard last result since this is a statement and leaves nothing on the stack
            }
        }
<<<<<<< HEAD
    } else if (MP_PARSE_NODE_IS_STRUCT(pns->nodes[1])) {
        mp_parse_node_struct_t *pns1 = (mp_parse_node_struct_t *)pns->nodes[1];
=======
    } else if (MP_PARSE_NODE_IS_STRUCT(pn_rhs)) {
        mp_parse_node_struct_t *pns1 = (mp_parse_node_struct_t *)pn_rhs;
>>>>>>> b0932fcf
        int kind = MP_PARSE_NODE_STRUCT_KIND(pns1);
        if (kind == PN_annassign) {
            // the annotation is in pns1->nodes[0] and is ignored
            if (MP_PARSE_NODE_IS_NULL(pns1->nodes[1])) {
                // an annotation of the form "x: y"
                // inside a function this declares "x" as a local
                if (comp->scope_cur->kind == SCOPE_FUNCTION) {
                    if (MP_PARSE_NODE_IS_ID(pns->nodes[0])) {
                        qstr lhs = MP_PARSE_NODE_LEAF_ARG(pns->nodes[0]);
                        scope_find_or_add_id(comp->scope_cur, lhs, ID_INFO_KIND_LOCAL);
                    }
                }
            } else {
                // an assigned annotation of the form "x: y = z"
                pn_rhs = pns1->nodes[1];
                goto plain_assign;
            }
        } else if (kind == PN_expr_stmt_augassign) {
            c_assign(comp, pns->nodes[0], ASSIGN_AUG_LOAD); // lhs load for aug assign
            compile_node(comp, pns1->nodes[1]); // rhs
            assert(MP_PARSE_NODE_IS_TOKEN(pns1->nodes[0]));
            mp_token_kind_t tok = MP_PARSE_NODE_LEAF_ARG(pns1->nodes[0]);
            mp_binary_op_t op = MP_BINARY_OP_INPLACE_OR + (tok - MP_TOKEN_DEL_PIPE_EQUAL);
            EMIT_ARG(binary_op, op);
            c_assign(comp, pns->nodes[0], ASSIGN_AUG_STORE); // lhs store for aug assign
        } else if (kind == PN_expr_stmt_assign_list) {
            int rhs = MP_PARSE_NODE_STRUCT_NUM_NODES(pns1) - 1;
            compile_node(comp, pns1->nodes[rhs]); // rhs
            // following CPython, we store left-most first
            if (rhs > 0) {
                EMIT(dup_top);
            }
            c_assign(comp, pns->nodes[0], ASSIGN_STORE); // lhs store
            for (int i = 0; i < rhs; i++) {
                if (i + 1 < rhs) {
                    EMIT(dup_top);
                }
                c_assign(comp, pns1->nodes[i], ASSIGN_STORE); // middle store
            }
        } else {
        plain_assign:
            #if MICROPY_COMP_DOUBLE_TUPLE_ASSIGN
            if (MP_PARSE_NODE_IS_STRUCT_KIND(pn_rhs, PN_testlist_star_expr)
                && MP_PARSE_NODE_IS_STRUCT_KIND(pns->nodes[0], PN_testlist_star_expr)) {
                mp_parse_node_struct_t *pns0 = (mp_parse_node_struct_t *)pns->nodes[0];
<<<<<<< HEAD
                pns1 = (mp_parse_node_struct_t *)pns->nodes[1];
=======
                pns1 = (mp_parse_node_struct_t *)pn_rhs;
>>>>>>> b0932fcf
                uint32_t n_pns0 = MP_PARSE_NODE_STRUCT_NUM_NODES(pns0);
                // Can only optimise a tuple-to-tuple assignment when all of the following hold:
                //  - equal number of items in LHS and RHS tuples
                //  - 2 or 3 items in the tuples
                //  - there are no star expressions in the LHS tuple
                if (n_pns0 == MP_PARSE_NODE_STRUCT_NUM_NODES(pns1)
                    && (n_pns0 == 2
                        #if MICROPY_COMP_TRIPLE_TUPLE_ASSIGN
                        || n_pns0 == 3
                        #endif
                        )
                    && !MP_PARSE_NODE_IS_STRUCT_KIND(pns0->nodes[0], PN_star_expr)
                    && !MP_PARSE_NODE_IS_STRUCT_KIND(pns0->nodes[1], PN_star_expr)
                    #if MICROPY_COMP_TRIPLE_TUPLE_ASSIGN
                    && (n_pns0 == 2 || !MP_PARSE_NODE_IS_STRUCT_KIND(pns0->nodes[2], PN_star_expr))
                    #endif
                    ) {
                    // Optimisation for a, b = c, d or a, b, c = d, e, f
                    compile_node(comp, pns1->nodes[0]); // rhs
                    compile_node(comp, pns1->nodes[1]); // rhs
                    #if MICROPY_COMP_TRIPLE_TUPLE_ASSIGN
                    if (n_pns0 == 3) {
                        compile_node(comp, pns1->nodes[2]); // rhs
                        EMIT(rot_three);
                    }
                    #endif
                    EMIT(rot_two);
                    c_assign(comp, pns0->nodes[0], ASSIGN_STORE); // lhs store
                    c_assign(comp, pns0->nodes[1], ASSIGN_STORE); // lhs store
                    #if MICROPY_COMP_TRIPLE_TUPLE_ASSIGN
                    if (n_pns0 == 3) {
                        c_assign(comp, pns0->nodes[2], ASSIGN_STORE); // lhs store
                    }
                    #endif
                    return;
                }
            }
            #endif

            compile_node(comp, pn_rhs); // rhs
            c_assign(comp, pns->nodes[0], ASSIGN_STORE); // lhs store
        }
    } else {
        goto plain_assign;
    }
}

STATIC void compile_test_if_expr(compiler_t *comp, mp_parse_node_struct_t *pns) {
    assert(MP_PARSE_NODE_IS_STRUCT_KIND(pns->nodes[1], PN_test_if_else));
    mp_parse_node_struct_t *pns_test_if_else = (mp_parse_node_struct_t *)pns->nodes[1];

    uint l_fail = comp_next_label(comp);
    uint l_end = comp_next_label(comp);
    c_if_cond(comp, pns_test_if_else->nodes[0], false, l_fail); // condition
    compile_node(comp, pns->nodes[0]); // success value
    EMIT_ARG(jump, l_end);
    EMIT_ARG(label_assign, l_fail);
    EMIT_ARG(adjust_stack_size, -1); // adjust stack size
    compile_node(comp, pns_test_if_else->nodes[1]); // failure value
    EMIT_ARG(label_assign, l_end);
}

STATIC void compile_lambdef(compiler_t *comp, mp_parse_node_struct_t *pns) {
    if (comp->pass == MP_PASS_SCOPE) {
        // create a new scope for this lambda
        scope_t *s = scope_new_and_link(comp, SCOPE_LAMBDA, (mp_parse_node_t)pns, comp->scope_cur->emit_options);
        // store the lambda scope so the compiling function (this one) can use it at each pass
        pns->nodes[2] = (mp_parse_node_t)s;
    }

    // get the scope for this lambda
    scope_t *this_scope = (scope_t *)pns->nodes[2];

    // compile the lambda definition
    compile_funcdef_lambdef(comp, this_scope, pns->nodes[0], PN_varargslist);
}

#if MICROPY_PY_ASSIGN_EXPR
STATIC void compile_namedexpr_helper(compiler_t *comp, mp_parse_node_t pn_name, mp_parse_node_t pn_expr) {
    if (!MP_PARSE_NODE_IS_ID(pn_name)) {
        compile_syntax_error(comp, (mp_parse_node_t)pn_name, MP_ERROR_TEXT("can't assign to expression"));
    }
    compile_node(comp, pn_expr);
    EMIT(dup_top);
    scope_t *old_scope = comp->scope_cur;
    if (SCOPE_IS_COMP_LIKE(comp->scope_cur->kind)) {
        // Use parent's scope for assigned value so it can "escape"
        comp->scope_cur = comp->scope_cur->parent;
    }
    compile_store_id(comp, MP_PARSE_NODE_LEAF_ARG(pn_name));
    comp->scope_cur = old_scope;
}

STATIC void compile_namedexpr(compiler_t *comp, mp_parse_node_struct_t *pns) {
    compile_namedexpr_helper(comp, pns->nodes[0], pns->nodes[1]);
}
#endif

STATIC void compile_or_and_test(compiler_t *comp, mp_parse_node_struct_t *pns) {
    bool cond = MP_PARSE_NODE_STRUCT_KIND(pns) == PN_or_test;
    uint l_end = comp_next_label(comp);
    int n = MP_PARSE_NODE_STRUCT_NUM_NODES(pns);
    for (int i = 0; i < n; i += 1) {
        compile_node(comp, pns->nodes[i]);
        if (i + 1 < n) {
            EMIT_ARG(jump_if_or_pop, cond, l_end);
        }
    }
    EMIT_ARG(label_assign, l_end);
}

STATIC void compile_not_test_2(compiler_t *comp, mp_parse_node_struct_t *pns) {
    compile_node(comp, pns->nodes[0]);
    EMIT_ARG(unary_op, MP_UNARY_OP_NOT);
}

STATIC void compile_comparison(compiler_t *comp, mp_parse_node_struct_t *pns) {
    int num_nodes = MP_PARSE_NODE_STRUCT_NUM_NODES(pns);
    compile_node(comp, pns->nodes[0]);
    bool multi = (num_nodes > 3);
    uint l_fail = 0;
    if (multi) {
        l_fail = comp_next_label(comp);
    }
    for (int i = 1; i + 1 < num_nodes; i += 2) {
        compile_node(comp, pns->nodes[i + 1]);
        if (i + 2 < num_nodes) {
            EMIT(dup_top);
            EMIT(rot_three);
        }
        if (MP_PARSE_NODE_IS_TOKEN(pns->nodes[i])) {
            mp_token_kind_t tok = MP_PARSE_NODE_LEAF_ARG(pns->nodes[i]);
            mp_binary_op_t op;
            if (tok == MP_TOKEN_KW_IN) {
                op = MP_BINARY_OP_IN;
            } else {
                op = MP_BINARY_OP_LESS + (tok - MP_TOKEN_OP_LESS);
            }
            EMIT_ARG(binary_op, op);
        } else {
            assert(MP_PARSE_NODE_IS_STRUCT(pns->nodes[i])); // should be
            mp_parse_node_struct_t *pns2 = (mp_parse_node_struct_t *)pns->nodes[i];
            int kind = MP_PARSE_NODE_STRUCT_KIND(pns2);
            if (kind == PN_comp_op_not_in) {
                EMIT_ARG(binary_op, MP_BINARY_OP_NOT_IN);
            } else {
                assert(kind == PN_comp_op_is); // should be
                if (MP_PARSE_NODE_IS_NULL(pns2->nodes[0])) {
                    EMIT_ARG(binary_op, MP_BINARY_OP_IS);
                } else {
                    EMIT_ARG(binary_op, MP_BINARY_OP_IS_NOT);
                }
            }
        }
        if (i + 2 < num_nodes) {
            EMIT_ARG(jump_if_or_pop, false, l_fail);
        }
    }
    if (multi) {
        uint l_end = comp_next_label(comp);
        EMIT_ARG(jump, l_end);
        EMIT_ARG(label_assign, l_fail);
        EMIT_ARG(adjust_stack_size, 1);
        EMIT(rot_two);
        EMIT(pop_top);
        EMIT_ARG(label_assign, l_end);
    }
}

STATIC void compile_star_expr(compiler_t *comp, mp_parse_node_struct_t *pns) {
<<<<<<< HEAD
    compile_syntax_error(comp, (mp_parse_node_t)pns, translate("*x must be assignment target"));
=======
    compile_syntax_error(comp, (mp_parse_node_t)pns, MP_ERROR_TEXT("*x must be assignment target"));
>>>>>>> b0932fcf
}

STATIC void compile_binary_op(compiler_t *comp, mp_parse_node_struct_t *pns) {
    MP_STATIC_ASSERT(MP_BINARY_OP_OR + PN_xor_expr - PN_expr == MP_BINARY_OP_XOR);
    MP_STATIC_ASSERT(MP_BINARY_OP_OR + PN_and_expr - PN_expr == MP_BINARY_OP_AND);
    mp_binary_op_t binary_op = MP_BINARY_OP_OR + MP_PARSE_NODE_STRUCT_KIND(pns) - PN_expr;
    int num_nodes = MP_PARSE_NODE_STRUCT_NUM_NODES(pns);
    compile_node(comp, pns->nodes[0]);
    for (int i = 1; i < num_nodes; ++i) {
        compile_node(comp, pns->nodes[i]);
        EMIT_ARG(binary_op, binary_op);
    }
}

STATIC void compile_term(compiler_t *comp, mp_parse_node_struct_t *pns) {
    int num_nodes = MP_PARSE_NODE_STRUCT_NUM_NODES(pns);
    compile_node(comp, pns->nodes[0]);
    for (int i = 1; i + 1 < num_nodes; i += 2) {
        compile_node(comp, pns->nodes[i + 1]);
        mp_token_kind_t tok = MP_PARSE_NODE_LEAF_ARG(pns->nodes[i]);
        mp_binary_op_t op = MP_BINARY_OP_LSHIFT + (tok - MP_TOKEN_OP_DBL_LESS);
        EMIT_ARG(binary_op, op);
    }
}

STATIC void compile_factor_2(compiler_t *comp, mp_parse_node_struct_t *pns) {
    compile_node(comp, pns->nodes[1]);
    mp_token_kind_t tok = MP_PARSE_NODE_LEAF_ARG(pns->nodes[0]);
    mp_unary_op_t op;
    if (tok == MP_TOKEN_OP_TILDE) {
        op = MP_UNARY_OP_INVERT;
    } else {
        assert(tok == MP_TOKEN_OP_PLUS || tok == MP_TOKEN_OP_MINUS);
        op = MP_UNARY_OP_POSITIVE + (tok - MP_TOKEN_OP_PLUS);
    }
    EMIT_ARG(unary_op, op);
}

STATIC void compile_atom_expr_normal(compiler_t *comp, mp_parse_node_struct_t *pns) {
    // compile the subject of the expression
    compile_node(comp, pns->nodes[0]);

    // compile_atom_expr_await may call us with a NULL node
    if (MP_PARSE_NODE_IS_NULL(pns->nodes[1])) {
        return;
    }

    // get the array of trailers (known to be an array of PARSE_NODE_STRUCT)
    size_t num_trail = 1;
    mp_parse_node_struct_t **pns_trail = (mp_parse_node_struct_t **)&pns->nodes[1];
    if (MP_PARSE_NODE_STRUCT_KIND(pns_trail[0]) == PN_atom_expr_trailers) {
        num_trail = MP_PARSE_NODE_STRUCT_NUM_NODES(pns_trail[0]);
        pns_trail = (mp_parse_node_struct_t **)&pns_trail[0]->nodes[0];
    }

    // the current index into the array of trailers
    size_t i = 0;

    // handle special super() call
    if (comp->scope_cur->kind == SCOPE_FUNCTION
        && MP_PARSE_NODE_IS_ID(pns->nodes[0])
        && MP_PARSE_NODE_LEAF_ARG(pns->nodes[0]) == MP_QSTR_super
        && MP_PARSE_NODE_STRUCT_KIND(pns_trail[0]) == PN_trailer_paren
        && MP_PARSE_NODE_IS_NULL(pns_trail[0]->nodes[0])) {
        // at this point we have matched "super()" within a function

        // load the class for super to search for a parent
        compile_load_id(comp, MP_QSTR___class__);

        // look for first argument to function (assumes it's "self")
        bool found = false;
        id_info_t *id = &comp->scope_cur->id_info[0];
        for (size_t n = comp->scope_cur->id_info_len; n > 0; --n, ++id) {
            if (id->flags & ID_FLAG_IS_PARAM) {
                // first argument found; load it
                compile_load_id(comp, id->qst);
                found = true;
                break;
            }
        }
        if (!found) {
            compile_syntax_error(comp, (mp_parse_node_t)pns_trail[0],
<<<<<<< HEAD
                translate("super() can't find self")); // really a TypeError
=======
                MP_ERROR_TEXT("super() can't find self")); // really a TypeError
>>>>>>> b0932fcf
            return;
        }

        if (num_trail >= 3
            && MP_PARSE_NODE_STRUCT_KIND(pns_trail[1]) == PN_trailer_period
            && MP_PARSE_NODE_STRUCT_KIND(pns_trail[2]) == PN_trailer_paren) {
            // optimisation for method calls super().f(...), to eliminate heap allocation
            mp_parse_node_struct_t *pns_period = pns_trail[1];
            mp_parse_node_struct_t *pns_paren = pns_trail[2];
            EMIT_ARG(load_method, MP_PARSE_NODE_LEAF_ARG(pns_period->nodes[0]), true);
            compile_trailer_paren_helper(comp, pns_paren->nodes[0], true, 0);
            i = 3;
        } else {
            // a super() call
            EMIT_ARG(call_function, 2, 0, 0);
            i = 1;
        }

        #if MICROPY_COMP_CONST_LITERAL && MICROPY_PY_COLLECTIONS_ORDEREDDICT
        // handle special OrderedDict constructor
    } else if (MP_PARSE_NODE_IS_ID(pns->nodes[0])
               && MP_PARSE_NODE_LEAF_ARG(pns->nodes[0]) == MP_QSTR_OrderedDict
               && MP_PARSE_NODE_STRUCT_KIND(pns_trail[0]) == PN_trailer_paren
               && MP_PARSE_NODE_IS_STRUCT_KIND(pns_trail[0]->nodes[0], PN_atom_brace)) {
        // at this point we have matched "OrderedDict({...})"

        EMIT_ARG(call_function, 0, 0, 0);
        mp_parse_node_struct_t *pns_dict = (mp_parse_node_struct_t *)pns_trail[0]->nodes[0];
        compile_atom_brace_helper(comp, pns_dict, false);
        i = 1;
        #endif
    }

    // compile the remaining trailers
    for (; i < num_trail; i++) {
        if (i + 1 < num_trail
            && MP_PARSE_NODE_STRUCT_KIND(pns_trail[i]) == PN_trailer_period
            && MP_PARSE_NODE_STRUCT_KIND(pns_trail[i + 1]) == PN_trailer_paren) {
            // optimisation for method calls a.f(...), following PyPy
            mp_parse_node_struct_t *pns_period = pns_trail[i];
            mp_parse_node_struct_t *pns_paren = pns_trail[i + 1];
            EMIT_ARG(load_method, MP_PARSE_NODE_LEAF_ARG(pns_period->nodes[0]), false);
            compile_trailer_paren_helper(comp, pns_paren->nodes[0], true, 0);
            i += 1;
        } else {
            // node is one of: trailer_paren, trailer_bracket, trailer_period
            compile_node(comp, (mp_parse_node_t)pns_trail[i]);
        }
    }
}

STATIC void compile_power(compiler_t *comp, mp_parse_node_struct_t *pns) {
    compile_generic_all_nodes(comp, pns); // 2 nodes, arguments of power
    EMIT_ARG(binary_op, MP_BINARY_OP_POWER);
}

STATIC void compile_trailer_paren_helper(compiler_t *comp, mp_parse_node_t pn_arglist, bool is_method_call, int n_positional_extra) {
    // function to call is on top of stack

    // get the list of arguments
    mp_parse_node_t *args;
    size_t n_args = mp_parse_node_extract_list(&pn_arglist, PN_arglist, &args);

    // compile the arguments
    // Rather than calling compile_node on the list, we go through the list of args
    // explicitly here so that we can count the number of arguments and give sensible
    // error messages.
    int n_positional = n_positional_extra;
    uint n_keyword = 0;
    uint star_flags = 0;
    mp_parse_node_struct_t *star_args_node = NULL, *dblstar_args_node = NULL;
    for (size_t i = 0; i < n_args; i++) {
        if (MP_PARSE_NODE_IS_STRUCT(args[i])) {
            mp_parse_node_struct_t *pns_arg = (mp_parse_node_struct_t *)args[i];
            if (MP_PARSE_NODE_STRUCT_KIND(pns_arg) == PN_arglist_star) {
                if (star_flags & MP_EMIT_STAR_FLAG_SINGLE) {
<<<<<<< HEAD
                    compile_syntax_error(comp, (mp_parse_node_t)pns_arg, translate("can't have multiple *x"));
=======
                    compile_syntax_error(comp, (mp_parse_node_t)pns_arg, MP_ERROR_TEXT("can't have multiple *x"));
>>>>>>> b0932fcf
                    return;
                }
                star_flags |= MP_EMIT_STAR_FLAG_SINGLE;
                star_args_node = pns_arg;
            } else if (MP_PARSE_NODE_STRUCT_KIND(pns_arg) == PN_arglist_dbl_star) {
                if (star_flags & MP_EMIT_STAR_FLAG_DOUBLE) {
<<<<<<< HEAD
                    compile_syntax_error(comp, (mp_parse_node_t)pns_arg, translate("can't have multiple **x"));
=======
                    compile_syntax_error(comp, (mp_parse_node_t)pns_arg, MP_ERROR_TEXT("can't have multiple **x"));
>>>>>>> b0932fcf
                    return;
                }
                star_flags |= MP_EMIT_STAR_FLAG_DOUBLE;
                dblstar_args_node = pns_arg;
            } else if (MP_PARSE_NODE_STRUCT_KIND(pns_arg) == PN_argument) {
                #if MICROPY_PY_ASSIGN_EXPR
                if (MP_PARSE_NODE_IS_STRUCT_KIND(pns_arg->nodes[1], PN_argument_3)) {
                    compile_namedexpr_helper(comp, pns_arg->nodes[0], ((mp_parse_node_struct_t *)pns_arg->nodes[1])->nodes[0]);
                    n_positional++;
                } else
                #endif
                if (!MP_PARSE_NODE_IS_STRUCT_KIND(pns_arg->nodes[1], PN_comp_for)) {
                    if (!MP_PARSE_NODE_IS_ID(pns_arg->nodes[0])) {
<<<<<<< HEAD
                        compile_syntax_error(comp, (mp_parse_node_t)pns_arg, translate("LHS of keyword arg must be an id"));
=======
                        compile_syntax_error(comp, (mp_parse_node_t)pns_arg, MP_ERROR_TEXT("LHS of keyword arg must be an id"));
>>>>>>> b0932fcf
                        return;
                    }
                    EMIT_ARG(load_const_str, MP_PARSE_NODE_LEAF_ARG(pns_arg->nodes[0]));
                    compile_node(comp, pns_arg->nodes[1]);
                    n_keyword += 1;
                } else {
                    compile_comprehension(comp, pns_arg, SCOPE_GEN_EXPR);
                    n_positional++;
                }
            } else {
                goto normal_argument;
            }
        } else {
        normal_argument:
            if (star_flags) {
<<<<<<< HEAD
                compile_syntax_error(comp, args[i], translate("non-keyword arg after */**"));
                return;
            }
            if (n_keyword > 0) {
                compile_syntax_error(comp, args[i], translate("non-keyword arg after keyword arg"));
=======
                compile_syntax_error(comp, args[i], MP_ERROR_TEXT("non-keyword arg after */**"));
                return;
            }
            if (n_keyword > 0) {
                compile_syntax_error(comp, args[i], MP_ERROR_TEXT("non-keyword arg after keyword arg"));
>>>>>>> b0932fcf
                return;
            }
            compile_node(comp, args[i]);
            n_positional++;
        }
    }

    // compile the star/double-star arguments if we had them
    // if we had one but not the other then we load "null" as a place holder
    if (star_flags != 0) {
        if (star_args_node == NULL) {
            EMIT(load_null);
        } else {
            compile_node(comp, star_args_node->nodes[0]);
        }
        if (dblstar_args_node == NULL) {
            EMIT(load_null);
        } else {
            compile_node(comp, dblstar_args_node->nodes[0]);
        }
    }

    // emit the function/method call
    if (is_method_call) {
        EMIT_ARG(call_method, n_positional, n_keyword, star_flags);
    } else {
        EMIT_ARG(call_function, n_positional, n_keyword, star_flags);
    }
}

// pns needs to have 2 nodes, first is lhs of comprehension, second is PN_comp_for node
STATIC void compile_comprehension(compiler_t *comp, mp_parse_node_struct_t *pns, scope_kind_t kind) {
    assert(MP_PARSE_NODE_STRUCT_NUM_NODES(pns) == 2);
    assert(MP_PARSE_NODE_IS_STRUCT_KIND(pns->nodes[1], PN_comp_for));
    mp_parse_node_struct_t *pns_comp_for = (mp_parse_node_struct_t *)pns->nodes[1];

    if (comp->pass == MP_PASS_SCOPE) {
        // create a new scope for this comprehension
        scope_t *s = scope_new_and_link(comp, kind, (mp_parse_node_t)pns, comp->scope_cur->emit_options);
        // store the comprehension scope so the compiling function (this one) can use it at each pass
        pns_comp_for->nodes[3] = (mp_parse_node_t)s;
    }

    // get the scope for this comprehension
    scope_t *this_scope = (scope_t *)pns_comp_for->nodes[3];

    // compile the comprehension
    close_over_variables_etc(comp, this_scope, 0, 0);

    compile_node(comp, pns_comp_for->nodes[1]); // source of the iterator
    if (kind == SCOPE_GEN_EXPR) {
        EMIT_ARG(get_iter, false);
    }
    EMIT_ARG(call_function, 1, 0, 0);
}

STATIC void compile_atom_paren(compiler_t *comp, mp_parse_node_struct_t *pns) {
    if (MP_PARSE_NODE_IS_NULL(pns->nodes[0])) {
        // an empty tuple
        c_tuple(comp, MP_PARSE_NODE_NULL, NULL);
    } else {
        assert(MP_PARSE_NODE_IS_STRUCT_KIND(pns->nodes[0], PN_testlist_comp));
        pns = (mp_parse_node_struct_t *)pns->nodes[0];
        assert(!MP_PARSE_NODE_IS_NULL(pns->nodes[1]));
        if (MP_PARSE_NODE_IS_STRUCT(pns->nodes[1])) {
            mp_parse_node_struct_t *pns2 = (mp_parse_node_struct_t *)pns->nodes[1];
            if (MP_PARSE_NODE_STRUCT_KIND(pns2) == PN_testlist_comp_3b) {
                // tuple of one item, with trailing comma
                assert(MP_PARSE_NODE_IS_NULL(pns2->nodes[0]));
                c_tuple(comp, pns->nodes[0], NULL);
            } else if (MP_PARSE_NODE_STRUCT_KIND(pns2) == PN_testlist_comp_3c) {
                // tuple of many items
                c_tuple(comp, pns->nodes[0], pns2);
            } else if (MP_PARSE_NODE_STRUCT_KIND(pns2) == PN_comp_for) {
                // generator expression
                compile_comprehension(comp, pns, SCOPE_GEN_EXPR);
            } else {
                // tuple with 2 items
                goto tuple_with_2_items;
            }
        } else {
            // tuple with 2 items
        tuple_with_2_items:
            c_tuple(comp, MP_PARSE_NODE_NULL, pns);
        }
    }
}

STATIC void compile_atom_bracket(compiler_t *comp, mp_parse_node_struct_t *pns) {
    if (MP_PARSE_NODE_IS_NULL(pns->nodes[0])) {
        // empty list
        EMIT_ARG(build, 0, MP_EMIT_BUILD_LIST);
    } else if (MP_PARSE_NODE_IS_STRUCT_KIND(pns->nodes[0], PN_testlist_comp)) {
        mp_parse_node_struct_t *pns2 = (mp_parse_node_struct_t *)pns->nodes[0];
        if (MP_PARSE_NODE_IS_STRUCT(pns2->nodes[1])) {
            mp_parse_node_struct_t *pns3 = (mp_parse_node_struct_t *)pns2->nodes[1];
            if (MP_PARSE_NODE_STRUCT_KIND(pns3) == PN_testlist_comp_3b) {
                // list of one item, with trailing comma
                assert(MP_PARSE_NODE_IS_NULL(pns3->nodes[0]));
                compile_node(comp, pns2->nodes[0]);
                EMIT_ARG(build, 1, MP_EMIT_BUILD_LIST);
            } else if (MP_PARSE_NODE_STRUCT_KIND(pns3) == PN_testlist_comp_3c) {
                // list of many items
                compile_node(comp, pns2->nodes[0]);
                compile_generic_all_nodes(comp, pns3);
                EMIT_ARG(build, 1 + MP_PARSE_NODE_STRUCT_NUM_NODES(pns3), MP_EMIT_BUILD_LIST);
            } else if (MP_PARSE_NODE_STRUCT_KIND(pns3) == PN_comp_for) {
                // list comprehension
                compile_comprehension(comp, pns2, SCOPE_LIST_COMP);
            } else {
                // list with 2 items
                goto list_with_2_items;
            }
        } else {
            // list with 2 items
        list_with_2_items:
            compile_node(comp, pns2->nodes[0]);
            compile_node(comp, pns2->nodes[1]);
            EMIT_ARG(build, 2, MP_EMIT_BUILD_LIST);
        }
    } else {
        // list with 1 item
        compile_node(comp, pns->nodes[0]);
        EMIT_ARG(build, 1, MP_EMIT_BUILD_LIST);
    }
}

STATIC void compile_atom_brace_helper(compiler_t *comp, mp_parse_node_struct_t *pns, bool create_map) {
    mp_parse_node_t pn = pns->nodes[0];
    if (MP_PARSE_NODE_IS_NULL(pn)) {
        // empty dict
        if (create_map) {
            EMIT_ARG(build, 0, MP_EMIT_BUILD_MAP);
        }
    } else if (MP_PARSE_NODE_IS_STRUCT(pn)) {
        pns = (mp_parse_node_struct_t *)pn;
        if (MP_PARSE_NODE_STRUCT_KIND(pns) == PN_dictorsetmaker_item) {
            // dict with one element
            if (create_map) {
                EMIT_ARG(build, 1, MP_EMIT_BUILD_MAP);
            }
            compile_node(comp, pn);
            EMIT(store_map);
        } else if (MP_PARSE_NODE_STRUCT_KIND(pns) == PN_dictorsetmaker) {
            assert(MP_PARSE_NODE_IS_STRUCT(pns->nodes[1])); // should succeed
            mp_parse_node_struct_t *pns1 = (mp_parse_node_struct_t *)pns->nodes[1];
            if (MP_PARSE_NODE_STRUCT_KIND(pns1) == PN_dictorsetmaker_list) {
                // dict/set with multiple elements

                // get tail elements (2nd, 3rd, ...)
                mp_parse_node_t *nodes;
                size_t n = mp_parse_node_extract_list(&pns1->nodes[0], PN_dictorsetmaker_list2, &nodes);

                // first element sets whether it's a dict or set
                bool is_dict;
                if (!MICROPY_PY_BUILTINS_SET || MP_PARSE_NODE_IS_STRUCT_KIND(pns->nodes[0], PN_dictorsetmaker_item)) {
                    // a dictionary
                    if (create_map) {
                        EMIT_ARG(build, 1 + n, MP_EMIT_BUILD_MAP);
                    }
                    compile_node(comp, pns->nodes[0]);
                    EMIT(store_map);
                    is_dict = true;
                } else {
                    // a set
                    compile_node(comp, pns->nodes[0]); // 1st value of set
                    is_dict = false;
                }

                // process rest of elements
                for (size_t i = 0; i < n; i++) {
                    mp_parse_node_t pn_i = nodes[i];
                    bool is_key_value = MP_PARSE_NODE_IS_STRUCT_KIND(pn_i, PN_dictorsetmaker_item);
                    compile_node(comp, pn_i);
                    if (is_dict) {
                        if (!is_key_value) {
                            #if MICROPY_ERROR_REPORTING == MICROPY_ERROR_REPORTING_TERSE
<<<<<<< HEAD
                            compile_syntax_error(comp, (mp_parse_node_t)pns, translate("invalid syntax"));
                            #else
                            compile_syntax_error(comp, (mp_parse_node_t)pns, translate("expecting key:value for dict"));
=======
                            compile_syntax_error(comp, (mp_parse_node_t)pns, MP_ERROR_TEXT("invalid syntax"));
                            #else
                            compile_syntax_error(comp, (mp_parse_node_t)pns, MP_ERROR_TEXT("expecting key:value for dict"));
>>>>>>> b0932fcf
                            #endif
                            return;
                        }
                        EMIT(store_map);
                    } else {
                        if (is_key_value) {
                            #if MICROPY_ERROR_REPORTING == MICROPY_ERROR_REPORTING_TERSE
<<<<<<< HEAD
                            compile_syntax_error(comp, (mp_parse_node_t)pns, translate("invalid syntax"));
                            #else
                            compile_syntax_error(comp, (mp_parse_node_t)pns, translate("expecting just a value for set"));
=======
                            compile_syntax_error(comp, (mp_parse_node_t)pns, MP_ERROR_TEXT("invalid syntax"));
                            #else
                            compile_syntax_error(comp, (mp_parse_node_t)pns, MP_ERROR_TEXT("expecting just a value for set"));
>>>>>>> b0932fcf
                            #endif
                            return;
                        }
                    }
                }

                #if MICROPY_PY_BUILTINS_SET
                // if it's a set, build it
                if (!is_dict) {
                    EMIT_ARG(build, 1 + n, MP_EMIT_BUILD_SET);
                }
                #endif
            } else {
                assert(MP_PARSE_NODE_STRUCT_KIND(pns1) == PN_comp_for); // should be
                // dict/set comprehension
                if (!MICROPY_PY_BUILTINS_SET || MP_PARSE_NODE_IS_STRUCT_KIND(pns->nodes[0], PN_dictorsetmaker_item)) {
                    // a dictionary comprehension
                    compile_comprehension(comp, pns, SCOPE_DICT_COMP);
                } else {
                    // a set comprehension
                    compile_comprehension(comp, pns, SCOPE_SET_COMP);
                }
            }
        } else {
            // set with one element
            goto set_with_one_element;
        }
    } else {
        // set with one element
    set_with_one_element:
        #if MICROPY_PY_BUILTINS_SET
        compile_node(comp, pn);
        EMIT_ARG(build, 1, MP_EMIT_BUILD_SET);
        #else
        assert(0);
        #endif
    }
}

STATIC void compile_atom_brace(compiler_t *comp, mp_parse_node_struct_t *pns) {
    compile_atom_brace_helper(comp, pns, true);
}

STATIC void compile_trailer_paren(compiler_t *comp, mp_parse_node_struct_t *pns) {
    compile_trailer_paren_helper(comp, pns->nodes[0], false, 0);
}

STATIC void compile_trailer_bracket(compiler_t *comp, mp_parse_node_struct_t *pns) {
    // object who's index we want is on top of stack
    compile_node(comp, pns->nodes[0]); // the index
    EMIT_ARG(subscr, MP_EMIT_SUBSCR_LOAD);
}

STATIC void compile_trailer_period(compiler_t *comp, mp_parse_node_struct_t *pns) {
    // object who's attribute we want is on top of stack
    EMIT_ARG(attr, MP_PARSE_NODE_LEAF_ARG(pns->nodes[0]), MP_EMIT_ATTR_LOAD); // attribute to get
}

#if MICROPY_PY_BUILTINS_SLICE
STATIC void compile_subscript(compiler_t *comp, mp_parse_node_struct_t *pns) {
    if (MP_PARSE_NODE_STRUCT_KIND(pns) == PN_subscript_2) {
        compile_node(comp, pns->nodes[0]); // start of slice
        assert(MP_PARSE_NODE_IS_STRUCT(pns->nodes[1])); // should always be
        pns = (mp_parse_node_struct_t *)pns->nodes[1];
    } else {
        // pns is a PN_subscript_3, load None for start of slice
        EMIT_ARG(load_const_tok, MP_TOKEN_KW_NONE);
    }

    assert(MP_PARSE_NODE_STRUCT_KIND(pns) == PN_subscript_3); // should always be
    mp_parse_node_t pn = pns->nodes[0];
    if (MP_PARSE_NODE_IS_NULL(pn)) {
        // [?:]
        EMIT_ARG(load_const_tok, MP_TOKEN_KW_NONE);
        EMIT_ARG(build, 2, MP_EMIT_BUILD_SLICE);
    } else if (MP_PARSE_NODE_IS_STRUCT(pn)) {
        pns = (mp_parse_node_struct_t *)pn;
        if (MP_PARSE_NODE_STRUCT_KIND(pns) == PN_subscript_3c) {
            EMIT_ARG(load_const_tok, MP_TOKEN_KW_NONE);
            pn = pns->nodes[0];
            if (MP_PARSE_NODE_IS_NULL(pn)) {
                // [?::]
                EMIT_ARG(build, 2, MP_EMIT_BUILD_SLICE);
            } else {
                // [?::x]
                compile_node(comp, pn);
                EMIT_ARG(build, 3, MP_EMIT_BUILD_SLICE);
            }
        } else if (MP_PARSE_NODE_STRUCT_KIND(pns) == PN_subscript_3d) {
            compile_node(comp, pns->nodes[0]);
            assert(MP_PARSE_NODE_IS_STRUCT(pns->nodes[1])); // should always be
            pns = (mp_parse_node_struct_t *)pns->nodes[1];
            assert(MP_PARSE_NODE_STRUCT_KIND(pns) == PN_sliceop); // should always be
            if (MP_PARSE_NODE_IS_NULL(pns->nodes[0])) {
                // [?:x:]
                EMIT_ARG(build, 2, MP_EMIT_BUILD_SLICE);
            } else {
                // [?:x:x]
                compile_node(comp, pns->nodes[0]);
                EMIT_ARG(build, 3, MP_EMIT_BUILD_SLICE);
            }
        } else {
            // [?:x]
            compile_node(comp, pn);
            EMIT_ARG(build, 2, MP_EMIT_BUILD_SLICE);
        }
    } else {
        // [?:x]
        compile_node(comp, pn);
        EMIT_ARG(build, 2, MP_EMIT_BUILD_SLICE);
    }
}
#endif // MICROPY_PY_BUILTINS_SLICE

STATIC void compile_dictorsetmaker_item(compiler_t *comp, mp_parse_node_struct_t *pns) {
    // if this is called then we are compiling a dict key:value pair
    compile_node(comp, pns->nodes[1]); // value
    compile_node(comp, pns->nodes[0]); // key
}

STATIC void compile_classdef(compiler_t *comp, mp_parse_node_struct_t *pns) {
    qstr cname = compile_classdef_helper(comp, pns, comp->scope_cur->emit_options);
    // store class object into class name
    compile_store_id(comp, cname);
}

STATIC void compile_yield_expr(compiler_t *comp, mp_parse_node_struct_t *pns) {
    if (comp->scope_cur->kind != SCOPE_FUNCTION && comp->scope_cur->kind != SCOPE_LAMBDA) {
<<<<<<< HEAD
        compile_syntax_error(comp, (mp_parse_node_t)pns, translate("'yield' outside function"));
=======
        compile_syntax_error(comp, (mp_parse_node_t)pns, MP_ERROR_TEXT("'yield' outside function"));
>>>>>>> b0932fcf
        return;
    }
    if (MP_PARSE_NODE_IS_NULL(pns->nodes[0])) {
        EMIT_ARG(load_const_tok, MP_TOKEN_KW_NONE);
        EMIT_ARG(yield, MP_EMIT_YIELD_VALUE);
        reserve_labels_for_native(comp, 1);
    } else if (MP_PARSE_NODE_IS_STRUCT_KIND(pns->nodes[0], PN_yield_arg_from)) {
        pns = (mp_parse_node_struct_t *)pns->nodes[0];
<<<<<<< HEAD
        #if MICROPY_PY_ASYNC_AWAIT
        if ((comp->scope_cur->scope_flags & MP_SCOPE_FLAG_ASYNC) != 0) {
            compile_syntax_error(comp, (mp_parse_node_t)pns, translate("'yield from' inside async function"));
            return;
        }
        #endif
=======
>>>>>>> b0932fcf
        compile_node(comp, pns->nodes[0]);
        compile_yield_from(comp);
    } else {
        compile_node(comp, pns->nodes[0]);
        EMIT_ARG(yield, MP_EMIT_YIELD_VALUE);
        reserve_labels_for_native(comp, 1);
    }
}

#if MICROPY_PY_ASYNC_AWAIT
STATIC void compile_atom_expr_await(compiler_t *comp, mp_parse_node_struct_t *pns) {
    if (comp->scope_cur->kind != SCOPE_FUNCTION && comp->scope_cur->kind != SCOPE_LAMBDA) {
<<<<<<< HEAD
        compile_syntax_error(comp, (mp_parse_node_t)pns, translate("'await' outside function"));
=======
        compile_syntax_error(comp, (mp_parse_node_t)pns, MP_ERROR_TEXT("'await' outside function"));
>>>>>>> b0932fcf
        return;
    }
    compile_require_async_context(comp, pns);
    compile_atom_expr_normal(comp, pns);

    // If it's an awaitable thing, need to reach for the __await__ method for the coroutine.
    // async def functions' __await__ return themselves, which are able to receive a send(),
    // while other types with custom __await__ implementations return async generators.
    EMIT_ARG(load_method, MP_QSTR___await__, false);
    EMIT_ARG(call_method, 0, 0, 0);
    EMIT_ARG(load_const_tok, MP_TOKEN_KW_NONE);
    EMIT_ARG(yield, MP_EMIT_YIELD_FROM);
}
#endif

STATIC mp_obj_t get_const_object(mp_parse_node_struct_t *pns) {
    #if MICROPY_OBJ_REPR == MICROPY_OBJ_REPR_D
    // nodes are 32-bit pointers, but need to extract 64-bit object
    return (uint64_t)pns->nodes[0] | ((uint64_t)pns->nodes[1] << 32);
    #else
    return (mp_obj_t)pns->nodes[0];
    #endif
}

STATIC void compile_const_object(compiler_t *comp, mp_parse_node_struct_t *pns) {
    EMIT_ARG(load_const_obj, get_const_object(pns));
}

typedef void (*compile_function_t)(compiler_t *, mp_parse_node_struct_t *);
STATIC const compile_function_t compile_function[] = {
// only define rules with a compile function
#define c(f) compile_##f
#define DEF_RULE(rule, comp, kind, ...) comp,
#define DEF_RULE_NC(rule, kind, ...)
    #include "py/grammar.h"
#undef c
#undef DEF_RULE
#undef DEF_RULE_NC
    compile_const_object,
};

STATIC void compile_node(compiler_t *comp, mp_parse_node_t pn) {
    if (MP_PARSE_NODE_IS_NULL(pn)) {
        // pass
    } else if (MP_PARSE_NODE_IS_SMALL_INT(pn)) {
        mp_int_t arg = MP_PARSE_NODE_LEAF_SMALL_INT(pn);
        #if MICROPY_DYNAMIC_COMPILER
        mp_uint_t sign_mask = -((mp_uint_t)1 << (mp_dynamic_compiler.small_int_bits - 1));
        if ((arg & sign_mask) == 0 || (arg & sign_mask) == sign_mask) {
            // integer fits in target runtime's small-int
            EMIT_ARG(load_const_small_int, arg);
        } else {
            // integer doesn't fit, so create a multi-precision int object
            // (but only create the actual object on the last pass)
            if (comp->pass != MP_PASS_EMIT) {
                EMIT_ARG(load_const_obj, mp_const_none);
            } else {
                EMIT_ARG(load_const_obj, mp_obj_new_int_from_ll(arg));
            }
        }
        #else
        EMIT_ARG(load_const_small_int, arg);
        #endif
    } else if (MP_PARSE_NODE_IS_LEAF(pn)) {
        uintptr_t arg = MP_PARSE_NODE_LEAF_ARG(pn);
        switch (MP_PARSE_NODE_LEAF_KIND(pn)) {
            case MP_PARSE_NODE_ID:
                compile_load_id(comp, arg);
                break;
            case MP_PARSE_NODE_STRING:
                EMIT_ARG(load_const_str, arg);
                break;
            case MP_PARSE_NODE_BYTES:
                // only create and load the actual bytes object on the last pass
                if (comp->pass != MP_PASS_EMIT) {
                    EMIT_ARG(load_const_obj, mp_const_none);
                } else {
                    size_t len;
                    const byte *data = qstr_data(arg, &len);
                    EMIT_ARG(load_const_obj, mp_obj_new_bytes(data, len));
                }
                break;
            case MP_PARSE_NODE_TOKEN:
            default:
                if (arg == MP_TOKEN_NEWLINE) {
                    // this can occur when file_input lets through a NEWLINE (eg if file starts with a newline)
                    // or when single_input lets through a NEWLINE (user enters a blank line)
                    // do nothing
                } else {
                    EMIT_ARG(load_const_tok, arg);
                }
                break;
        }
    } else {
        mp_parse_node_struct_t *pns = (mp_parse_node_struct_t *)pn;
        EMIT_ARG(set_source_line, pns->source_line);
        assert(MP_PARSE_NODE_STRUCT_KIND(pns) <= PN_const_object);
        compile_function_t f = compile_function[MP_PARSE_NODE_STRUCT_KIND(pns)];
        f(comp, pns);
    }
}

#if MICROPY_EMIT_NATIVE
STATIC int compile_viper_type_annotation(compiler_t *comp, mp_parse_node_t pn_annotation) {
    int native_type = MP_NATIVE_TYPE_OBJ;
    if (MP_PARSE_NODE_IS_NULL(pn_annotation)) {
        // No annotation, type defaults to object
    } else if (MP_PARSE_NODE_IS_ID(pn_annotation)) {
        qstr type_name = MP_PARSE_NODE_LEAF_ARG(pn_annotation);
        native_type = mp_native_type_from_qstr(type_name);
        if (native_type < 0) {
<<<<<<< HEAD
            comp->compile_error = mp_obj_new_exception_msg_varg(&mp_type_ViperTypeError, translate("unknown type '%q'"), type_name);
            native_type = 0;
        }
    } else {
        compile_syntax_error(comp, pn_annotation, translate("annotation must be an identifier"));
=======
            comp->compile_error = mp_obj_new_exception_msg_varg(&mp_type_ViperTypeError, MP_ERROR_TEXT("unknown type '%q'"), type_name);
            native_type = 0;
        }
    } else {
        compile_syntax_error(comp, pn_annotation, MP_ERROR_TEXT("annotation must be an identifier"));
>>>>>>> b0932fcf
    }
    return native_type;
}
#endif

STATIC void compile_scope_func_lambda_param(compiler_t *comp, mp_parse_node_t pn, pn_kind_t pn_name, pn_kind_t pn_star, pn_kind_t pn_dbl_star) {
    (void)pn_dbl_star;

    // check that **kw is last
    if ((comp->scope_cur->scope_flags & MP_SCOPE_FLAG_VARKEYWORDS) != 0) {
<<<<<<< HEAD
        compile_syntax_error(comp, pn, translate("invalid syntax"));
=======
        compile_syntax_error(comp, pn, MP_ERROR_TEXT("invalid syntax"));
>>>>>>> b0932fcf
        return;
    }

    qstr param_name = MP_QSTRnull;
    uint param_flag = ID_FLAG_IS_PARAM;
    mp_parse_node_struct_t *pns = NULL;
    if (MP_PARSE_NODE_IS_ID(pn)) {
        param_name = MP_PARSE_NODE_LEAF_ARG(pn);
        if (comp->have_star) {
            // comes after a star, so counts as a keyword-only parameter
            comp->scope_cur->num_kwonly_args += 1;
        } else {
            // comes before a star, so counts as a positional parameter
            comp->scope_cur->num_pos_args += 1;
        }
    } else {
        assert(MP_PARSE_NODE_IS_STRUCT(pn));
        pns = (mp_parse_node_struct_t *)pn;
        if (MP_PARSE_NODE_STRUCT_KIND(pns) == pn_name) {
            // named parameter with possible annotation
            param_name = MP_PARSE_NODE_LEAF_ARG(pns->nodes[0]);
            if (comp->have_star) {
                // comes after a star, so counts as a keyword-only parameter
                comp->scope_cur->num_kwonly_args += 1;
            } else {
                // comes before a star, so counts as a positional parameter
                comp->scope_cur->num_pos_args += 1;
            }
        } else if (MP_PARSE_NODE_STRUCT_KIND(pns) == pn_star) {
            if (comp->have_star) {
                // more than one star
<<<<<<< HEAD
                compile_syntax_error(comp, pn, translate("invalid syntax"));
=======
                compile_syntax_error(comp, pn, MP_ERROR_TEXT("invalid syntax"));
>>>>>>> b0932fcf
                return;
            }
            comp->have_star = true;
            param_flag = ID_FLAG_IS_PARAM | ID_FLAG_IS_STAR_PARAM;
            if (MP_PARSE_NODE_IS_NULL(pns->nodes[0])) {
                // bare star
                // TODO see http://www.python.org/dev/peps/pep-3102/
                // assert(comp->scope_cur->num_dict_params == 0);
                pns = NULL;
            } else if (MP_PARSE_NODE_IS_ID(pns->nodes[0])) {
                // named star
                comp->scope_cur->scope_flags |= MP_SCOPE_FLAG_VARARGS;
                param_name = MP_PARSE_NODE_LEAF_ARG(pns->nodes[0]);
                pns = NULL;
            } else {
                assert(MP_PARSE_NODE_IS_STRUCT_KIND(pns->nodes[0], PN_tfpdef)); // should be
                // named star with possible annotation
                comp->scope_cur->scope_flags |= MP_SCOPE_FLAG_VARARGS;
                pns = (mp_parse_node_struct_t *)pns->nodes[0];
                param_name = MP_PARSE_NODE_LEAF_ARG(pns->nodes[0]);
            }
        } else {
            // double star with possible annotation
            assert(MP_PARSE_NODE_STRUCT_KIND(pns) == pn_dbl_star); // should be
            param_name = MP_PARSE_NODE_LEAF_ARG(pns->nodes[0]);
            param_flag = ID_FLAG_IS_PARAM | ID_FLAG_IS_DBL_STAR_PARAM;
            comp->scope_cur->scope_flags |= MP_SCOPE_FLAG_VARKEYWORDS;
        }
    }

    if (param_name != MP_QSTRnull) {
        id_info_t *id_info = scope_find_or_add_id(comp->scope_cur, param_name, ID_INFO_KIND_UNDECIDED);
        if (id_info->kind != ID_INFO_KIND_UNDECIDED) {
<<<<<<< HEAD
            compile_syntax_error(comp, pn, translate("name reused for argument"));
=======
            compile_syntax_error(comp, pn, MP_ERROR_TEXT("argument name reused"));
>>>>>>> b0932fcf
            return;
        }
        id_info->kind = ID_INFO_KIND_LOCAL;
        id_info->flags = param_flag;

        #if MICROPY_EMIT_NATIVE
        if (comp->scope_cur->emit_options == MP_EMIT_OPT_VIPER && pn_name == PN_typedargslist_name && pns != NULL) {
            id_info->flags |= compile_viper_type_annotation(comp, pns->nodes[1]) << ID_FLAG_VIPER_TYPE_POS;
        }
        #else
        (void)pns;
        #endif
    }
}

STATIC void compile_scope_func_param(compiler_t *comp, mp_parse_node_t pn) {
    compile_scope_func_lambda_param(comp, pn, PN_typedargslist_name, PN_typedargslist_star, PN_typedargslist_dbl_star);
}

STATIC void compile_scope_lambda_param(compiler_t *comp, mp_parse_node_t pn) {
    compile_scope_func_lambda_param(comp, pn, PN_varargslist_name, PN_varargslist_star, PN_varargslist_dbl_star);
}

STATIC void compile_scope_comp_iter(compiler_t *comp, mp_parse_node_struct_t *pns_comp_for, mp_parse_node_t pn_inner_expr, int for_depth) {
    uint l_top = comp_next_label(comp);
    uint l_end = comp_next_label(comp);
    EMIT_ARG(label_assign, l_top);
    EMIT_ARG(for_iter, l_end);
    c_assign(comp, pns_comp_for->nodes[0], ASSIGN_STORE);
    mp_parse_node_t pn_iter = pns_comp_for->nodes[2];

tail_recursion:
    if (MP_PARSE_NODE_IS_NULL(pn_iter)) {
        // no more nested if/for; compile inner expression
        compile_node(comp, pn_inner_expr);
        if (comp->scope_cur->kind == SCOPE_GEN_EXPR) {
            EMIT_ARG(yield, MP_EMIT_YIELD_VALUE);
            reserve_labels_for_native(comp, 1);
            EMIT(pop_top);
        } else {
            EMIT_ARG(store_comp, comp->scope_cur->kind, 4 * for_depth + 5);
        }
    } else if (MP_PARSE_NODE_STRUCT_KIND((mp_parse_node_struct_t *)pn_iter) == PN_comp_if) {
        // if condition
        mp_parse_node_struct_t *pns_comp_if = (mp_parse_node_struct_t *)pn_iter;
        c_if_cond(comp, pns_comp_if->nodes[0], false, l_top);
        pn_iter = pns_comp_if->nodes[1];
        goto tail_recursion;
    } else {
        assert(MP_PARSE_NODE_STRUCT_KIND((mp_parse_node_struct_t *)pn_iter) == PN_comp_for); // should be
        // for loop
        mp_parse_node_struct_t *pns_comp_for2 = (mp_parse_node_struct_t *)pn_iter;
        compile_node(comp, pns_comp_for2->nodes[1]);
        EMIT_ARG(get_iter, true);
        compile_scope_comp_iter(comp, pns_comp_for2, pn_inner_expr, for_depth + 1);
    }

    EMIT_ARG(jump, l_top);
    EMIT_ARG(label_assign, l_end);
    EMIT(for_iter_end);
}

STATIC void check_for_doc_string(compiler_t *comp, mp_parse_node_t pn) {
    #if MICROPY_ENABLE_DOC_STRING
    // see http://www.python.org/dev/peps/pep-0257/

    // look for the first statement
    if (MP_PARSE_NODE_IS_STRUCT_KIND(pn, PN_expr_stmt)) {
        // a statement; fall through
    } else if (MP_PARSE_NODE_IS_STRUCT_KIND(pn, PN_file_input_2)) {
        // file input; find the first non-newline node
        mp_parse_node_struct_t *pns = (mp_parse_node_struct_t *)pn;
        int num_nodes = MP_PARSE_NODE_STRUCT_NUM_NODES(pns);
        for (int i = 0; i < num_nodes; i++) {
            pn = pns->nodes[i];
            if (!(MP_PARSE_NODE_IS_LEAF(pn) && MP_PARSE_NODE_LEAF_KIND(pn) == MP_PARSE_NODE_TOKEN && MP_PARSE_NODE_LEAF_ARG(pn) == MP_TOKEN_NEWLINE)) {
                // not a newline, so this is the first statement; finish search
                break;
            }
        }
        // if we didn't find a non-newline then it's okay to fall through; pn will be a newline and so doc-string test below will fail gracefully
    } else if (MP_PARSE_NODE_IS_STRUCT_KIND(pn, PN_suite_block_stmts)) {
        // a list of statements; get the first one
        pn = ((mp_parse_node_struct_t *)pn)->nodes[0];
    } else {
        return;
    }

    // check the first statement for a doc string
    if (MP_PARSE_NODE_IS_STRUCT_KIND(pn, PN_expr_stmt)) {
        mp_parse_node_struct_t *pns = (mp_parse_node_struct_t *)pn;
        if ((MP_PARSE_NODE_IS_LEAF(pns->nodes[0])
             && MP_PARSE_NODE_LEAF_KIND(pns->nodes[0]) == MP_PARSE_NODE_STRING)
            || (MP_PARSE_NODE_IS_STRUCT_KIND(pns->nodes[0], PN_const_object)
                && mp_obj_is_str(get_const_object((mp_parse_node_struct_t *)pns->nodes[0])))) {
            // compile the doc string
            compile_node(comp, pns->nodes[0]);
            // store the doc string
            compile_store_id(comp, MP_QSTR___doc__);
        }
    }
    #else
    (void)comp;
    (void)pn;
    #endif
}

STATIC void compile_scope(compiler_t *comp, scope_t *scope, pass_kind_t pass) {
    comp->pass = pass;
    comp->scope_cur = scope;
    comp->next_label = 0;
    EMIT_ARG(start_pass, pass, scope);
    reserve_labels_for_native(comp, 6); // used by native's start_pass

    if (comp->pass == MP_PASS_SCOPE) {
        // reset maximum stack sizes in scope
        // they will be computed in this first pass
        scope->stack_size = 0;
        scope->exc_stack_size = 0;
    }

    // compile
    if (MP_PARSE_NODE_IS_STRUCT_KIND(scope->pn, PN_eval_input)) {
        assert(scope->kind == SCOPE_MODULE);
        mp_parse_node_struct_t *pns = (mp_parse_node_struct_t *)scope->pn;
        compile_node(comp, pns->nodes[0]); // compile the expression
        EMIT(return_value);
    } else if (scope->kind == SCOPE_MODULE) {
        if (!comp->is_repl) {
            check_for_doc_string(comp, scope->pn);
        }
        compile_node(comp, scope->pn);
        EMIT_ARG(load_const_tok, MP_TOKEN_KW_NONE);
        EMIT(return_value);
    } else if (scope->kind == SCOPE_FUNCTION) {
        assert(MP_PARSE_NODE_IS_STRUCT(scope->pn));
        mp_parse_node_struct_t *pns = (mp_parse_node_struct_t *)scope->pn;
        assert(MP_PARSE_NODE_STRUCT_KIND(pns) == PN_funcdef);

        // work out number of parameters, keywords and default parameters, and add them to the id_info array
        // must be done before compiling the body so that arguments are numbered first (for LOAD_FAST etc)
        if (comp->pass == MP_PASS_SCOPE) {
            comp->have_star = false;
            apply_to_single_or_list(comp, pns->nodes[1], PN_typedargslist, compile_scope_func_param);

            #if MICROPY_EMIT_NATIVE
            if (scope->emit_options == MP_EMIT_OPT_VIPER) {
                // Compile return type; pns->nodes[2] is return/whole function annotation
                scope->scope_flags |= compile_viper_type_annotation(comp, pns->nodes[2]) << MP_SCOPE_FLAG_VIPERRET_POS;
            }
            #endif // MICROPY_EMIT_NATIVE
        }

        compile_node(comp, pns->nodes[3]); // 3 is function body
        // emit return if it wasn't the last opcode
        if (!EMIT(last_emit_was_return_value)) {
            EMIT_ARG(load_const_tok, MP_TOKEN_KW_NONE);
            EMIT(return_value);
        }
    } else if (scope->kind == SCOPE_LAMBDA) {
        assert(MP_PARSE_NODE_IS_STRUCT(scope->pn));
        mp_parse_node_struct_t *pns = (mp_parse_node_struct_t *)scope->pn;
        assert(MP_PARSE_NODE_STRUCT_NUM_NODES(pns) == 3);

        // Set the source line number for the start of the lambda
        EMIT_ARG(set_source_line, pns->source_line);

        // work out number of parameters, keywords and default parameters, and add them to the id_info array
        // must be done before compiling the body so that arguments are numbered first (for LOAD_FAST etc)
        if (comp->pass == MP_PASS_SCOPE) {
            comp->have_star = false;
            apply_to_single_or_list(comp, pns->nodes[0], PN_varargslist, compile_scope_lambda_param);
        }

        compile_node(comp, pns->nodes[1]); // 1 is lambda body

        // if the lambda is a generator, then we return None, not the result of the expression of the lambda
        if (scope->scope_flags & MP_SCOPE_FLAG_GENERATOR) {
            EMIT(pop_top);
            EMIT_ARG(load_const_tok, MP_TOKEN_KW_NONE);
        }
        EMIT(return_value);
    } else if (SCOPE_IS_COMP_LIKE(scope->kind)) {
        // a bit of a hack at the moment

        assert(MP_PARSE_NODE_IS_STRUCT(scope->pn));
        mp_parse_node_struct_t *pns = (mp_parse_node_struct_t *)scope->pn;
        assert(MP_PARSE_NODE_STRUCT_NUM_NODES(pns) == 2);
        assert(MP_PARSE_NODE_IS_STRUCT_KIND(pns->nodes[1], PN_comp_for));
        mp_parse_node_struct_t *pns_comp_for = (mp_parse_node_struct_t *)pns->nodes[1];

        // We need a unique name for the comprehension argument (the iterator).
        // CPython uses .0, but we should be able to use anything that won't
        // clash with a user defined variable.  Best to use an existing qstr,
        // so we use the blank qstr.
        qstr qstr_arg = MP_QSTR_;
        if (comp->pass == MP_PASS_SCOPE) {
            scope_find_or_add_id(comp->scope_cur, qstr_arg, ID_INFO_KIND_LOCAL);
            scope->num_pos_args = 1;
        }

        // Set the source line number for the start of the comprehension
        EMIT_ARG(set_source_line, pns->source_line);

        if (scope->kind == SCOPE_LIST_COMP) {
            EMIT_ARG(build, 0, MP_EMIT_BUILD_LIST);
        } else if (scope->kind == SCOPE_DICT_COMP) {
            EMIT_ARG(build, 0, MP_EMIT_BUILD_MAP);
        #if MICROPY_PY_BUILTINS_SET
        } else if (scope->kind == SCOPE_SET_COMP) {
            EMIT_ARG(build, 0, MP_EMIT_BUILD_SET);
        #endif
        }

        // There are 4 slots on the stack for the iterator, and the first one is
        // NULL to indicate that the second one points to the iterator object.
        if (scope->kind == SCOPE_GEN_EXPR) {
            MP_STATIC_ASSERT(MP_OBJ_ITER_BUF_NSLOTS == 4);
            EMIT(load_null);
            compile_load_id(comp, qstr_arg);
            EMIT(load_null);
            EMIT(load_null);
        } else {
            compile_load_id(comp, qstr_arg);
            EMIT_ARG(get_iter, true);
        }

        compile_scope_comp_iter(comp, pns_comp_for, pns->nodes[0], 0);

        if (scope->kind == SCOPE_GEN_EXPR) {
            EMIT_ARG(load_const_tok, MP_TOKEN_KW_NONE);
        }
        EMIT(return_value);
    } else {
        assert(scope->kind == SCOPE_CLASS);
        assert(MP_PARSE_NODE_IS_STRUCT(scope->pn));
        mp_parse_node_struct_t *pns = (mp_parse_node_struct_t *)scope->pn;
        assert(MP_PARSE_NODE_STRUCT_KIND(pns) == PN_classdef);

        if (comp->pass == MP_PASS_SCOPE) {
            scope_find_or_add_id(scope, MP_QSTR___class__, ID_INFO_KIND_LOCAL);
        }

        #if MICROPY_PY_SYS_SETTRACE
        EMIT_ARG(set_source_line, pns->source_line);
        #endif
        compile_load_id(comp, MP_QSTR___name__);
        compile_store_id(comp, MP_QSTR___module__);
        EMIT_ARG(load_const_str, MP_PARSE_NODE_LEAF_ARG(pns->nodes[0])); // 0 is class name
        compile_store_id(comp, MP_QSTR___qualname__);

        check_for_doc_string(comp, pns->nodes[2]);
        compile_node(comp, pns->nodes[2]); // 2 is class body

        id_info_t *id = scope_find(scope, MP_QSTR___class__);
        assert(id != NULL);
        if (id->kind == ID_INFO_KIND_LOCAL) {
            EMIT_ARG(load_const_tok, MP_TOKEN_KW_NONE);
        } else {
            EMIT_LOAD_FAST(MP_QSTR___class__, id->local_num);
        }
        EMIT(return_value);
    }

    EMIT(end_pass);

    // make sure we match all the exception levels
    assert(comp->cur_except_level == 0);
}

#if MICROPY_EMIT_INLINE_ASM
// requires 3 passes: SCOPE, CODE_SIZE, EMIT
STATIC void compile_scope_inline_asm(compiler_t *comp, scope_t *scope, pass_kind_t pass) {
    comp->pass = pass;
    comp->scope_cur = scope;
    comp->next_label = 0;

    if (scope->kind != SCOPE_FUNCTION) {
<<<<<<< HEAD
        compile_syntax_error(comp, MP_PARSE_NODE_NULL, translate("inline assembler must be a function"));
=======
        compile_syntax_error(comp, MP_PARSE_NODE_NULL, MP_ERROR_TEXT("inline assembler must be a function"));
>>>>>>> b0932fcf
        return;
    }

    if (comp->pass > MP_PASS_SCOPE) {
        EMIT_INLINE_ASM_ARG(start_pass, comp->pass, &comp->compile_error);
    }

    // get the function definition parse node
    assert(MP_PARSE_NODE_IS_STRUCT(scope->pn));
    mp_parse_node_struct_t *pns = (mp_parse_node_struct_t *)scope->pn;
    assert(MP_PARSE_NODE_STRUCT_KIND(pns) == PN_funcdef);

    // qstr f_id = MP_PARSE_NODE_LEAF_ARG(pns->nodes[0]); // function name

    // parameters are in pns->nodes[1]
    if (comp->pass == MP_PASS_CODE_SIZE) {
        mp_parse_node_t *pn_params;
        size_t n_params = mp_parse_node_extract_list(&pns->nodes[1], PN_typedargslist, &pn_params);
        scope->num_pos_args = EMIT_INLINE_ASM_ARG(count_params, n_params, pn_params);
        if (comp->compile_error != MP_OBJ_NULL) {
            goto inline_asm_error;
        }
    }

    // pns->nodes[2] is function return annotation
    mp_uint_t type_sig = MP_NATIVE_TYPE_INT;
    mp_parse_node_t pn_annotation = pns->nodes[2];
    if (!MP_PARSE_NODE_IS_NULL(pn_annotation)) {
        // nodes[2] can be null or a test-expr
        if (MP_PARSE_NODE_IS_ID(pn_annotation)) {
            qstr ret_type = MP_PARSE_NODE_LEAF_ARG(pn_annotation);
            switch (ret_type) {
                case MP_QSTR_object:
                    type_sig = MP_NATIVE_TYPE_OBJ;
                    break;
                case MP_QSTR_bool:
                    type_sig = MP_NATIVE_TYPE_BOOL;
                    break;
                case MP_QSTR_int:
                    type_sig = MP_NATIVE_TYPE_INT;
                    break;
                case MP_QSTR_uint:
                    type_sig = MP_NATIVE_TYPE_UINT;
                    break;
                default:
<<<<<<< HEAD
                    compile_syntax_error(comp, pn_annotation, translate("unknown type"));
                    return;
            }
        } else {
            compile_syntax_error(comp, pn_annotation, translate("return annotation must be an identifier"));
=======
                    compile_syntax_error(comp, pn_annotation, MP_ERROR_TEXT("unknown type"));
                    return;
            }
        } else {
            compile_syntax_error(comp, pn_annotation, MP_ERROR_TEXT("return annotation must be an identifier"));
>>>>>>> b0932fcf
        }
    }

    mp_parse_node_t pn_body = pns->nodes[3]; // body
    mp_parse_node_t *nodes;
    size_t num = mp_parse_node_extract_list(&pn_body, PN_suite_block_stmts, &nodes);

    for (size_t i = 0; i < num; i++) {
        assert(MP_PARSE_NODE_IS_STRUCT(nodes[i]));
        mp_parse_node_struct_t *pns2 = (mp_parse_node_struct_t *)nodes[i];
        if (MP_PARSE_NODE_STRUCT_KIND(pns2) == PN_pass_stmt) {
            // no instructions
            continue;
        } else if (MP_PARSE_NODE_STRUCT_KIND(pns2) != PN_expr_stmt) {
            // not an instruction; error
        not_an_instruction:
<<<<<<< HEAD
            compile_syntax_error(comp, nodes[i], translate("expecting an assembler instruction"));
=======
            compile_syntax_error(comp, nodes[i], MP_ERROR_TEXT("expecting an assembler instruction"));
>>>>>>> b0932fcf
            return;
        }

        // check structure of parse node
        assert(MP_PARSE_NODE_IS_STRUCT(pns2->nodes[0]));
        if (!MP_PARSE_NODE_IS_NULL(pns2->nodes[1])) {
            goto not_an_instruction;
        }
        pns2 = (mp_parse_node_struct_t *)pns2->nodes[0];
        if (MP_PARSE_NODE_STRUCT_KIND(pns2) != PN_atom_expr_normal) {
            goto not_an_instruction;
        }
        if (!MP_PARSE_NODE_IS_ID(pns2->nodes[0])) {
            goto not_an_instruction;
        }
        if (!MP_PARSE_NODE_IS_STRUCT_KIND(pns2->nodes[1], PN_trailer_paren)) {
            goto not_an_instruction;
        }

        // parse node looks like an instruction
        // get instruction name and args
        qstr op = MP_PARSE_NODE_LEAF_ARG(pns2->nodes[0]);
        pns2 = (mp_parse_node_struct_t *)pns2->nodes[1]; // PN_trailer_paren
        mp_parse_node_t *pn_arg;
        size_t n_args = mp_parse_node_extract_list(&pns2->nodes[0], PN_arglist, &pn_arg);

        // emit instructions
        if (op == MP_QSTR_label) {
            if (!(n_args == 1 && MP_PARSE_NODE_IS_ID(pn_arg[0]))) {
<<<<<<< HEAD
                compile_syntax_error(comp, nodes[i], translate("'label' requires 1 argument"));
=======
                compile_syntax_error(comp, nodes[i], MP_ERROR_TEXT("'label' requires 1 argument"));
>>>>>>> b0932fcf
                return;
            }
            uint lab = comp_next_label(comp);
            if (pass > MP_PASS_SCOPE) {
                if (!EMIT_INLINE_ASM_ARG(label, lab, MP_PARSE_NODE_LEAF_ARG(pn_arg[0]))) {
<<<<<<< HEAD
                    compile_syntax_error(comp, nodes[i], translate("label redefined"));
=======
                    compile_syntax_error(comp, nodes[i], MP_ERROR_TEXT("label redefined"));
>>>>>>> b0932fcf
                    return;
                }
            }
        } else if (op == MP_QSTR_align) {
            if (!(n_args == 1 && MP_PARSE_NODE_IS_SMALL_INT(pn_arg[0]))) {
<<<<<<< HEAD
                compile_syntax_error(comp, nodes[i], translate("'align' requires 1 argument"));
=======
                compile_syntax_error(comp, nodes[i], MP_ERROR_TEXT("'align' requires 1 argument"));
>>>>>>> b0932fcf
                return;
            }
            if (pass > MP_PASS_SCOPE) {
                mp_asm_base_align((mp_asm_base_t *)comp->emit_inline_asm,
                    MP_PARSE_NODE_LEAF_SMALL_INT(pn_arg[0]));
            }
        } else if (op == MP_QSTR_data) {
            if (!(n_args >= 2 && MP_PARSE_NODE_IS_SMALL_INT(pn_arg[0]))) {
<<<<<<< HEAD
                compile_syntax_error(comp, nodes[i], translate("'data' requires at least 2 arguments"));
=======
                compile_syntax_error(comp, nodes[i], MP_ERROR_TEXT("'data' requires at least 2 arguments"));
>>>>>>> b0932fcf
                return;
            }
            if (pass > MP_PASS_SCOPE) {
                mp_int_t bytesize = MP_PARSE_NODE_LEAF_SMALL_INT(pn_arg[0]);
                for (int j = 1; j < n_args; j++) {
                    if (!MP_PARSE_NODE_IS_SMALL_INT(pn_arg[j])) {
<<<<<<< HEAD
                        compile_syntax_error(comp, nodes[i], translate("'data' requires integer arguments"));
=======
                        compile_syntax_error(comp, nodes[i], MP_ERROR_TEXT("'data' requires integer arguments"));
>>>>>>> b0932fcf
                        return;
                    }
                    mp_asm_base_data((mp_asm_base_t *)comp->emit_inline_asm,
                        bytesize, MP_PARSE_NODE_LEAF_SMALL_INT(pn_arg[j]));
                }
            }
        } else {
            if (pass > MP_PASS_SCOPE) {
                EMIT_INLINE_ASM_ARG(op, op, n_args, pn_arg);
            }
        }

        if (comp->compile_error != MP_OBJ_NULL) {
            pns = pns2; // this is the parse node that had the error
            goto inline_asm_error;
        }
    }

    if (comp->pass > MP_PASS_SCOPE) {
        EMIT_INLINE_ASM_ARG(end_pass, type_sig);

        if (comp->pass == MP_PASS_EMIT) {
            void *f = mp_asm_base_get_code((mp_asm_base_t *)comp->emit_inline_asm);
            mp_emit_glue_assign_native(comp->scope_cur->raw_code, MP_CODE_NATIVE_ASM,
                f, mp_asm_base_get_code_size((mp_asm_base_t *)comp->emit_inline_asm),
                NULL,
                #if MICROPY_PERSISTENT_CODE_SAVE
                0, 0, 0, 0, NULL,
                #endif
                comp->scope_cur->num_pos_args, 0, type_sig);
        }
    }

    if (comp->compile_error != MP_OBJ_NULL) {
        // inline assembler had an error; set line for its exception
    inline_asm_error:
        comp->compile_error_line = pns->source_line;
    }
}
#endif

STATIC void scope_compute_things(scope_t *scope) {
    // in MicroPython we put the *x parameter after all other parameters (except **y)
    if (scope->scope_flags & MP_SCOPE_FLAG_VARARGS) {
        id_info_t *id_param = NULL;
        for (int i = scope->id_info_len - 1; i >= 0; i--) {
            id_info_t *id = &scope->id_info[i];
            if (id->flags & ID_FLAG_IS_STAR_PARAM) {
                if (id_param != NULL) {
                    // swap star param with last param
                    id_info_t temp = *id_param;
                    *id_param = *id;
                    *id = temp;
                }
                break;
            } else if (id_param == NULL && id->flags == ID_FLAG_IS_PARAM) {
                id_param = id;
            }
        }
    }

    // in functions, turn implicit globals into explicit globals
    // compute the index of each local
    scope->num_locals = 0;
    for (int i = 0; i < scope->id_info_len; i++) {
        id_info_t *id = &scope->id_info[i];
        if (scope->kind == SCOPE_CLASS && id->qst == MP_QSTR___class__) {
            // __class__ is not counted as a local; if it's used then it becomes a ID_INFO_KIND_CELL
            continue;
        }
        if (SCOPE_IS_FUNC_LIKE(scope->kind) && id->kind == ID_INFO_KIND_GLOBAL_IMPLICIT) {
            id->kind = ID_INFO_KIND_GLOBAL_EXPLICIT;
        }
        #if MICROPY_EMIT_NATIVE
        if (id->kind == ID_INFO_KIND_GLOBAL_EXPLICIT) {
            // This function makes a reference to a global variable
            if (scope->emit_options == MP_EMIT_OPT_VIPER
                && mp_native_type_from_qstr(id->qst) >= MP_NATIVE_TYPE_INT) {
                // A casting operator in viper mode, not a real global reference
            } else {
                scope->scope_flags |= MP_SCOPE_FLAG_REFGLOBALS;
            }
        }
        #endif
        // params always count for 1 local, even if they are a cell
        if (id->kind == ID_INFO_KIND_LOCAL || (id->flags & ID_FLAG_IS_PARAM)) {
            id->local_num = scope->num_locals++;
        }
    }

    // compute the index of cell vars
    for (int i = 0; i < scope->id_info_len; i++) {
        id_info_t *id = &scope->id_info[i];
        // in MicroPython the cells come right after the fast locals
        // parameters are not counted here, since they remain at the start
        // of the locals, even if they are cell vars
        if (id->kind == ID_INFO_KIND_CELL && !(id->flags & ID_FLAG_IS_PARAM)) {
            id->local_num = scope->num_locals;
            scope->num_locals += 1;
        }
    }

    // compute the index of free vars
    // make sure they are in the order of the parent scope
    if (scope->parent != NULL) {
        int num_free = 0;
        for (int i = 0; i < scope->parent->id_info_len; i++) {
            id_info_t *id = &scope->parent->id_info[i];
            if (id->kind == ID_INFO_KIND_CELL || id->kind == ID_INFO_KIND_FREE) {
                for (int j = 0; j < scope->id_info_len; j++) {
                    id_info_t *id2 = &scope->id_info[j];
                    if (id2->kind == ID_INFO_KIND_FREE && id->qst == id2->qst) {
                        assert(!(id2->flags & ID_FLAG_IS_PARAM)); // free vars should not be params
                        // in MicroPython the frees come first, before the params
                        id2->local_num = num_free;
                        num_free += 1;
                    }
                }
            }
        }
        // in MicroPython shift all other locals after the free locals
        if (num_free > 0) {
            for (int i = 0; i < scope->id_info_len; i++) {
                id_info_t *id = &scope->id_info[i];
                if (id->kind != ID_INFO_KIND_FREE || (id->flags & ID_FLAG_IS_PARAM)) {
                    id->local_num += num_free;
                }
            }
            scope->num_pos_args += num_free; // free vars are counted as params for passing them into the function
            scope->num_locals += num_free;
        }
    }
}

#if !MICROPY_PERSISTENT_CODE_SAVE
STATIC
#endif
mp_raw_code_t *mp_compile_to_raw_code(mp_parse_tree_t *parse_tree, qstr source_file, bool is_repl) {
    // put compiler state on the stack, it's relatively small
    compiler_t comp_state = {0};
    compiler_t *comp = &comp_state;

    comp->source_file = source_file;
    comp->is_repl = is_repl;
    comp->break_label = INVALID_LABEL;
    comp->continue_label = INVALID_LABEL;

    // create the module scope
    #if MICROPY_EMIT_NATIVE
    const uint emit_opt = MP_STATE_VM(default_emit_opt);
    #else
    const uint emit_opt = MP_EMIT_OPT_NONE;
    #endif
    scope_t *module_scope = scope_new_and_link(comp, SCOPE_MODULE, parse_tree->root, emit_opt);

    // create standard emitter; it's used at least for MP_PASS_SCOPE
    emit_t *emit_bc = emit_bc_new();

    // compile pass 1
    comp->emit = emit_bc;
    #if MICROPY_EMIT_NATIVE
    comp->emit_method_table = &emit_bc_method_table;
    #endif
    uint max_num_labels = 0;
    for (scope_t *s = comp->scope_head; s != NULL && comp->compile_error == MP_OBJ_NULL; s = s->next) {
        #if MICROPY_EMIT_INLINE_ASM
        if (s->emit_options == MP_EMIT_OPT_ASM) {
            compile_scope_inline_asm(comp, s, MP_PASS_SCOPE);
        } else
        #endif
        {
            compile_scope(comp, s, MP_PASS_SCOPE);

            // Check if any implicitly declared variables should be closed over
            for (size_t i = 0; i < s->id_info_len; ++i) {
                id_info_t *id = &s->id_info[i];
                if (id->kind == ID_INFO_KIND_GLOBAL_IMPLICIT) {
                    scope_check_to_close_over(s, id);
                }
            }
        }

        // update maximim number of labels needed
        if (comp->next_label > max_num_labels) {
            max_num_labels = comp->next_label;
        }
    }

    // compute some things related to scope and identifiers
    for (scope_t *s = comp->scope_head; s != NULL && comp->compile_error == MP_OBJ_NULL; s = s->next) {
        scope_compute_things(s);
    }

    // set max number of labels now that it's calculated
    emit_bc_set_max_num_labels(emit_bc, max_num_labels);

    // compile pass 2 and 3
    #if MICROPY_EMIT_NATIVE
    emit_t *emit_native = NULL;
    #endif
    for (scope_t *s = comp->scope_head; s != NULL && comp->compile_error == MP_OBJ_NULL; s = s->next) {
        #if MICROPY_EMIT_INLINE_ASM
        if (s->emit_options == MP_EMIT_OPT_ASM) {
            // inline assembly
            if (comp->emit_inline_asm == NULL) {
                comp->emit_inline_asm = ASM_EMITTER(new)(max_num_labels);
            }
            comp->emit = NULL;
            comp->emit_inline_asm_method_table = ASM_EMITTER_TABLE;
            compile_scope_inline_asm(comp, s, MP_PASS_CODE_SIZE);
            #if MICROPY_EMIT_INLINE_XTENSA
            // Xtensa requires an extra pass to compute size of l32r const table
            // TODO this can be improved by calculating it during SCOPE pass
            // but that requires some other structural changes to the asm emitters
            #if MICROPY_DYNAMIC_COMPILER
            if (mp_dynamic_compiler.native_arch == MP_NATIVE_ARCH_XTENSA)
            #endif
            {
                compile_scope_inline_asm(comp, s, MP_PASS_CODE_SIZE);
            }
            #endif
            if (comp->compile_error == MP_OBJ_NULL) {
                compile_scope_inline_asm(comp, s, MP_PASS_EMIT);
            }
        } else
        #endif
        {

            // choose the emit type

            switch (s->emit_options) {

                #if MICROPY_EMIT_NATIVE
                case MP_EMIT_OPT_NATIVE_PYTHON:
                case MP_EMIT_OPT_VIPER:
                    if (emit_native == NULL) {
                        emit_native = NATIVE_EMITTER(new)(&comp->compile_error, &comp->next_label, max_num_labels);
                    }
                    comp->emit_method_table = NATIVE_EMITTER_TABLE;
                    comp->emit = emit_native;
                    break;
                #endif // MICROPY_EMIT_NATIVE

                default:
                    comp->emit = emit_bc;
                    #if MICROPY_EMIT_NATIVE
                    comp->emit_method_table = &emit_bc_method_table;
                    #endif
                    break;
            }

            // need a pass to compute stack size
            compile_scope(comp, s, MP_PASS_STACK_SIZE);

            // second last pass: compute code size
            if (comp->compile_error == MP_OBJ_NULL) {
                compile_scope(comp, s, MP_PASS_CODE_SIZE);
            }

            // final pass: emit code
            if (comp->compile_error == MP_OBJ_NULL) {
                compile_scope(comp, s, MP_PASS_EMIT);
            }
        }
    }

    if (comp->compile_error != MP_OBJ_NULL) {
        // if there is no line number for the error then use the line
        // number for the start of this scope
        compile_error_set_line(comp, comp->scope_cur->pn);
        // add a traceback to the exception using relevant source info
        mp_obj_exception_add_traceback(comp->compile_error, comp->source_file,
            comp->compile_error_line, comp->scope_cur->simple_name);
    }

    // free the emitters

    emit_bc_free(emit_bc);
    #if MICROPY_EMIT_NATIVE
    if (emit_native != NULL) {
        NATIVE_EMITTER(free)(emit_native);
    }
    #endif
    #if MICROPY_EMIT_INLINE_ASM
    if (comp->emit_inline_asm != NULL) {
        ASM_EMITTER(free)(comp->emit_inline_asm);
    }
    #endif

    // free the parse tree
    mp_parse_tree_clear(parse_tree);

    // free the scopes
    mp_raw_code_t *outer_raw_code = module_scope->raw_code;
    for (scope_t *s = module_scope; s;) {
        scope_t *next = s->next;
        scope_free(s);
        s = next;
    }

    if (comp->compile_error != MP_OBJ_NULL) {
        nlr_raise(comp->compile_error);
    } else {
        return outer_raw_code;
    }
}

mp_obj_t mp_compile(mp_parse_tree_t *parse_tree, qstr source_file, bool is_repl) {
    mp_raw_code_t *rc = mp_compile_to_raw_code(parse_tree, source_file, is_repl);
    // return function that executes the outer module
    return mp_make_function_from_raw_code(rc, MP_OBJ_NULL, MP_OBJ_NULL);
}

#endif // MICROPY_ENABLE_COMPILER<|MERGE_RESOLUTION|>--- conflicted
+++ resolved
@@ -3,11 +3,7 @@
  *
  * The MIT License (MIT)
  *
-<<<<<<< HEAD
- * SPDX-FileCopyrightText: Copyright (c) 2013-2015 Damien P. George
-=======
- * Copyright (c) 2013-2020 Damien P. George
->>>>>>> b0932fcf
+ * SPDX-FileCopyrightText: Copyright (c) 2013-2020 Damien P. George
  *
  * Permission is hereby granted, free of charge, to any person obtaining a copy
  * of this software and associated documentation files (the "Software"), to deal
@@ -40,11 +36,8 @@
 #include "py/runtime.h"
 #include "py/asmbase.h"
 #include "py/persistentcode.h"
-<<<<<<< HEAD
 
 #include "supervisor/shared/translate.h"
-=======
->>>>>>> b0932fcf
 
 #if MICROPY_ENABLE_COMPILER
 
@@ -206,11 +199,7 @@
     }
 }
 
-<<<<<<< HEAD
 STATIC void compile_syntax_error(compiler_t *comp, mp_parse_node_t pn, const compressed_string_t *msg) {
-=======
-STATIC void compile_syntax_error(compiler_t *comp, mp_parse_node_t pn, mp_rom_error_text_t msg) {
->>>>>>> b0932fcf
     // only register the error if there has been no other error
     if (comp->compile_error == MP_OBJ_NULL) {
         comp->compile_error = mp_obj_new_exception_msg(&mp_type_SyntaxError, msg);
@@ -462,11 +451,7 @@
         }
     }
 
-<<<<<<< HEAD
-    compile_syntax_error(comp, (mp_parse_node_t)pns, translate("can't assign to expression"));
-=======
     compile_syntax_error(comp, (mp_parse_node_t)pns, MP_ERROR_TEXT("can't assign to expression"));
->>>>>>> b0932fcf
 }
 
 // we need to allow for a caller passing in 1 initial node (node_head) followed by an array of nodes (nodes_tail)
@@ -485,11 +470,7 @@
                 EMIT_ARG(unpack_ex, num_head + i, num_tail - i - 1);
                 have_star_index = num_head + i;
             } else {
-<<<<<<< HEAD
-                compile_syntax_error(comp, nodes_tail[i], translate("multiple *x in assignment"));
-=======
                 compile_syntax_error(comp, nodes_tail[i], MP_ERROR_TEXT("multiple *x in assignment"));
->>>>>>> b0932fcf
                 return;
             }
         }
@@ -615,11 +596,7 @@
     return;
 
 cannot_assign:
-<<<<<<< HEAD
-    compile_syntax_error(comp, pn, translate("can't assign to expression"));
-=======
     compile_syntax_error(comp, pn, MP_ERROR_TEXT("can't assign to expression"));
->>>>>>> b0932fcf
 }
 
 // stuff for lambda and comprehensions and generators:
@@ -724,11 +701,7 @@
 
             // check for non-default parameters given after default parameters (allowed by parser, but not syntactically valid)
             if (!comp->have_star && comp->num_default_params != 0) {
-<<<<<<< HEAD
-                compile_syntax_error(comp, pn, translate("non-default argument follows default argument"));
-=======
                 compile_syntax_error(comp, pn, MP_ERROR_TEXT("non-default argument follows default argument"));
->>>>>>> b0932fcf
                 return;
             }
 
@@ -857,22 +830,14 @@
     }
 
     if (name_len != 2) {
-<<<<<<< HEAD
-        compile_syntax_error(comp, name_nodes[0], translate("invalid decorator"));
-=======
         compile_syntax_error(comp, name_nodes[0], MP_ERROR_TEXT("invalid micropython decorator"));
->>>>>>> b0932fcf
         return true;
     }
 
     qstr attr = MP_PARSE_NODE_LEAF_ARG(name_nodes[1]);
     if (attr == MP_QSTR_bytecode) {
         *emit_options = MP_EMIT_OPT_BYTECODE;
-<<<<<<< HEAD
         // @micropython.native decorator.
-=======
-    #if MICROPY_EMIT_NATIVE
->>>>>>> b0932fcf
     } else if (attr == MP_QSTR_native) {
         // Different from MicroPython: native doesn't raise SyntaxError if native support isn't
         // compiled, it just passes through the function unmodified.
@@ -885,11 +850,7 @@
         // @micropython.viper decorator.
     } else if (attr == MP_QSTR_viper) {
         *emit_options = MP_EMIT_OPT_VIPER;
-<<<<<<< HEAD
         #endif
-=======
-    #endif
->>>>>>> b0932fcf
         #if MICROPY_EMIT_INLINE_ASM
     #if MICROPY_DYNAMIC_COMPILER
     } else if (attr == MP_QSTR_asm_thumb) {
@@ -902,29 +863,17 @@
     #endif
         #endif
     } else {
-<<<<<<< HEAD
-        compile_syntax_error(comp, name_nodes[1], translate("invalid micropython decorator"));
-=======
         compile_syntax_error(comp, name_nodes[1], MP_ERROR_TEXT("invalid micropython decorator"));
->>>>>>> b0932fcf
     }
 
     #if MICROPY_DYNAMIC_COMPILER
     if (*emit_options == MP_EMIT_OPT_NATIVE_PYTHON || *emit_options == MP_EMIT_OPT_VIPER) {
         if (emit_native_table[mp_dynamic_compiler.native_arch] == NULL) {
-<<<<<<< HEAD
-            compile_syntax_error(comp, name_nodes[1], translate("invalid architecture"));
+            compile_syntax_error(comp, name_nodes[1], MP_ERROR_TEXT("invalid architecture"));
         }
     } else if (*emit_options == MP_EMIT_OPT_ASM) {
         if (emit_asm_table[mp_dynamic_compiler.native_arch] == NULL) {
-            compile_syntax_error(comp, name_nodes[1], translate("invalid architecture"));
-=======
-            compile_syntax_error(comp, name_nodes[1], MP_ERROR_TEXT("invalid arch"));
-        }
-    } else if (*emit_options == MP_EMIT_OPT_ASM) {
-        if (emit_asm_table[mp_dynamic_compiler.native_arch] == NULL) {
-            compile_syntax_error(comp, name_nodes[1], MP_ERROR_TEXT("invalid arch"));
->>>>>>> b0932fcf
+            compile_syntax_error(comp, name_nodes[1], MP_ERROR_TEXT("invalid architecture"));
         }
     }
     #endif
@@ -984,11 +933,7 @@
         mp_parse_node_struct_t *pns0 = (mp_parse_node_struct_t *)pns_body->nodes[0];
         body_name = compile_funcdef_helper(comp, pns0, emit_options);
         scope_t *fscope = (scope_t *)pns0->nodes[4];
-<<<<<<< HEAD
         fscope->scope_flags |= MP_SCOPE_FLAG_GENERATOR | MP_SCOPE_FLAG_ASYNC;
-=======
-        fscope->scope_flags |= MP_SCOPE_FLAG_GENERATOR;
->>>>>>> b0932fcf
     #endif
     } else {
         assert(MP_PARSE_NODE_STRUCT_KIND(pns_body) == PN_classdef); // should be
@@ -1084,11 +1029,7 @@
     return;
 
 cannot_delete:
-<<<<<<< HEAD
-    compile_syntax_error(comp, (mp_parse_node_t)pn, translate("can't delete expression"));
-=======
     compile_syntax_error(comp, (mp_parse_node_t)pn, MP_ERROR_TEXT("can't delete expression"));
->>>>>>> b0932fcf
 }
 
 STATIC void compile_del_stmt(compiler_t *comp, mp_parse_node_struct_t *pns) {
@@ -1097,23 +1038,16 @@
 
 STATIC void compile_break_cont_stmt(compiler_t *comp, mp_parse_node_struct_t *pns) {
     uint16_t label;
-<<<<<<< HEAD
     const compressed_string_t *error_msg;
     if (MP_PARSE_NODE_STRUCT_KIND(pns) == PN_break_stmt) {
         label = comp->break_label;
-        error_msg = translate("'break' outside loop");
+        error_msg = MP_ERROR_TEXT("'break' outside loop");
     } else {
         label = comp->continue_label;
-        error_msg = translate("'continue' outside loop");
-=======
-    if (MP_PARSE_NODE_STRUCT_KIND(pns) == PN_break_stmt) {
-        label = comp->break_label;
-    } else {
-        label = comp->continue_label;
->>>>>>> b0932fcf
+        error_msg = MP_ERROR_TEXT("'continue' outside loop");
     }
     if (label == INVALID_LABEL) {
-        compile_syntax_error(comp, (mp_parse_node_t)pns, MP_ERROR_TEXT("'break'/'continue' outside loop"));
+        compile_syntax_error(comp, (mp_parse_node_t)pns, error_msg);
     }
     assert(comp->cur_except_level >= comp->break_continue_except_level);
     EMIT_ARG(unwind_jump, label, comp->cur_except_level - comp->break_continue_except_level);
@@ -1122,11 +1056,7 @@
 STATIC void compile_return_stmt(compiler_t *comp, mp_parse_node_struct_t *pns) {
     #if MICROPY_CPYTHON_COMPAT
     if (comp->scope_cur->kind != SCOPE_FUNCTION) {
-<<<<<<< HEAD
-        compile_syntax_error(comp, (mp_parse_node_t)pns, translate("'return' outside function"));
-=======
         compile_syntax_error(comp, (mp_parse_node_t)pns, MP_ERROR_TEXT("'return' outside function"));
->>>>>>> b0932fcf
         return;
     }
     #endif
@@ -1284,11 +1214,7 @@
     if (MP_PARSE_NODE_IS_TOKEN_KIND(pns->nodes[1], MP_TOKEN_OP_STAR)) {
         #if MICROPY_CPYTHON_COMPAT
         if (comp->scope_cur->kind != SCOPE_MODULE) {
-<<<<<<< HEAD
-            compile_syntax_error(comp, (mp_parse_node_t)pns, translate("import * not at module level"));
-=======
             compile_syntax_error(comp, (mp_parse_node_t)pns, MP_ERROR_TEXT("import * not at module level"));
->>>>>>> b0932fcf
             return;
         }
         #endif
@@ -1338,11 +1264,7 @@
 
 STATIC void compile_declare_global(compiler_t *comp, mp_parse_node_t pn, id_info_t *id_info) {
     if (id_info->kind != ID_INFO_KIND_UNDECIDED && id_info->kind != ID_INFO_KIND_GLOBAL_EXPLICIT) {
-<<<<<<< HEAD
-        compile_syntax_error(comp, pn, translate("identifier redefined as global"));
-=======
         compile_syntax_error(comp, pn, MP_ERROR_TEXT("identifier redefined as global"));
->>>>>>> b0932fcf
         return;
     }
     id_info->kind = ID_INFO_KIND_GLOBAL_EXPLICIT;
@@ -1359,17 +1281,10 @@
         id_info->kind = ID_INFO_KIND_GLOBAL_IMPLICIT;
         scope_check_to_close_over(comp->scope_cur, id_info);
         if (id_info->kind == ID_INFO_KIND_GLOBAL_IMPLICIT) {
-<<<<<<< HEAD
-            compile_syntax_error(comp, pn, translate("no binding for nonlocal found"));
-        }
-    } else if (id_info->kind != ID_INFO_KIND_FREE) {
-        compile_syntax_error(comp, pn, translate("identifier redefined as nonlocal"));
-=======
             compile_syntax_error(comp, pn, MP_ERROR_TEXT("no binding for nonlocal found"));
         }
     } else if (id_info->kind != ID_INFO_KIND_FREE) {
         compile_syntax_error(comp, pn, MP_ERROR_TEXT("identifier redefined as nonlocal"));
->>>>>>> b0932fcf
     }
 }
 
@@ -1378,11 +1293,7 @@
         bool is_global = MP_PARSE_NODE_STRUCT_KIND(pns) == PN_global_stmt;
 
         if (!is_global && comp->scope_cur->kind == SCOPE_MODULE) {
-<<<<<<< HEAD
-            compile_syntax_error(comp, (mp_parse_node_t)pns, translate("can't declare nonlocal in outer code"));
-=======
             compile_syntax_error(comp, (mp_parse_node_t)pns, MP_ERROR_TEXT("can't declare nonlocal in outer code"));
->>>>>>> b0932fcf
             return;
         }
 
@@ -1727,11 +1638,7 @@
         if (MP_PARSE_NODE_IS_NULL(pns_except->nodes[0])) {
             // this is a catch all exception handler
             if (i + 1 != n_except) {
-<<<<<<< HEAD
-                compile_syntax_error(comp, pn_excepts[i], translate("default 'except' must be last"));
-=======
                 compile_syntax_error(comp, pn_excepts[i], MP_ERROR_TEXT("default 'except' must be last"));
->>>>>>> b0932fcf
                 compile_decrease_except_level(comp);
                 return;
             }
@@ -2092,11 +1999,7 @@
         // async def
         compile_funcdef(comp, pns0);
         scope_t *fscope = (scope_t *)pns0->nodes[4];
-<<<<<<< HEAD
         fscope->scope_flags |= MP_SCOPE_FLAG_GENERATOR | MP_SCOPE_FLAG_ASYNC;
-=======
-        fscope->scope_flags |= MP_SCOPE_FLAG_GENERATOR;
->>>>>>> b0932fcf
     } else if (MP_PARSE_NODE_STRUCT_KIND(pns0) == PN_for_stmt) {
         // async for
         compile_async_for_stmt(comp, pns0);
@@ -2128,13 +2031,8 @@
                 EMIT(pop_top); // discard last result since this is a statement and leaves nothing on the stack
             }
         }
-<<<<<<< HEAD
-    } else if (MP_PARSE_NODE_IS_STRUCT(pns->nodes[1])) {
-        mp_parse_node_struct_t *pns1 = (mp_parse_node_struct_t *)pns->nodes[1];
-=======
     } else if (MP_PARSE_NODE_IS_STRUCT(pn_rhs)) {
         mp_parse_node_struct_t *pns1 = (mp_parse_node_struct_t *)pn_rhs;
->>>>>>> b0932fcf
         int kind = MP_PARSE_NODE_STRUCT_KIND(pns1);
         if (kind == PN_annassign) {
             // the annotation is in pns1->nodes[0] and is ignored
@@ -2180,11 +2078,7 @@
             if (MP_PARSE_NODE_IS_STRUCT_KIND(pn_rhs, PN_testlist_star_expr)
                 && MP_PARSE_NODE_IS_STRUCT_KIND(pns->nodes[0], PN_testlist_star_expr)) {
                 mp_parse_node_struct_t *pns0 = (mp_parse_node_struct_t *)pns->nodes[0];
-<<<<<<< HEAD
-                pns1 = (mp_parse_node_struct_t *)pns->nodes[1];
-=======
                 pns1 = (mp_parse_node_struct_t *)pn_rhs;
->>>>>>> b0932fcf
                 uint32_t n_pns0 = MP_PARSE_NODE_STRUCT_NUM_NODES(pns0);
                 // Can only optimise a tuple-to-tuple assignment when all of the following hold:
                 //  - equal number of items in LHS and RHS tuples
@@ -2355,11 +2249,7 @@
 }
 
 STATIC void compile_star_expr(compiler_t *comp, mp_parse_node_struct_t *pns) {
-<<<<<<< HEAD
-    compile_syntax_error(comp, (mp_parse_node_t)pns, translate("*x must be assignment target"));
-=======
     compile_syntax_error(comp, (mp_parse_node_t)pns, MP_ERROR_TEXT("*x must be assignment target"));
->>>>>>> b0932fcf
 }
 
 STATIC void compile_binary_op(compiler_t *comp, mp_parse_node_struct_t *pns) {
@@ -2442,11 +2332,7 @@
         }
         if (!found) {
             compile_syntax_error(comp, (mp_parse_node_t)pns_trail[0],
-<<<<<<< HEAD
-                translate("super() can't find self")); // really a TypeError
-=======
                 MP_ERROR_TEXT("super() can't find self")); // really a TypeError
->>>>>>> b0932fcf
             return;
         }
 
@@ -2523,22 +2409,14 @@
             mp_parse_node_struct_t *pns_arg = (mp_parse_node_struct_t *)args[i];
             if (MP_PARSE_NODE_STRUCT_KIND(pns_arg) == PN_arglist_star) {
                 if (star_flags & MP_EMIT_STAR_FLAG_SINGLE) {
-<<<<<<< HEAD
-                    compile_syntax_error(comp, (mp_parse_node_t)pns_arg, translate("can't have multiple *x"));
-=======
                     compile_syntax_error(comp, (mp_parse_node_t)pns_arg, MP_ERROR_TEXT("can't have multiple *x"));
->>>>>>> b0932fcf
                     return;
                 }
                 star_flags |= MP_EMIT_STAR_FLAG_SINGLE;
                 star_args_node = pns_arg;
             } else if (MP_PARSE_NODE_STRUCT_KIND(pns_arg) == PN_arglist_dbl_star) {
                 if (star_flags & MP_EMIT_STAR_FLAG_DOUBLE) {
-<<<<<<< HEAD
-                    compile_syntax_error(comp, (mp_parse_node_t)pns_arg, translate("can't have multiple **x"));
-=======
                     compile_syntax_error(comp, (mp_parse_node_t)pns_arg, MP_ERROR_TEXT("can't have multiple **x"));
->>>>>>> b0932fcf
                     return;
                 }
                 star_flags |= MP_EMIT_STAR_FLAG_DOUBLE;
@@ -2552,11 +2430,7 @@
                 #endif
                 if (!MP_PARSE_NODE_IS_STRUCT_KIND(pns_arg->nodes[1], PN_comp_for)) {
                     if (!MP_PARSE_NODE_IS_ID(pns_arg->nodes[0])) {
-<<<<<<< HEAD
-                        compile_syntax_error(comp, (mp_parse_node_t)pns_arg, translate("LHS of keyword arg must be an id"));
-=======
                         compile_syntax_error(comp, (mp_parse_node_t)pns_arg, MP_ERROR_TEXT("LHS of keyword arg must be an id"));
->>>>>>> b0932fcf
                         return;
                     }
                     EMIT_ARG(load_const_str, MP_PARSE_NODE_LEAF_ARG(pns_arg->nodes[0]));
@@ -2572,19 +2446,11 @@
         } else {
         normal_argument:
             if (star_flags) {
-<<<<<<< HEAD
-                compile_syntax_error(comp, args[i], translate("non-keyword arg after */**"));
-                return;
-            }
-            if (n_keyword > 0) {
-                compile_syntax_error(comp, args[i], translate("non-keyword arg after keyword arg"));
-=======
                 compile_syntax_error(comp, args[i], MP_ERROR_TEXT("non-keyword arg after */**"));
                 return;
             }
             if (n_keyword > 0) {
                 compile_syntax_error(comp, args[i], MP_ERROR_TEXT("non-keyword arg after keyword arg"));
->>>>>>> b0932fcf
                 return;
             }
             compile_node(comp, args[i]);
@@ -2762,15 +2628,9 @@
                     if (is_dict) {
                         if (!is_key_value) {
                             #if MICROPY_ERROR_REPORTING == MICROPY_ERROR_REPORTING_TERSE
-<<<<<<< HEAD
-                            compile_syntax_error(comp, (mp_parse_node_t)pns, translate("invalid syntax"));
-                            #else
-                            compile_syntax_error(comp, (mp_parse_node_t)pns, translate("expecting key:value for dict"));
-=======
                             compile_syntax_error(comp, (mp_parse_node_t)pns, MP_ERROR_TEXT("invalid syntax"));
                             #else
                             compile_syntax_error(comp, (mp_parse_node_t)pns, MP_ERROR_TEXT("expecting key:value for dict"));
->>>>>>> b0932fcf
                             #endif
                             return;
                         }
@@ -2778,15 +2638,9 @@
                     } else {
                         if (is_key_value) {
                             #if MICROPY_ERROR_REPORTING == MICROPY_ERROR_REPORTING_TERSE
-<<<<<<< HEAD
-                            compile_syntax_error(comp, (mp_parse_node_t)pns, translate("invalid syntax"));
-                            #else
-                            compile_syntax_error(comp, (mp_parse_node_t)pns, translate("expecting just a value for set"));
-=======
                             compile_syntax_error(comp, (mp_parse_node_t)pns, MP_ERROR_TEXT("invalid syntax"));
                             #else
                             compile_syntax_error(comp, (mp_parse_node_t)pns, MP_ERROR_TEXT("expecting just a value for set"));
->>>>>>> b0932fcf
                             #endif
                             return;
                         }
@@ -2915,11 +2769,7 @@
 
 STATIC void compile_yield_expr(compiler_t *comp, mp_parse_node_struct_t *pns) {
     if (comp->scope_cur->kind != SCOPE_FUNCTION && comp->scope_cur->kind != SCOPE_LAMBDA) {
-<<<<<<< HEAD
-        compile_syntax_error(comp, (mp_parse_node_t)pns, translate("'yield' outside function"));
-=======
         compile_syntax_error(comp, (mp_parse_node_t)pns, MP_ERROR_TEXT("'yield' outside function"));
->>>>>>> b0932fcf
         return;
     }
     if (MP_PARSE_NODE_IS_NULL(pns->nodes[0])) {
@@ -2928,15 +2778,12 @@
         reserve_labels_for_native(comp, 1);
     } else if (MP_PARSE_NODE_IS_STRUCT_KIND(pns->nodes[0], PN_yield_arg_from)) {
         pns = (mp_parse_node_struct_t *)pns->nodes[0];
-<<<<<<< HEAD
         #if MICROPY_PY_ASYNC_AWAIT
         if ((comp->scope_cur->scope_flags & MP_SCOPE_FLAG_ASYNC) != 0) {
-            compile_syntax_error(comp, (mp_parse_node_t)pns, translate("'yield from' inside async function"));
+            compile_syntax_error(comp, (mp_parse_node_t)pns, MP_ERROR_TEXT("'yield from' inside async function"));
             return;
         }
         #endif
-=======
->>>>>>> b0932fcf
         compile_node(comp, pns->nodes[0]);
         compile_yield_from(comp);
     } else {
@@ -2949,11 +2796,7 @@
 #if MICROPY_PY_ASYNC_AWAIT
 STATIC void compile_atom_expr_await(compiler_t *comp, mp_parse_node_struct_t *pns) {
     if (comp->scope_cur->kind != SCOPE_FUNCTION && comp->scope_cur->kind != SCOPE_LAMBDA) {
-<<<<<<< HEAD
-        compile_syntax_error(comp, (mp_parse_node_t)pns, translate("'await' outside function"));
-=======
         compile_syntax_error(comp, (mp_parse_node_t)pns, MP_ERROR_TEXT("'await' outside function"));
->>>>>>> b0932fcf
         return;
     }
     compile_require_async_context(comp, pns);
@@ -3065,19 +2908,11 @@
         qstr type_name = MP_PARSE_NODE_LEAF_ARG(pn_annotation);
         native_type = mp_native_type_from_qstr(type_name);
         if (native_type < 0) {
-<<<<<<< HEAD
-            comp->compile_error = mp_obj_new_exception_msg_varg(&mp_type_ViperTypeError, translate("unknown type '%q'"), type_name);
-            native_type = 0;
-        }
-    } else {
-        compile_syntax_error(comp, pn_annotation, translate("annotation must be an identifier"));
-=======
             comp->compile_error = mp_obj_new_exception_msg_varg(&mp_type_ViperTypeError, MP_ERROR_TEXT("unknown type '%q'"), type_name);
             native_type = 0;
         }
     } else {
         compile_syntax_error(comp, pn_annotation, MP_ERROR_TEXT("annotation must be an identifier"));
->>>>>>> b0932fcf
     }
     return native_type;
 }
@@ -3088,11 +2923,7 @@
 
     // check that **kw is last
     if ((comp->scope_cur->scope_flags & MP_SCOPE_FLAG_VARKEYWORDS) != 0) {
-<<<<<<< HEAD
-        compile_syntax_error(comp, pn, translate("invalid syntax"));
-=======
         compile_syntax_error(comp, pn, MP_ERROR_TEXT("invalid syntax"));
->>>>>>> b0932fcf
         return;
     }
 
@@ -3124,11 +2955,7 @@
         } else if (MP_PARSE_NODE_STRUCT_KIND(pns) == pn_star) {
             if (comp->have_star) {
                 // more than one star
-<<<<<<< HEAD
-                compile_syntax_error(comp, pn, translate("invalid syntax"));
-=======
                 compile_syntax_error(comp, pn, MP_ERROR_TEXT("invalid syntax"));
->>>>>>> b0932fcf
                 return;
             }
             comp->have_star = true;
@@ -3162,11 +2989,7 @@
     if (param_name != MP_QSTRnull) {
         id_info_t *id_info = scope_find_or_add_id(comp->scope_cur, param_name, ID_INFO_KIND_UNDECIDED);
         if (id_info->kind != ID_INFO_KIND_UNDECIDED) {
-<<<<<<< HEAD
-            compile_syntax_error(comp, pn, translate("name reused for argument"));
-=======
             compile_syntax_error(comp, pn, MP_ERROR_TEXT("argument name reused"));
->>>>>>> b0932fcf
             return;
         }
         id_info->kind = ID_INFO_KIND_LOCAL;
@@ -3445,11 +3268,7 @@
     comp->next_label = 0;
 
     if (scope->kind != SCOPE_FUNCTION) {
-<<<<<<< HEAD
-        compile_syntax_error(comp, MP_PARSE_NODE_NULL, translate("inline assembler must be a function"));
-=======
         compile_syntax_error(comp, MP_PARSE_NODE_NULL, MP_ERROR_TEXT("inline assembler must be a function"));
->>>>>>> b0932fcf
         return;
     }
 
@@ -3495,19 +3314,11 @@
                     type_sig = MP_NATIVE_TYPE_UINT;
                     break;
                 default:
-<<<<<<< HEAD
-                    compile_syntax_error(comp, pn_annotation, translate("unknown type"));
-                    return;
-            }
-        } else {
-            compile_syntax_error(comp, pn_annotation, translate("return annotation must be an identifier"));
-=======
                     compile_syntax_error(comp, pn_annotation, MP_ERROR_TEXT("unknown type"));
                     return;
             }
         } else {
             compile_syntax_error(comp, pn_annotation, MP_ERROR_TEXT("return annotation must be an identifier"));
->>>>>>> b0932fcf
         }
     }
 
@@ -3524,11 +3335,7 @@
         } else if (MP_PARSE_NODE_STRUCT_KIND(pns2) != PN_expr_stmt) {
             // not an instruction; error
         not_an_instruction:
-<<<<<<< HEAD
-            compile_syntax_error(comp, nodes[i], translate("expecting an assembler instruction"));
-=======
             compile_syntax_error(comp, nodes[i], MP_ERROR_TEXT("expecting an assembler instruction"));
->>>>>>> b0932fcf
             return;
         }
 
@@ -3558,31 +3365,19 @@
         // emit instructions
         if (op == MP_QSTR_label) {
             if (!(n_args == 1 && MP_PARSE_NODE_IS_ID(pn_arg[0]))) {
-<<<<<<< HEAD
-                compile_syntax_error(comp, nodes[i], translate("'label' requires 1 argument"));
-=======
                 compile_syntax_error(comp, nodes[i], MP_ERROR_TEXT("'label' requires 1 argument"));
->>>>>>> b0932fcf
                 return;
             }
             uint lab = comp_next_label(comp);
             if (pass > MP_PASS_SCOPE) {
                 if (!EMIT_INLINE_ASM_ARG(label, lab, MP_PARSE_NODE_LEAF_ARG(pn_arg[0]))) {
-<<<<<<< HEAD
-                    compile_syntax_error(comp, nodes[i], translate("label redefined"));
-=======
                     compile_syntax_error(comp, nodes[i], MP_ERROR_TEXT("label redefined"));
->>>>>>> b0932fcf
                     return;
                 }
             }
         } else if (op == MP_QSTR_align) {
             if (!(n_args == 1 && MP_PARSE_NODE_IS_SMALL_INT(pn_arg[0]))) {
-<<<<<<< HEAD
-                compile_syntax_error(comp, nodes[i], translate("'align' requires 1 argument"));
-=======
                 compile_syntax_error(comp, nodes[i], MP_ERROR_TEXT("'align' requires 1 argument"));
->>>>>>> b0932fcf
                 return;
             }
             if (pass > MP_PASS_SCOPE) {
@@ -3591,22 +3386,14 @@
             }
         } else if (op == MP_QSTR_data) {
             if (!(n_args >= 2 && MP_PARSE_NODE_IS_SMALL_INT(pn_arg[0]))) {
-<<<<<<< HEAD
-                compile_syntax_error(comp, nodes[i], translate("'data' requires at least 2 arguments"));
-=======
                 compile_syntax_error(comp, nodes[i], MP_ERROR_TEXT("'data' requires at least 2 arguments"));
->>>>>>> b0932fcf
                 return;
             }
             if (pass > MP_PASS_SCOPE) {
                 mp_int_t bytesize = MP_PARSE_NODE_LEAF_SMALL_INT(pn_arg[0]);
-                for (int j = 1; j < n_args; j++) {
+                for (uint j = 1; j < n_args; j++) {
                     if (!MP_PARSE_NODE_IS_SMALL_INT(pn_arg[j])) {
-<<<<<<< HEAD
-                        compile_syntax_error(comp, nodes[i], translate("'data' requires integer arguments"));
-=======
                         compile_syntax_error(comp, nodes[i], MP_ERROR_TEXT("'data' requires integer arguments"));
->>>>>>> b0932fcf
                         return;
                     }
                     mp_asm_base_data((mp_asm_base_t *)comp->emit_inline_asm,
