/*
 * This file is part of the MicroPython project, http://micropython.org/
 *
 * The MIT License (MIT)
 *
 * SPDX-FileCopyrightText: Copyright (c) 2013-2020 Damien P. George
 *
 * Permission is hereby granted, free of charge, to any person obtaining a copy
 * of this software and associated documentation files (the "Software"), to deal
 * in the Software without restriction, including without limitation the rights
 * to use, copy, modify, merge, publish, distribute, sublicense, and/or sell
 * copies of the Software, and to permit persons to whom the Software is
 * furnished to do so, subject to the following conditions:
 *
 * The above copyright notice and this permission notice shall be included in
 * all copies or substantial portions of the Software.
 *
 * THE SOFTWARE IS PROVIDED "AS IS", WITHOUT WARRANTY OF ANY KIND, EXPRESS OR
 * IMPLIED, INCLUDING BUT NOT LIMITED TO THE WARRANTIES OF MERCHANTABILITY,
 * FITNESS FOR A PARTICULAR PURPOSE AND NONINFRINGEMENT. IN NO EVENT SHALL THE
 * AUTHORS OR COPYRIGHT HOLDERS BE LIABLE FOR ANY CLAIM, DAMAGES OR OTHER
 * LIABILITY, WHETHER IN AN ACTION OF CONTRACT, TORT OR OTHERWISE, ARISING FROM,
 * OUT OF OR IN CONNECTION WITH THE SOFTWARE OR THE USE OR OTHER DEALINGS IN
 * THE SOFTWARE.
 */

#include <stdbool.h>
#include <stdint.h>
#include <stdio.h>
#include <string.h>
#include <assert.h>

#include "py/scope.h"
#include "py/emit.h"
#include "py/compile.h"
#include "py/runtime.h"
#include "py/asmbase.h"
#include "py/persistentcode.h"

#include "supervisor/shared/translate.h"

#if MICROPY_ENABLE_COMPILER

// TODO need to mangle __attr names

#define INVALID_LABEL (0xffff)

typedef enum {
// define rules with a compile function
#define DEF_RULE(rule, comp, kind, ...) PN_##rule,
#define DEF_RULE_NC(rule, kind, ...)
    #include "py/grammar.h"
#undef DEF_RULE
#undef DEF_RULE_NC
    PN_const_object, // special node for a constant, generic Python object
// define rules without a compile function
#define DEF_RULE(rule, comp, kind, ...)
#define DEF_RULE_NC(rule, kind, ...) PN_##rule,
    #include "py/grammar.h"
#undef DEF_RULE
#undef DEF_RULE_NC
} pn_kind_t;

#define NEED_METHOD_TABLE MICROPY_EMIT_NATIVE

#if NEED_METHOD_TABLE

// we need a method table to do the lookup for the emitter functions
#define EMIT(fun) (comp->emit_method_table->fun(comp->emit))
#define EMIT_ARG(fun, ...) (comp->emit_method_table->fun(comp->emit, __VA_ARGS__))
#define EMIT_LOAD_FAST(qst, local_num) (comp->emit_method_table->load_id.local(comp->emit, qst, local_num, MP_EMIT_IDOP_LOCAL_FAST))
#define EMIT_LOAD_GLOBAL(qst) (comp->emit_method_table->load_id.global(comp->emit, qst, MP_EMIT_IDOP_GLOBAL_GLOBAL))

#else

// if we only have the bytecode emitter enabled then we can do a direct call to the functions
#define EMIT(fun) (mp_emit_bc_##fun(comp->emit))
#define EMIT_ARG(fun, ...) (mp_emit_bc_##fun(comp->emit, __VA_ARGS__))
#define EMIT_LOAD_FAST(qst, local_num) (mp_emit_bc_load_local(comp->emit, qst, local_num, MP_EMIT_IDOP_LOCAL_FAST))
#define EMIT_LOAD_GLOBAL(qst) (mp_emit_bc_load_global(comp->emit, qst, MP_EMIT_IDOP_GLOBAL_GLOBAL))

#endif

#if MICROPY_EMIT_NATIVE && MICROPY_DYNAMIC_COMPILER

#define NATIVE_EMITTER(f) emit_native_table[mp_dynamic_compiler.native_arch]->emit_##f
#define NATIVE_EMITTER_TABLE emit_native_table[mp_dynamic_compiler.native_arch]

STATIC const emit_method_table_t *emit_native_table[] = {
    NULL,
    &emit_native_x86_method_table,
    &emit_native_x64_method_table,
    &emit_native_arm_method_table,
    &emit_native_thumb_method_table,
    &emit_native_thumb_method_table,
    &emit_native_thumb_method_table,
    &emit_native_thumb_method_table,
    &emit_native_thumb_method_table,
    &emit_native_xtensa_method_table,
    &emit_native_xtensawin_method_table,
};

#elif MICROPY_EMIT_NATIVE
// define a macro to access external native emitter
#if MICROPY_EMIT_X64
#define NATIVE_EMITTER(f) emit_native_x64_##f
#elif MICROPY_EMIT_X86
#define NATIVE_EMITTER(f) emit_native_x86_##f
#elif MICROPY_EMIT_THUMB
#define NATIVE_EMITTER(f) emit_native_thumb_##f
#elif MICROPY_EMIT_ARM
#define NATIVE_EMITTER(f) emit_native_arm_##f
#elif MICROPY_EMIT_XTENSA
#define NATIVE_EMITTER(f) emit_native_xtensa_##f
#elif MICROPY_EMIT_XTENSAWIN
#define NATIVE_EMITTER(f) emit_native_xtensawin_##f
#else
#error "unknown native emitter"
#endif
#define NATIVE_EMITTER_TABLE &NATIVE_EMITTER(method_table)
#endif

#if MICROPY_EMIT_INLINE_ASM && MICROPY_DYNAMIC_COMPILER

#define ASM_EMITTER(f) emit_asm_table[mp_dynamic_compiler.native_arch]->asm_##f
#define ASM_EMITTER_TABLE emit_asm_table[mp_dynamic_compiler.native_arch]

STATIC const emit_inline_asm_method_table_t *emit_asm_table[] = {
    NULL,
    NULL,
    NULL,
    &emit_inline_thumb_method_table,
    &emit_inline_thumb_method_table,
    &emit_inline_thumb_method_table,
    &emit_inline_thumb_method_table,
    &emit_inline_thumb_method_table,
    &emit_inline_thumb_method_table,
    &emit_inline_xtensa_method_table,
    NULL,
};

#elif MICROPY_EMIT_INLINE_ASM
// define macros for inline assembler
#if MICROPY_EMIT_INLINE_THUMB
#define ASM_DECORATOR_QSTR MP_QSTR_asm_thumb
#define ASM_EMITTER(f) emit_inline_thumb_##f
#elif MICROPY_EMIT_INLINE_XTENSA
#define ASM_DECORATOR_QSTR MP_QSTR_asm_xtensa
#define ASM_EMITTER(f) emit_inline_xtensa_##f
#else
#error "unknown asm emitter"
#endif
#define ASM_EMITTER_TABLE &ASM_EMITTER(method_table)
#endif

#define EMIT_INLINE_ASM(fun) (comp->emit_inline_asm_method_table->fun(comp->emit_inline_asm))
#define EMIT_INLINE_ASM_ARG(fun, ...) (comp->emit_inline_asm_method_table->fun(comp->emit_inline_asm, __VA_ARGS__))

// elements in this struct are ordered to make it compact
typedef struct _compiler_t {
    qstr source_file;

    uint8_t is_repl;
    uint8_t pass; // holds enum type pass_kind_t
    uint8_t have_star;

    // try to keep compiler clean from nlr
    mp_obj_t compile_error; // set to an exception object if there's an error
    size_t compile_error_line; // set to best guess of line of error

    uint next_label;

    uint16_t num_dict_params;
    uint16_t num_default_params;

    uint16_t break_label; // highest bit set indicates we are breaking out of a for loop
    uint16_t continue_label;
    uint16_t cur_except_level; // increased for SETUP_EXCEPT, SETUP_FINALLY; decreased for POP_BLOCK, POP_EXCEPT
    uint16_t break_continue_except_level;

    scope_t *scope_head;
    scope_t *scope_cur;

    emit_t *emit;                                   // current emitter
    #if NEED_METHOD_TABLE
    const emit_method_table_t *emit_method_table;   // current emit method table
    #endif

    #if MICROPY_EMIT_INLINE_ASM
    emit_inline_asm_t *emit_inline_asm;                                   // current emitter for inline asm
    const emit_inline_asm_method_table_t *emit_inline_asm_method_table;   // current emit method table for inline asm
    #endif
} compiler_t;

STATIC void compile_error_set_line(compiler_t *comp, mp_parse_node_t pn) {
    // if the line of the error is unknown then try to update it from the pn
    if (comp->compile_error_line == 0 && MP_PARSE_NODE_IS_STRUCT(pn)) {
        comp->compile_error_line = ((mp_parse_node_struct_t *)pn)->source_line;
    }
}

STATIC void compile_syntax_error(compiler_t *comp, mp_parse_node_t pn, const compressed_string_t *msg) {
    // only register the error if there has been no other error
    if (comp->compile_error == MP_OBJ_NULL) {
        comp->compile_error = mp_obj_new_exception_msg(&mp_type_SyntaxError, msg);
        compile_error_set_line(comp, pn);
    }
}

STATIC void compile_trailer_paren_helper(compiler_t *comp, mp_parse_node_t pn_arglist, bool is_method_call, int n_positional_extra);
STATIC void compile_comprehension(compiler_t *comp, mp_parse_node_struct_t *pns, scope_kind_t kind);
STATIC void compile_atom_brace_helper(compiler_t *comp, mp_parse_node_struct_t *pns, bool create_map);
STATIC void compile_node(compiler_t *comp, mp_parse_node_t pn);

STATIC uint comp_next_label(compiler_t *comp) {
    return comp->next_label++;
}

#if MICROPY_EMIT_NATIVE
STATIC void reserve_labels_for_native(compiler_t *comp, int n) {
    if (comp->scope_cur->emit_options != MP_EMIT_OPT_BYTECODE) {
        comp->next_label += n;
    }
}
#else
#define reserve_labels_for_native(comp, n)
#endif

STATIC void compile_increase_except_level(compiler_t *comp, uint label, int kind) {
    EMIT_ARG(setup_block, label, kind);
    comp->cur_except_level += 1;
    if (comp->cur_except_level > comp->scope_cur->exc_stack_size) {
        comp->scope_cur->exc_stack_size = comp->cur_except_level;
    }
}

STATIC void compile_decrease_except_level(compiler_t *comp) {
    assert(comp->cur_except_level > 0);
    comp->cur_except_level -= 1;
    EMIT(end_finally);
    reserve_labels_for_native(comp, 1);
}

STATIC scope_t *scope_new_and_link(compiler_t *comp, scope_kind_t kind, mp_parse_node_t pn, uint emit_options) {
    scope_t *scope = scope_new(kind, pn, comp->source_file, emit_options);
    scope->parent = comp->scope_cur;
    scope->next = NULL;
    if (comp->scope_head == NULL) {
        comp->scope_head = scope;
    } else {
        scope_t *s = comp->scope_head;
        while (s->next != NULL) {
            s = s->next;
        }
        s->next = scope;
    }
    return scope;
}

typedef void (*apply_list_fun_t)(compiler_t *comp, mp_parse_node_t pn);

STATIC void apply_to_single_or_list(compiler_t *comp, mp_parse_node_t pn, pn_kind_t pn_list_kind, apply_list_fun_t f) {
    if (MP_PARSE_NODE_IS_STRUCT_KIND(pn, pn_list_kind)) {
        mp_parse_node_struct_t *pns = (mp_parse_node_struct_t *)pn;
        int num_nodes = MP_PARSE_NODE_STRUCT_NUM_NODES(pns);
        for (int i = 0; i < num_nodes; i++) {
            f(comp, pns->nodes[i]);
        }
    } else if (!MP_PARSE_NODE_IS_NULL(pn)) {
        f(comp, pn);
    }
}

STATIC void compile_generic_all_nodes(compiler_t *comp, mp_parse_node_struct_t *pns) {
    int num_nodes = MP_PARSE_NODE_STRUCT_NUM_NODES(pns);
    for (int i = 0; i < num_nodes; i++) {
        compile_node(comp, pns->nodes[i]);
        if (comp->compile_error != MP_OBJ_NULL) {
            // add line info for the error in case it didn't have a line number
            compile_error_set_line(comp, pns->nodes[i]);
            return;
        }
    }
}

STATIC void compile_load_id(compiler_t *comp, qstr qst) {
    if (comp->pass == MP_PASS_SCOPE) {
        mp_emit_common_get_id_for_load(comp->scope_cur, qst);
    } else {
        #if NEED_METHOD_TABLE
        mp_emit_common_id_op(comp->emit, &comp->emit_method_table->load_id, comp->scope_cur, qst);
        #else
        mp_emit_common_id_op(comp->emit, &mp_emit_bc_method_table_load_id_ops, comp->scope_cur, qst);
        #endif
    }
}

STATIC void compile_store_id(compiler_t *comp, qstr qst) {
    if (comp->pass == MP_PASS_SCOPE) {
        mp_emit_common_get_id_for_modification(comp->scope_cur, qst);
    } else {
        #if NEED_METHOD_TABLE
        mp_emit_common_id_op(comp->emit, &comp->emit_method_table->store_id, comp->scope_cur, qst);
        #else
        mp_emit_common_id_op(comp->emit, &mp_emit_bc_method_table_store_id_ops, comp->scope_cur, qst);
        #endif
    }
}

STATIC void compile_delete_id(compiler_t *comp, qstr qst) {
    if (comp->pass == MP_PASS_SCOPE) {
        mp_emit_common_get_id_for_modification(comp->scope_cur, qst);
    } else {
        #if NEED_METHOD_TABLE
        mp_emit_common_id_op(comp->emit, &comp->emit_method_table->delete_id, comp->scope_cur, qst);
        #else
        mp_emit_common_id_op(comp->emit, &mp_emit_bc_method_table_delete_id_ops, comp->scope_cur, qst);
        #endif
    }
}

STATIC void c_tuple(compiler_t *comp, mp_parse_node_t pn, mp_parse_node_struct_t *pns_list) {
    int total = 0;
    if (!MP_PARSE_NODE_IS_NULL(pn)) {
        compile_node(comp, pn);
        total += 1;
    }
    if (pns_list != NULL) {
        int n = MP_PARSE_NODE_STRUCT_NUM_NODES(pns_list);
        for (int i = 0; i < n; i++) {
            compile_node(comp, pns_list->nodes[i]);
        }
        total += n;
    }
    EMIT_ARG(build, total, MP_EMIT_BUILD_TUPLE);
}

STATIC void compile_generic_tuple(compiler_t *comp, mp_parse_node_struct_t *pns) {
    // a simple tuple expression
    c_tuple(comp, MP_PARSE_NODE_NULL, pns);
}

STATIC void c_if_cond(compiler_t *comp, mp_parse_node_t pn, bool jump_if, int label) {
    if (mp_parse_node_is_const_false(pn)) {
        if (jump_if == false) {
            EMIT_ARG(jump, label);
        }
        return;
    } else if (mp_parse_node_is_const_true(pn)) {
        if (jump_if == true) {
            EMIT_ARG(jump, label);
        }
        return;
    } else if (MP_PARSE_NODE_IS_STRUCT(pn)) {
        mp_parse_node_struct_t *pns = (mp_parse_node_struct_t *)pn;
        int n = MP_PARSE_NODE_STRUCT_NUM_NODES(pns);
        if (MP_PARSE_NODE_STRUCT_KIND(pns) == PN_or_test) {
            if (jump_if == false) {
            and_or_logic1:;
                uint label2 = comp_next_label(comp);
                for (int i = 0; i < n - 1; i++) {
                    c_if_cond(comp, pns->nodes[i], !jump_if, label2);
                }
                c_if_cond(comp, pns->nodes[n - 1], jump_if, label);
                EMIT_ARG(label_assign, label2);
            } else {
            and_or_logic2:
                for (int i = 0; i < n; i++) {
                    c_if_cond(comp, pns->nodes[i], jump_if, label);
                }
            }
            return;
        } else if (MP_PARSE_NODE_STRUCT_KIND(pns) == PN_and_test) {
            if (jump_if == false) {
                goto and_or_logic2;
            } else {
                goto and_or_logic1;
            }
        } else if (MP_PARSE_NODE_STRUCT_KIND(pns) == PN_not_test_2) {
            c_if_cond(comp, pns->nodes[0], !jump_if, label);
            return;
        } else if (MP_PARSE_NODE_STRUCT_KIND(pns) == PN_atom_paren) {
            // cond is something in parenthesis
            if (MP_PARSE_NODE_IS_NULL(pns->nodes[0])) {
                // empty tuple, acts as false for the condition
                if (jump_if == false) {
                    EMIT_ARG(jump, label);
                }
            } else {
                assert(MP_PARSE_NODE_IS_STRUCT_KIND(pns->nodes[0], PN_testlist_comp));
                // non-empty tuple, acts as true for the condition
                if (jump_if == true) {
                    EMIT_ARG(jump, label);
                }
            }
            return;
        }
    }

    // nothing special, fall back to default compiling for node and jump
    compile_node(comp, pn);
    EMIT_ARG(pop_jump_if, jump_if, label);
}

typedef enum { ASSIGN_STORE, ASSIGN_AUG_LOAD, ASSIGN_AUG_STORE } assign_kind_t;
STATIC void c_assign(compiler_t *comp, mp_parse_node_t pn, assign_kind_t kind);

STATIC void c_assign_atom_expr(compiler_t *comp, mp_parse_node_struct_t *pns, assign_kind_t assign_kind) {
    if (assign_kind != ASSIGN_AUG_STORE) {
        compile_node(comp, pns->nodes[0]);
    }

    if (MP_PARSE_NODE_IS_STRUCT(pns->nodes[1])) {
        mp_parse_node_struct_t *pns1 = (mp_parse_node_struct_t *)pns->nodes[1];
        if (MP_PARSE_NODE_STRUCT_KIND(pns1) == PN_atom_expr_trailers) {
            int n = MP_PARSE_NODE_STRUCT_NUM_NODES(pns1);
            if (assign_kind != ASSIGN_AUG_STORE) {
                for (int i = 0; i < n - 1; i++) {
                    compile_node(comp, pns1->nodes[i]);
                }
            }
            assert(MP_PARSE_NODE_IS_STRUCT(pns1->nodes[n - 1]));
            pns1 = (mp_parse_node_struct_t *)pns1->nodes[n - 1];
        }
        if (MP_PARSE_NODE_STRUCT_KIND(pns1) == PN_trailer_bracket) {
            if (assign_kind == ASSIGN_AUG_STORE) {
                EMIT(rot_three);
                EMIT_ARG(subscr, MP_EMIT_SUBSCR_STORE);
            } else {
                compile_node(comp, pns1->nodes[0]);
                if (assign_kind == ASSIGN_AUG_LOAD) {
                    EMIT(dup_top_two);
                    EMIT_ARG(subscr, MP_EMIT_SUBSCR_LOAD);
                } else {
                    EMIT_ARG(subscr, MP_EMIT_SUBSCR_STORE);
                }
            }
            return;
        } else if (MP_PARSE_NODE_STRUCT_KIND(pns1) == PN_trailer_period) {
            assert(MP_PARSE_NODE_IS_ID(pns1->nodes[0]));
            if (assign_kind == ASSIGN_AUG_LOAD) {
                EMIT(dup_top);
                EMIT_ARG(attr, MP_PARSE_NODE_LEAF_ARG(pns1->nodes[0]), MP_EMIT_ATTR_LOAD);
            } else {
                if (assign_kind == ASSIGN_AUG_STORE) {
                    EMIT(rot_two);
                }
                EMIT_ARG(attr, MP_PARSE_NODE_LEAF_ARG(pns1->nodes[0]), MP_EMIT_ATTR_STORE);
            }
            return;
        }
    }

    compile_syntax_error(comp, (mp_parse_node_t)pns, MP_ERROR_TEXT("can't assign to expression"));
}

// we need to allow for a caller passing in 1 initial node (node_head) followed by an array of nodes (nodes_tail)
STATIC void c_assign_tuple(compiler_t *comp, mp_parse_node_t node_head, uint num_tail, mp_parse_node_t *nodes_tail) {
    uint num_head = (node_head == MP_PARSE_NODE_NULL) ? 0 : 1;

    // look for star expression
    uint have_star_index = -1;
    if (num_head != 0 && MP_PARSE_NODE_IS_STRUCT_KIND(node_head, PN_star_expr)) {
        EMIT_ARG(unpack_ex, 0, num_tail);
        have_star_index = 0;
    }
    for (uint i = 0; i < num_tail; i++) {
        if (MP_PARSE_NODE_IS_STRUCT_KIND(nodes_tail[i], PN_star_expr)) {
            if (have_star_index == (uint)-1) {
                EMIT_ARG(unpack_ex, num_head + i, num_tail - i - 1);
                have_star_index = num_head + i;
            } else {
                compile_syntax_error(comp, nodes_tail[i], MP_ERROR_TEXT("multiple *x in assignment"));
                return;
            }
        }
    }
    if (have_star_index == (uint)-1) {
        EMIT_ARG(unpack_sequence, num_head + num_tail);
    }
    if (num_head != 0) {
        if (0 == have_star_index) {
            c_assign(comp, ((mp_parse_node_struct_t *)node_head)->nodes[0], ASSIGN_STORE);
        } else {
            c_assign(comp, node_head, ASSIGN_STORE);
        }
    }
    for (uint i = 0; i < num_tail; i++) {
        if (num_head + i == have_star_index) {
            c_assign(comp, ((mp_parse_node_struct_t *)nodes_tail[i])->nodes[0], ASSIGN_STORE);
        } else {
            c_assign(comp, nodes_tail[i], ASSIGN_STORE);
        }
    }
}

// assigns top of stack to pn
STATIC void c_assign(compiler_t *comp, mp_parse_node_t pn, assign_kind_t assign_kind) {
    assert(!MP_PARSE_NODE_IS_NULL(pn));
    if (MP_PARSE_NODE_IS_LEAF(pn)) {
        if (MP_PARSE_NODE_IS_ID(pn)) {
            qstr arg = MP_PARSE_NODE_LEAF_ARG(pn);
            switch (assign_kind) {
                case ASSIGN_STORE:
                case ASSIGN_AUG_STORE:
                    compile_store_id(comp, arg);
                    break;
                case ASSIGN_AUG_LOAD:
                default:
                    compile_load_id(comp, arg);
                    break;
            }
        } else {
            goto cannot_assign;
        }
    } else {
        // pn must be a struct
        mp_parse_node_struct_t *pns = (mp_parse_node_struct_t *)pn;
        switch (MP_PARSE_NODE_STRUCT_KIND(pns)) {
            case PN_atom_expr_normal:
                // lhs is an index or attribute
                c_assign_atom_expr(comp, pns, assign_kind);
                break;

            case PN_testlist_star_expr:
            case PN_exprlist:
                // lhs is a tuple
                if (assign_kind != ASSIGN_STORE) {
                    goto cannot_assign;
                }
                c_assign_tuple(comp, MP_PARSE_NODE_NULL, MP_PARSE_NODE_STRUCT_NUM_NODES(pns), pns->nodes);
                break;

            case PN_atom_paren:
                // lhs is something in parenthesis
                if (MP_PARSE_NODE_IS_NULL(pns->nodes[0])) {
                    // empty tuple
                    goto cannot_assign;
                } else {
                    assert(MP_PARSE_NODE_IS_STRUCT_KIND(pns->nodes[0], PN_testlist_comp));
                    if (assign_kind != ASSIGN_STORE) {
                        goto cannot_assign;
                    }
                    pns = (mp_parse_node_struct_t *)pns->nodes[0];
                    goto testlist_comp;
                }
                break;

            case PN_atom_bracket:
                // lhs is something in brackets
                if (assign_kind != ASSIGN_STORE) {
                    goto cannot_assign;
                }
                if (MP_PARSE_NODE_IS_NULL(pns->nodes[0])) {
                    // empty list, assignment allowed
                    c_assign_tuple(comp, MP_PARSE_NODE_NULL, 0, NULL);
                } else if (MP_PARSE_NODE_IS_STRUCT_KIND(pns->nodes[0], PN_testlist_comp)) {
                    pns = (mp_parse_node_struct_t *)pns->nodes[0];
                    goto testlist_comp;
                } else {
                    // brackets around 1 item
                    c_assign_tuple(comp, pns->nodes[0], 0, NULL);
                }
                break;

            default:
                goto cannot_assign;
        }
        return;

    testlist_comp:
        // lhs is a sequence
        if (MP_PARSE_NODE_IS_STRUCT(pns->nodes[1])) {
            mp_parse_node_struct_t *pns2 = (mp_parse_node_struct_t *)pns->nodes[1];
            if (MP_PARSE_NODE_STRUCT_KIND(pns2) == PN_testlist_comp_3b) {
                // sequence of one item, with trailing comma
                assert(MP_PARSE_NODE_IS_NULL(pns2->nodes[0]));
                c_assign_tuple(comp, pns->nodes[0], 0, NULL);
            } else if (MP_PARSE_NODE_STRUCT_KIND(pns2) == PN_testlist_comp_3c) {
                // sequence of many items
                uint n = MP_PARSE_NODE_STRUCT_NUM_NODES(pns2);
                c_assign_tuple(comp, pns->nodes[0], n, pns2->nodes);
            } else if (MP_PARSE_NODE_STRUCT_KIND(pns2) == PN_comp_for) {
                goto cannot_assign;
            } else {
                // sequence with 2 items
                goto sequence_with_2_items;
            }
        } else {
            // sequence with 2 items
        sequence_with_2_items:
            c_assign_tuple(comp, MP_PARSE_NODE_NULL, 2, pns->nodes);
        }
        return;
    }
    return;

cannot_assign:
    compile_syntax_error(comp, pn, MP_ERROR_TEXT("can't assign to expression"));
}

// stuff for lambda and comprehensions and generators:
//  if n_pos_defaults > 0 then there is a tuple on the stack with the positional defaults
//  if n_kw_defaults > 0 then there is a dictionary on the stack with the keyword defaults
//  if both exist, the tuple is above the dictionary (ie the first pop gets the tuple)
STATIC void close_over_variables_etc(compiler_t *comp, scope_t *this_scope, int n_pos_defaults, int n_kw_defaults) {
    assert(n_pos_defaults >= 0);
    assert(n_kw_defaults >= 0);

    // set flags
    if (n_kw_defaults > 0) {
        this_scope->scope_flags |= MP_SCOPE_FLAG_DEFKWARGS;
    }
    this_scope->num_def_pos_args = n_pos_defaults;

    #if MICROPY_EMIT_NATIVE
    // When creating a function/closure it will take a reference to the current globals
    comp->scope_cur->scope_flags |= MP_SCOPE_FLAG_REFGLOBALS | MP_SCOPE_FLAG_HASCONSTS;
    #endif

    // make closed over variables, if any
    // ensure they are closed over in the order defined in the outer scope (mainly to agree with CPython)
    int nfree = 0;
    if (comp->scope_cur->kind != SCOPE_MODULE) {
        for (int i = 0; i < comp->scope_cur->id_info_len; i++) {
            id_info_t *id = &comp->scope_cur->id_info[i];
            if (id->kind == ID_INFO_KIND_CELL || id->kind == ID_INFO_KIND_FREE) {
                for (int j = 0; j < this_scope->id_info_len; j++) {
                    id_info_t *id2 = &this_scope->id_info[j];
                    if (id2->kind == ID_INFO_KIND_FREE && id->qst == id2->qst) {
                        // in MicroPython we load closures using LOAD_FAST
                        EMIT_LOAD_FAST(id->qst, id->local_num);
                        nfree += 1;
                    }
                }
            }
        }
    }

    // make the function/closure
    if (nfree == 0) {
        EMIT_ARG(make_function, this_scope, n_pos_defaults, n_kw_defaults);
    } else {
        EMIT_ARG(make_closure, this_scope, nfree, n_pos_defaults, n_kw_defaults);
    }
}

STATIC void compile_funcdef_lambdef_param(compiler_t *comp, mp_parse_node_t pn) {
    // For efficiency of the code below we extract the parse-node kind here
    int pn_kind;
    if (MP_PARSE_NODE_IS_ID(pn)) {
        pn_kind = -1;
    } else {
        assert(MP_PARSE_NODE_IS_STRUCT(pn));
        pn_kind = MP_PARSE_NODE_STRUCT_KIND((mp_parse_node_struct_t *)pn);
    }

    if (pn_kind == PN_typedargslist_star || pn_kind == PN_varargslist_star) {
        comp->have_star = true;
        /* don't need to distinguish bare from named star
        mp_parse_node_struct_t *pns = (mp_parse_node_struct_t*)pn;
        if (MP_PARSE_NODE_IS_NULL(pns->nodes[0])) {
            // bare star
        } else {
            // named star
        }
        */

    } else if (pn_kind == PN_typedargslist_dbl_star || pn_kind == PN_varargslist_dbl_star) {
        // named double star
        // TODO do we need to do anything with this?

    } else {
        mp_parse_node_t pn_id;
        mp_parse_node_t pn_equal;
        if (pn_kind == -1) {
            // this parameter is just an id

            pn_id = pn;
            pn_equal = MP_PARSE_NODE_NULL;

        } else if (pn_kind == PN_typedargslist_name) {
            // this parameter has a colon and/or equal specifier

            mp_parse_node_struct_t *pns = (mp_parse_node_struct_t *)pn;
            pn_id = pns->nodes[0];
            // pn_colon = pns->nodes[1]; // unused
            pn_equal = pns->nodes[2];

        } else {
            assert(pn_kind == PN_varargslist_name); // should be
            // this parameter has an equal specifier

            mp_parse_node_struct_t *pns = (mp_parse_node_struct_t *)pn;
            pn_id = pns->nodes[0];
            pn_equal = pns->nodes[1];
        }

        if (MP_PARSE_NODE_IS_NULL(pn_equal)) {
            // this parameter does not have a default value

            // check for non-default parameters given after default parameters (allowed by parser, but not syntactically valid)
            if (!comp->have_star && comp->num_default_params != 0) {
                compile_syntax_error(comp, pn, MP_ERROR_TEXT("non-default argument follows default argument"));
                return;
            }

        } else {
            // this parameter has a default value
            // in CPython, None (and True, False?) as default parameters are loaded with LOAD_NAME; don't understandy why

            if (comp->have_star) {
                comp->num_dict_params += 1;
                // in MicroPython we put the default dict parameters into a dictionary using the bytecode
                if (comp->num_dict_params == 1) {
                    // in MicroPython we put the default positional parameters into a tuple using the bytecode
                    // we need to do this here before we start building the map for the default keywords
                    if (comp->num_default_params > 0) {
                        EMIT_ARG(build, comp->num_default_params, MP_EMIT_BUILD_TUPLE);
                    } else {
                        EMIT(load_null); // sentinel indicating empty default positional args
                    }
                    // first default dict param, so make the map
                    EMIT_ARG(build, 0, MP_EMIT_BUILD_MAP);
                }

                // compile value then key, then store it to the dict
                compile_node(comp, pn_equal);
                EMIT_ARG(load_const_str, MP_PARSE_NODE_LEAF_ARG(pn_id));
                EMIT(store_map);
            } else {
                comp->num_default_params += 1;
                compile_node(comp, pn_equal);
            }
        }
    }
}

STATIC void compile_funcdef_lambdef(compiler_t *comp, scope_t *scope, mp_parse_node_t pn_params, pn_kind_t pn_list_kind) {
    // When we call compile_funcdef_lambdef_param below it can compile an arbitrary
    // expression for default arguments, which may contain a lambda.  The lambda will
    // call here in a nested way, so we must save and restore the relevant state.
    bool orig_have_star = comp->have_star;
    uint16_t orig_num_dict_params = comp->num_dict_params;
    uint16_t orig_num_default_params = comp->num_default_params;

    // compile default parameters
    comp->have_star = false;
    comp->num_dict_params = 0;
    comp->num_default_params = 0;
    apply_to_single_or_list(comp, pn_params, pn_list_kind, compile_funcdef_lambdef_param);

    if (comp->compile_error != MP_OBJ_NULL) {
        return;
    }

    // in MicroPython we put the default positional parameters into a tuple using the bytecode
    // the default keywords args may have already made the tuple; if not, do it now
    if (comp->num_default_params > 0 && comp->num_dict_params == 0) {
        EMIT_ARG(build, comp->num_default_params, MP_EMIT_BUILD_TUPLE);
        EMIT(load_null); // sentinel indicating empty default keyword args
    }

    // make the function
    close_over_variables_etc(comp, scope, comp->num_default_params, comp->num_dict_params);

    // restore state
    comp->have_star = orig_have_star;
    comp->num_dict_params = orig_num_dict_params;
    comp->num_default_params = orig_num_default_params;
}

// leaves function object on stack
// returns function name
STATIC qstr compile_funcdef_helper(compiler_t *comp, mp_parse_node_struct_t *pns, uint emit_options) {
    if (comp->pass == MP_PASS_SCOPE) {
        // create a new scope for this function
        scope_t *s = scope_new_and_link(comp, SCOPE_FUNCTION, (mp_parse_node_t)pns, emit_options);
        // store the function scope so the compiling function can use it at each pass
        pns->nodes[4] = (mp_parse_node_t)s;
    }

    // get the scope for this function
    scope_t *fscope = (scope_t *)pns->nodes[4];

    // compile the function definition
    compile_funcdef_lambdef(comp, fscope, pns->nodes[1], PN_typedargslist);

    // return its name (the 'f' in "def f(...):")
    return fscope->simple_name;
}

// leaves class object on stack
// returns class name
STATIC qstr compile_classdef_helper(compiler_t *comp, mp_parse_node_struct_t *pns, uint emit_options) {
    if (comp->pass == MP_PASS_SCOPE) {
        // create a new scope for this class
        scope_t *s = scope_new_and_link(comp, SCOPE_CLASS, (mp_parse_node_t)pns, emit_options);
        // store the class scope so the compiling function can use it at each pass
        pns->nodes[3] = (mp_parse_node_t)s;
    }

    EMIT(load_build_class);

    // scope for this class
    scope_t *cscope = (scope_t *)pns->nodes[3];

    // compile the class
    close_over_variables_etc(comp, cscope, 0, 0);

    // get its name
    EMIT_ARG(load_const_str, cscope->simple_name);

    // nodes[1] has parent classes, if any
    // empty parenthesis (eg class C():) gets here as an empty PN_classdef_2 and needs special handling
    mp_parse_node_t parents = pns->nodes[1];
    if (MP_PARSE_NODE_IS_STRUCT_KIND(parents, PN_classdef_2)) {
        parents = MP_PARSE_NODE_NULL;
    }
    compile_trailer_paren_helper(comp, parents, false, 2);

    // return its name (the 'C' in class C(...):")
    return cscope->simple_name;
}

// returns true if it was a built-in decorator (even if the built-in had an error)
STATIC bool compile_built_in_decorator(compiler_t *comp, size_t name_len, mp_parse_node_t *name_nodes, uint *emit_options) {
    if (MP_PARSE_NODE_LEAF_ARG(name_nodes[0]) != MP_QSTR_micropython) {
        return false;
    }

    if (name_len != 2) {
        compile_syntax_error(comp, name_nodes[0], MP_ERROR_TEXT("invalid micropython decorator"));
        return true;
    }

    qstr attr = MP_PARSE_NODE_LEAF_ARG(name_nodes[1]);
    if (attr == MP_QSTR_bytecode) {
        *emit_options = MP_EMIT_OPT_BYTECODE;
        // @micropython.native decorator.
    } else if (attr == MP_QSTR_native) {
        // Different from MicroPython: native doesn't raise SyntaxError if native support isn't
        // compiled, it just passes through the function unmodified.
        #if MICROPY_EMIT_NATIVE
        *emit_options = MP_EMIT_OPT_NATIVE_PYTHON;
        #else
        return true;
        #endif
        #if MICROPY_EMIT_NATIVE
        // @micropython.viper decorator.
    } else if (attr == MP_QSTR_viper) {
        *emit_options = MP_EMIT_OPT_VIPER;
        #endif
        #if MICROPY_EMIT_INLINE_ASM
    #if MICROPY_DYNAMIC_COMPILER
    } else if (attr == MP_QSTR_asm_thumb) {
        *emit_options = MP_EMIT_OPT_ASM;
    } else if (attr == MP_QSTR_asm_xtensa) {
        *emit_options = MP_EMIT_OPT_ASM;
    #else
    } else if (attr == ASM_DECORATOR_QSTR) {
        *emit_options = MP_EMIT_OPT_ASM;
    #endif
        #endif
    } else {
        compile_syntax_error(comp, name_nodes[1], MP_ERROR_TEXT("invalid micropython decorator"));
    }

    #if MICROPY_DYNAMIC_COMPILER
    if (*emit_options == MP_EMIT_OPT_NATIVE_PYTHON || *emit_options == MP_EMIT_OPT_VIPER) {
        if (emit_native_table[mp_dynamic_compiler.native_arch] == NULL) {
            compile_syntax_error(comp, name_nodes[1], MP_ERROR_TEXT("invalid architecture"));
        }
    } else if (*emit_options == MP_EMIT_OPT_ASM) {
        if (emit_asm_table[mp_dynamic_compiler.native_arch] == NULL) {
            compile_syntax_error(comp, name_nodes[1], MP_ERROR_TEXT("invalid architecture"));
        }
    }
    #endif

    return true;
}

STATIC void compile_decorated(compiler_t *comp, mp_parse_node_struct_t *pns) {
    // get the list of decorators
    mp_parse_node_t *nodes;
    size_t n = mp_parse_node_extract_list(&pns->nodes[0], PN_decorators, &nodes);

    // inherit emit options for this function/class definition
    uint emit_options = comp->scope_cur->emit_options;

    // compile each decorator
    size_t num_built_in_decorators = 0;
    for (size_t i = 0; i < n; i++) {
        assert(MP_PARSE_NODE_IS_STRUCT_KIND(nodes[i], PN_decorator)); // should be
        mp_parse_node_struct_t *pns_decorator = (mp_parse_node_struct_t *)nodes[i];

        // nodes[0] contains the decorator function, which is a dotted name
        mp_parse_node_t *name_nodes;
        size_t name_len = mp_parse_node_extract_list(&pns_decorator->nodes[0], PN_dotted_name, &name_nodes);

        // check for built-in decorators
        if (compile_built_in_decorator(comp, name_len, name_nodes, &emit_options)) {
            // this was a built-in
            num_built_in_decorators += 1;

        } else {
            // not a built-in, compile normally

            // compile the decorator function
            compile_node(comp, name_nodes[0]);
            for (size_t j = 1; j < name_len; j++) {
                assert(MP_PARSE_NODE_IS_ID(name_nodes[j])); // should be
                EMIT_ARG(attr, MP_PARSE_NODE_LEAF_ARG(name_nodes[j]), MP_EMIT_ATTR_LOAD);
            }

            // nodes[1] contains arguments to the decorator function, if any
            if (!MP_PARSE_NODE_IS_NULL(pns_decorator->nodes[1])) {
                // call the decorator function with the arguments in nodes[1]
                compile_node(comp, pns_decorator->nodes[1]);
            }
        }
    }

    // compile the body (funcdef, async funcdef or classdef) and get its name
    mp_parse_node_struct_t *pns_body = (mp_parse_node_struct_t *)pns->nodes[1];
    qstr body_name = 0;
    if (MP_PARSE_NODE_STRUCT_KIND(pns_body) == PN_funcdef) {
        body_name = compile_funcdef_helper(comp, pns_body, emit_options);
    #if MICROPY_PY_ASYNC_AWAIT
    } else if (MP_PARSE_NODE_STRUCT_KIND(pns_body) == PN_async_funcdef) {
        assert(MP_PARSE_NODE_IS_STRUCT(pns_body->nodes[0]));
        mp_parse_node_struct_t *pns0 = (mp_parse_node_struct_t *)pns_body->nodes[0];
        body_name = compile_funcdef_helper(comp, pns0, emit_options);
        scope_t *fscope = (scope_t *)pns0->nodes[4];
        fscope->scope_flags |= MP_SCOPE_FLAG_GENERATOR | MP_SCOPE_FLAG_ASYNC;
    #endif
    } else {
        assert(MP_PARSE_NODE_STRUCT_KIND(pns_body) == PN_classdef); // should be
        body_name = compile_classdef_helper(comp, pns_body, emit_options);
    }

    // call each decorator
    for (size_t i = 0; i < n - num_built_in_decorators; i++) {
        EMIT_ARG(call_function, 1, 0, 0);
    }

    // store func/class object into name
    compile_store_id(comp, body_name);
}

STATIC void compile_funcdef(compiler_t *comp, mp_parse_node_struct_t *pns) {
    qstr fname = compile_funcdef_helper(comp, pns, comp->scope_cur->emit_options);
    // store function object into function name
    compile_store_id(comp, fname);
}

STATIC void c_del_stmt(compiler_t *comp, mp_parse_node_t pn) {
    if (MP_PARSE_NODE_IS_ID(pn)) {
        compile_delete_id(comp, MP_PARSE_NODE_LEAF_ARG(pn));
    } else if (MP_PARSE_NODE_IS_STRUCT_KIND(pn, PN_atom_expr_normal)) {
        mp_parse_node_struct_t *pns = (mp_parse_node_struct_t *)pn;

        compile_node(comp, pns->nodes[0]); // base of the atom_expr_normal node

        if (MP_PARSE_NODE_IS_STRUCT(pns->nodes[1])) {
            mp_parse_node_struct_t *pns1 = (mp_parse_node_struct_t *)pns->nodes[1];
            if (MP_PARSE_NODE_STRUCT_KIND(pns1) == PN_atom_expr_trailers) {
                int n = MP_PARSE_NODE_STRUCT_NUM_NODES(pns1);
                for (int i = 0; i < n - 1; i++) {
                    compile_node(comp, pns1->nodes[i]);
                }
                assert(MP_PARSE_NODE_IS_STRUCT(pns1->nodes[n - 1]));
                pns1 = (mp_parse_node_struct_t *)pns1->nodes[n - 1];
            }
            if (MP_PARSE_NODE_STRUCT_KIND(pns1) == PN_trailer_bracket) {
                compile_node(comp, pns1->nodes[0]);
                EMIT_ARG(subscr, MP_EMIT_SUBSCR_DELETE);
            } else if (MP_PARSE_NODE_STRUCT_KIND(pns1) == PN_trailer_period) {
                assert(MP_PARSE_NODE_IS_ID(pns1->nodes[0]));
                EMIT_ARG(attr, MP_PARSE_NODE_LEAF_ARG(pns1->nodes[0]), MP_EMIT_ATTR_DELETE);
            } else {
                goto cannot_delete;
            }
        } else {
            goto cannot_delete;
        }

    } else if (MP_PARSE_NODE_IS_STRUCT_KIND(pn, PN_atom_paren)) {
        pn = ((mp_parse_node_struct_t *)pn)->nodes[0];
        if (MP_PARSE_NODE_IS_NULL(pn)) {
            goto cannot_delete;
        } else {
            assert(MP_PARSE_NODE_IS_STRUCT_KIND(pn, PN_testlist_comp));
            mp_parse_node_struct_t *pns = (mp_parse_node_struct_t *)pn;
            // TODO perhaps factorise testlist_comp code with other uses of PN_testlist_comp

            if (MP_PARSE_NODE_IS_STRUCT(pns->nodes[1])) {
                mp_parse_node_struct_t *pns1 = (mp_parse_node_struct_t *)pns->nodes[1];
                if (MP_PARSE_NODE_STRUCT_KIND(pns1) == PN_testlist_comp_3b) {
                    // sequence of one item, with trailing comma
                    assert(MP_PARSE_NODE_IS_NULL(pns1->nodes[0]));
                    c_del_stmt(comp, pns->nodes[0]);
                } else if (MP_PARSE_NODE_STRUCT_KIND(pns1) == PN_testlist_comp_3c) {
                    // sequence of many items
                    int n = MP_PARSE_NODE_STRUCT_NUM_NODES(pns1);
                    c_del_stmt(comp, pns->nodes[0]);
                    for (int i = 0; i < n; i++) {
                        c_del_stmt(comp, pns1->nodes[i]);
                    }
                } else if (MP_PARSE_NODE_STRUCT_KIND(pns1) == PN_comp_for) {
                    goto cannot_delete;
                } else {
                    // sequence with 2 items
                    goto sequence_with_2_items;
                }
            } else {
                // sequence with 2 items
            sequence_with_2_items:
                c_del_stmt(comp, pns->nodes[0]);
                c_del_stmt(comp, pns->nodes[1]);
            }
        }
    } else {
        // some arbitrary statement that we can't delete (eg del 1)
        goto cannot_delete;
    }

    return;

cannot_delete:
    compile_syntax_error(comp, (mp_parse_node_t)pn, MP_ERROR_TEXT("can't delete expression"));
}

STATIC void compile_del_stmt(compiler_t *comp, mp_parse_node_struct_t *pns) {
    apply_to_single_or_list(comp, pns->nodes[0], PN_exprlist, c_del_stmt);
}

STATIC void compile_break_cont_stmt(compiler_t *comp, mp_parse_node_struct_t *pns) {
    uint16_t label;
    const compressed_string_t *error_msg;
    if (MP_PARSE_NODE_STRUCT_KIND(pns) == PN_break_stmt) {
        label = comp->break_label;
        error_msg = MP_ERROR_TEXT("'break' outside loop");
    } else {
        label = comp->continue_label;
        error_msg = MP_ERROR_TEXT("'continue' outside loop");
    }
    if (label == INVALID_LABEL) {
        compile_syntax_error(comp, (mp_parse_node_t)pns, error_msg);
    }
    assert(comp->cur_except_level >= comp->break_continue_except_level);
    EMIT_ARG(unwind_jump, label, comp->cur_except_level - comp->break_continue_except_level);
}

STATIC void compile_return_stmt(compiler_t *comp, mp_parse_node_struct_t *pns) {
    #if MICROPY_CPYTHON_COMPAT
    if (comp->scope_cur->kind != SCOPE_FUNCTION) {
        compile_syntax_error(comp, (mp_parse_node_t)pns, MP_ERROR_TEXT("'return' outside function"));
        return;
    }
    #endif
    if (MP_PARSE_NODE_IS_NULL(pns->nodes[0])) {
        // no argument to 'return', so return None
        EMIT_ARG(load_const_tok, MP_TOKEN_KW_NONE);
    } else if (MICROPY_COMP_RETURN_IF_EXPR
               && MP_PARSE_NODE_IS_STRUCT_KIND(pns->nodes[0], PN_test_if_expr)) {
        // special case when returning an if-expression; to match CPython optimisation
        mp_parse_node_struct_t *pns_test_if_expr = (mp_parse_node_struct_t *)pns->nodes[0];
        mp_parse_node_struct_t *pns_test_if_else = (mp_parse_node_struct_t *)pns_test_if_expr->nodes[1];

        uint l_fail = comp_next_label(comp);
        c_if_cond(comp, pns_test_if_else->nodes[0], false, l_fail); // condition
        compile_node(comp, pns_test_if_expr->nodes[0]); // success value
        EMIT(return_value);
        EMIT_ARG(label_assign, l_fail);
        compile_node(comp, pns_test_if_else->nodes[1]); // failure value
    } else {
        compile_node(comp, pns->nodes[0]);
    }
    EMIT(return_value);
}

STATIC void compile_yield_stmt(compiler_t *comp, mp_parse_node_struct_t *pns) {
    compile_node(comp, pns->nodes[0]);
    EMIT(pop_top);
}

STATIC void compile_raise_stmt(compiler_t *comp, mp_parse_node_struct_t *pns) {
    if (MP_PARSE_NODE_IS_NULL(pns->nodes[0])) {
        // raise
        EMIT_ARG(raise_varargs, 0);
    } else if (MP_PARSE_NODE_IS_STRUCT_KIND(pns->nodes[0], PN_raise_stmt_arg)) {
        // raise x from y
        pns = (mp_parse_node_struct_t *)pns->nodes[0];
        compile_node(comp, pns->nodes[0]);
        compile_node(comp, pns->nodes[1]);
        EMIT_ARG(raise_varargs, 2);
    } else {
        // raise x
        compile_node(comp, pns->nodes[0]);
        EMIT_ARG(raise_varargs, 1);
    }
}

// q_base holds the base of the name
// eg   a -> q_base=a
//      a.b.c -> q_base=a
STATIC void do_import_name(compiler_t *comp, mp_parse_node_t pn, qstr *q_base) {
    bool is_as = false;
    if (MP_PARSE_NODE_IS_STRUCT_KIND(pn, PN_dotted_as_name)) {
        mp_parse_node_struct_t *pns = (mp_parse_node_struct_t *)pn;
        // a name of the form x as y; unwrap it
        *q_base = MP_PARSE_NODE_LEAF_ARG(pns->nodes[1]);
        pn = pns->nodes[0];
        is_as = true;
    }
    if (MP_PARSE_NODE_IS_NULL(pn)) {
        // empty name (eg, from . import x)
        *q_base = MP_QSTR_;
        EMIT_ARG(import, MP_QSTR_, MP_EMIT_IMPORT_NAME); // import the empty string
    } else if (MP_PARSE_NODE_IS_ID(pn)) {
        // just a simple name
        qstr q_full = MP_PARSE_NODE_LEAF_ARG(pn);
        if (!is_as) {
            *q_base = q_full;
        }
        EMIT_ARG(import, q_full, MP_EMIT_IMPORT_NAME);
    } else {
        assert(MP_PARSE_NODE_IS_STRUCT_KIND(pn, PN_dotted_name)); // should be
        mp_parse_node_struct_t *pns = (mp_parse_node_struct_t *)pn;
        {
            // a name of the form a.b.c
            if (!is_as) {
                *q_base = MP_PARSE_NODE_LEAF_ARG(pns->nodes[0]);
            }
            int n = MP_PARSE_NODE_STRUCT_NUM_NODES(pns);
            int len = n - 1;
            for (int i = 0; i < n; i++) {
                len += qstr_len(MP_PARSE_NODE_LEAF_ARG(pns->nodes[i]));
            }
            char *q_ptr = mp_local_alloc(len);
            char *str_dest = q_ptr;
            for (int i = 0; i < n; i++) {
                if (i > 0) {
                    *str_dest++ = '.';
                }
                size_t str_src_len;
                const byte *str_src = qstr_data(MP_PARSE_NODE_LEAF_ARG(pns->nodes[i]), &str_src_len);
                memcpy(str_dest, str_src, str_src_len);
                str_dest += str_src_len;
            }
            qstr q_full = qstr_from_strn(q_ptr, len);
            mp_local_free(q_ptr);
            EMIT_ARG(import, q_full, MP_EMIT_IMPORT_NAME);
            if (is_as) {
                for (int i = 1; i < n; i++) {
                    EMIT_ARG(attr, MP_PARSE_NODE_LEAF_ARG(pns->nodes[i]), MP_EMIT_ATTR_LOAD);
                }
            }
        }
    }
}

STATIC void compile_dotted_as_name(compiler_t *comp, mp_parse_node_t pn) {
    EMIT_ARG(load_const_small_int, 0); // level 0 import
    EMIT_ARG(load_const_tok, MP_TOKEN_KW_NONE); // not importing from anything
    qstr q_base;
    do_import_name(comp, pn, &q_base);
    compile_store_id(comp, q_base);
}

STATIC void compile_import_name(compiler_t *comp, mp_parse_node_struct_t *pns) {
    apply_to_single_or_list(comp, pns->nodes[0], PN_dotted_as_names, compile_dotted_as_name);
}

STATIC void compile_import_from(compiler_t *comp, mp_parse_node_struct_t *pns) {
    mp_parse_node_t pn_import_source = pns->nodes[0];

    // extract the preceding .'s (if any) for a relative import, to compute the import level
    uint import_level = 0;
    do {
        mp_parse_node_t pn_rel;
        if (MP_PARSE_NODE_IS_TOKEN(pn_import_source) || MP_PARSE_NODE_IS_STRUCT_KIND(pn_import_source, PN_one_or_more_period_or_ellipsis)) {
            // This covers relative imports with dots only like "from .. import"
            pn_rel = pn_import_source;
            pn_import_source = MP_PARSE_NODE_NULL;
        } else if (MP_PARSE_NODE_IS_STRUCT_KIND(pn_import_source, PN_import_from_2b)) {
            // This covers relative imports starting with dot(s) like "from .foo import"
            mp_parse_node_struct_t *pns_2b = (mp_parse_node_struct_t *)pn_import_source;
            pn_rel = pns_2b->nodes[0];
            pn_import_source = pns_2b->nodes[1];
            assert(!MP_PARSE_NODE_IS_NULL(pn_import_source)); // should not be
        } else {
            // Not a relative import
            break;
        }

        // get the list of . and/or ...'s
        mp_parse_node_t *nodes;
        size_t n = mp_parse_node_extract_list(&pn_rel, PN_one_or_more_period_or_ellipsis, &nodes);

        // count the total number of .'s
        for (size_t i = 0; i < n; i++) {
            if (MP_PARSE_NODE_IS_TOKEN_KIND(nodes[i], MP_TOKEN_DEL_PERIOD)) {
                import_level++;
            } else {
                // should be an MP_TOKEN_ELLIPSIS
                import_level += 3;
            }
        }
    } while (0);

    if (MP_PARSE_NODE_IS_TOKEN_KIND(pns->nodes[1], MP_TOKEN_OP_STAR)) {
        #if MICROPY_CPYTHON_COMPAT
        if (comp->scope_cur->kind != SCOPE_MODULE) {
            compile_syntax_error(comp, (mp_parse_node_t)pns, MP_ERROR_TEXT("import * not at module level"));
            return;
        }
        #endif

        EMIT_ARG(load_const_small_int, import_level);

        // build the "fromlist" tuple
        EMIT_ARG(load_const_str, MP_QSTR__star_);
        EMIT_ARG(build, 1, MP_EMIT_BUILD_TUPLE);

        // do the import
        qstr dummy_q;
        do_import_name(comp, pn_import_source, &dummy_q);
        EMIT_ARG(import, MP_QSTRnull, MP_EMIT_IMPORT_STAR);

    } else {
        EMIT_ARG(load_const_small_int, import_level);

        // build the "fromlist" tuple
        mp_parse_node_t *pn_nodes;
        size_t n = mp_parse_node_extract_list(&pns->nodes[1], PN_import_as_names, &pn_nodes);
        for (size_t i = 0; i < n; i++) {
            assert(MP_PARSE_NODE_IS_STRUCT_KIND(pn_nodes[i], PN_import_as_name));
            mp_parse_node_struct_t *pns3 = (mp_parse_node_struct_t *)pn_nodes[i];
            qstr id2 = MP_PARSE_NODE_LEAF_ARG(pns3->nodes[0]); // should be id
            EMIT_ARG(load_const_str, id2);
        }
        EMIT_ARG(build, n, MP_EMIT_BUILD_TUPLE);

        // do the import
        qstr dummy_q;
        do_import_name(comp, pn_import_source, &dummy_q);
        for (size_t i = 0; i < n; i++) {
            assert(MP_PARSE_NODE_IS_STRUCT_KIND(pn_nodes[i], PN_import_as_name));
            mp_parse_node_struct_t *pns3 = (mp_parse_node_struct_t *)pn_nodes[i];
            qstr id2 = MP_PARSE_NODE_LEAF_ARG(pns3->nodes[0]); // should be id
            EMIT_ARG(import, id2, MP_EMIT_IMPORT_FROM);
            if (MP_PARSE_NODE_IS_NULL(pns3->nodes[1])) {
                compile_store_id(comp, id2);
            } else {
                compile_store_id(comp, MP_PARSE_NODE_LEAF_ARG(pns3->nodes[1]));
            }
        }
        EMIT(pop_top);
    }
}

STATIC void compile_declare_global(compiler_t *comp, mp_parse_node_t pn, id_info_t *id_info) {
    if (id_info->kind != ID_INFO_KIND_UNDECIDED && id_info->kind != ID_INFO_KIND_GLOBAL_EXPLICIT) {
        compile_syntax_error(comp, pn, MP_ERROR_TEXT("identifier redefined as global"));
        return;
    }
    id_info->kind = ID_INFO_KIND_GLOBAL_EXPLICIT;

    // if the id exists in the global scope, set its kind to EXPLICIT_GLOBAL
    id_info = scope_find_global(comp->scope_cur, id_info->qst);
    if (id_info != NULL) {
        id_info->kind = ID_INFO_KIND_GLOBAL_EXPLICIT;
    }
}

STATIC void compile_declare_nonlocal(compiler_t *comp, mp_parse_node_t pn, id_info_t *id_info) {
    if (id_info->kind == ID_INFO_KIND_UNDECIDED) {
        id_info->kind = ID_INFO_KIND_GLOBAL_IMPLICIT;
        scope_check_to_close_over(comp->scope_cur, id_info);
        if (id_info->kind == ID_INFO_KIND_GLOBAL_IMPLICIT) {
            compile_syntax_error(comp, pn, MP_ERROR_TEXT("no binding for nonlocal found"));
        }
    } else if (id_info->kind != ID_INFO_KIND_FREE) {
        compile_syntax_error(comp, pn, MP_ERROR_TEXT("identifier redefined as nonlocal"));
    }
}

STATIC void compile_global_nonlocal_stmt(compiler_t *comp, mp_parse_node_struct_t *pns) {
    if (comp->pass == MP_PASS_SCOPE) {
        bool is_global = MP_PARSE_NODE_STRUCT_KIND(pns) == PN_global_stmt;

        if (!is_global && comp->scope_cur->kind == SCOPE_MODULE) {
            compile_syntax_error(comp, (mp_parse_node_t)pns, MP_ERROR_TEXT("can't declare nonlocal in outer code"));
            return;
        }

        mp_parse_node_t *nodes;
        size_t n = mp_parse_node_extract_list(&pns->nodes[0], PN_name_list, &nodes);
        for (size_t i = 0; i < n; i++) {
            qstr qst = MP_PARSE_NODE_LEAF_ARG(nodes[i]);
            id_info_t *id_info = scope_find_or_add_id(comp->scope_cur, qst, ID_INFO_KIND_UNDECIDED);
            if (is_global) {
                compile_declare_global(comp, (mp_parse_node_t)pns, id_info);
            } else {
                compile_declare_nonlocal(comp, (mp_parse_node_t)pns, id_info);
            }
        }
    }
}

STATIC void compile_assert_stmt(compiler_t *comp, mp_parse_node_struct_t *pns) {
    // with optimisations enabled we don't compile assertions
    if (MP_STATE_VM(mp_optimise_value) != 0) {
        return;
    }

    uint l_end = comp_next_label(comp);
    c_if_cond(comp, pns->nodes[0], true, l_end);
    EMIT_LOAD_GLOBAL(MP_QSTR_AssertionError); // we load_global instead of load_id, to be consistent with CPython
    if (!MP_PARSE_NODE_IS_NULL(pns->nodes[1])) {
        // assertion message
        compile_node(comp, pns->nodes[1]);
        EMIT_ARG(call_function, 1, 0, 0);
    }
    EMIT_ARG(raise_varargs, 1);
    EMIT_ARG(label_assign, l_end);
}

STATIC void compile_if_stmt(compiler_t *comp, mp_parse_node_struct_t *pns) {
    uint l_end = comp_next_label(comp);

    // optimisation: don't emit anything when "if False"
    if (!mp_parse_node_is_const_false(pns->nodes[0])) {
        uint l_fail = comp_next_label(comp);
        c_if_cond(comp, pns->nodes[0], false, l_fail); // if condition

        compile_node(comp, pns->nodes[1]); // if block

        // optimisation: skip everything else when "if True"
        if (mp_parse_node_is_const_true(pns->nodes[0])) {
            goto done;
        }

        if (
            // optimisation: don't jump over non-existent elif/else blocks
            !(MP_PARSE_NODE_IS_NULL(pns->nodes[2]) && MP_PARSE_NODE_IS_NULL(pns->nodes[3]))
            // optimisation: don't jump if last instruction was return
            && !EMIT(last_emit_was_return_value)
            ) {
            // jump over elif/else blocks
            EMIT_ARG(jump, l_end);
        }

        EMIT_ARG(label_assign, l_fail);
    }

    // compile elif blocks (if any)
    mp_parse_node_t *pn_elif;
    size_t n_elif = mp_parse_node_extract_list(&pns->nodes[2], PN_if_stmt_elif_list, &pn_elif);
    for (size_t i = 0; i < n_elif; i++) {
        assert(MP_PARSE_NODE_IS_STRUCT_KIND(pn_elif[i], PN_if_stmt_elif)); // should be
        mp_parse_node_struct_t *pns_elif = (mp_parse_node_struct_t *)pn_elif[i];

        // optimisation: don't emit anything when "if False"
        if (!mp_parse_node_is_const_false(pns_elif->nodes[0])) {
            uint l_fail = comp_next_label(comp);
            c_if_cond(comp, pns_elif->nodes[0], false, l_fail); // elif condition

            compile_node(comp, pns_elif->nodes[1]); // elif block

            // optimisation: skip everything else when "elif True"
            if (mp_parse_node_is_const_true(pns_elif->nodes[0])) {
                goto done;
            }

            // optimisation: don't jump if last instruction was return
            if (!EMIT(last_emit_was_return_value)) {
                EMIT_ARG(jump, l_end);
            }
            EMIT_ARG(label_assign, l_fail);
        }
    }

    // compile else block
    compile_node(comp, pns->nodes[3]); // can be null

done:
    EMIT_ARG(label_assign, l_end);
}

#define START_BREAK_CONTINUE_BLOCK \
    uint16_t old_break_label = comp->break_label; \
    uint16_t old_continue_label = comp->continue_label; \
    uint16_t old_break_continue_except_level = comp->break_continue_except_level; \
    uint break_label = comp_next_label(comp); \
    uint continue_label = comp_next_label(comp); \
    comp->break_label = break_label; \
    comp->continue_label = continue_label; \
    comp->break_continue_except_level = comp->cur_except_level;

#define END_BREAK_CONTINUE_BLOCK \
    comp->break_label = old_break_label; \
    comp->continue_label = old_continue_label; \
    comp->break_continue_except_level = old_break_continue_except_level;

STATIC void compile_while_stmt(compiler_t *comp, mp_parse_node_struct_t *pns) {
    START_BREAK_CONTINUE_BLOCK

    if (!mp_parse_node_is_const_false(pns->nodes[0])) { // optimisation: don't emit anything for "while False"
        uint top_label = comp_next_label(comp);
        if (!mp_parse_node_is_const_true(pns->nodes[0])) { // optimisation: don't jump to cond for "while True"
            EMIT_ARG(jump, continue_label);
        }
        EMIT_ARG(label_assign, top_label);
        compile_node(comp, pns->nodes[1]); // body
        EMIT_ARG(label_assign, continue_label);
        c_if_cond(comp, pns->nodes[0], true, top_label); // condition
    }

    // break/continue apply to outer loop (if any) in the else block
    END_BREAK_CONTINUE_BLOCK

    compile_node(comp, pns->nodes[2]); // else

    EMIT_ARG(label_assign, break_label);
}

// This function compiles an optimised for-loop of the form:
//      for <var> in range(<start>, <end>, <step>):
//          <body>
//      else:
//          <else>
// <var> must be an identifier and <step> must be a small-int.
//
// Semantics of for-loop require:
//  - final failing value should not be stored in the loop variable
//  - if the loop never runs, the loop variable should never be assigned
//  - assignments to <var>, <end> or <step> in the body do not alter the loop
//    (<step> is a constant for us, so no need to worry about it changing)
//
// If <end> is a small-int, then the stack during the for-loop contains just
// the current value of <var>.  Otherwise, the stack contains <end> then the
// current value of <var>.
STATIC void compile_for_stmt_optimised_range(compiler_t *comp, mp_parse_node_t pn_var, mp_parse_node_t pn_start, mp_parse_node_t pn_end, mp_parse_node_t pn_step, mp_parse_node_t pn_body, mp_parse_node_t pn_else) {
    START_BREAK_CONTINUE_BLOCK

    uint top_label = comp_next_label(comp);
    uint entry_label = comp_next_label(comp);

    // put the end value on the stack if it's not a small-int constant
    bool end_on_stack = !MP_PARSE_NODE_IS_SMALL_INT(pn_end);
    if (end_on_stack) {
        compile_node(comp, pn_end);
    }

    // compile: start
    compile_node(comp, pn_start);

    EMIT_ARG(jump, entry_label);
    EMIT_ARG(label_assign, top_label);

    // duplicate next value and store it to var
    EMIT(dup_top);
    c_assign(comp, pn_var, ASSIGN_STORE);

    // compile body
    compile_node(comp, pn_body);

    EMIT_ARG(label_assign, continue_label);

    // compile: var + step
    compile_node(comp, pn_step);
    EMIT_ARG(binary_op, MP_BINARY_OP_INPLACE_ADD);

    EMIT_ARG(label_assign, entry_label);

    // compile: if var <cond> end: goto top
    if (end_on_stack) {
        EMIT(dup_top_two);
        EMIT(rot_two);
    } else {
        EMIT(dup_top);
        compile_node(comp, pn_end);
    }
    assert(MP_PARSE_NODE_IS_SMALL_INT(pn_step));
    if (MP_PARSE_NODE_LEAF_SMALL_INT(pn_step) >= 0) {
        EMIT_ARG(binary_op, MP_BINARY_OP_LESS);
    } else {
        EMIT_ARG(binary_op, MP_BINARY_OP_MORE);
    }
    EMIT_ARG(pop_jump_if, true, top_label);

    // break/continue apply to outer loop (if any) in the else block
    END_BREAK_CONTINUE_BLOCK

    // Compile the else block.  We must pop the iterator variables before
    // executing the else code because it may contain break/continue statements.
    uint end_label = 0;
    if (!MP_PARSE_NODE_IS_NULL(pn_else)) {
        // discard final value of "var", and possible "end" value
        EMIT(pop_top);
        if (end_on_stack) {
            EMIT(pop_top);
        }
        compile_node(comp, pn_else);
        end_label = comp_next_label(comp);
        EMIT_ARG(jump, end_label);
        EMIT_ARG(adjust_stack_size, 1 + end_on_stack);
    }

    EMIT_ARG(label_assign, break_label);

    // discard final value of var that failed the loop condition
    EMIT(pop_top);

    // discard <end> value if it's on the stack
    if (end_on_stack) {
        EMIT(pop_top);
    }

    if (!MP_PARSE_NODE_IS_NULL(pn_else)) {
        EMIT_ARG(label_assign, end_label);
    }
}

STATIC void compile_for_stmt(compiler_t *comp, mp_parse_node_struct_t *pns) {
    // this bit optimises: for <x> in range(...), turning it into an explicitly incremented variable
    // this is actually slower, but uses no heap memory
    // for viper it will be much, much faster
    if (/*comp->scope_cur->emit_options == MP_EMIT_OPT_VIPER &&*/ MP_PARSE_NODE_IS_ID(pns->nodes[0]) && MP_PARSE_NODE_IS_STRUCT_KIND(pns->nodes[1], PN_atom_expr_normal)) {
        mp_parse_node_struct_t *pns_it = (mp_parse_node_struct_t *)pns->nodes[1];
        if (MP_PARSE_NODE_IS_ID(pns_it->nodes[0])
            && MP_PARSE_NODE_LEAF_ARG(pns_it->nodes[0]) == MP_QSTR_range
            && MP_PARSE_NODE_STRUCT_KIND((mp_parse_node_struct_t *)pns_it->nodes[1]) == PN_trailer_paren) {
            mp_parse_node_t pn_range_args = ((mp_parse_node_struct_t *)pns_it->nodes[1])->nodes[0];
            mp_parse_node_t *args;
            size_t n_args = mp_parse_node_extract_list(&pn_range_args, PN_arglist, &args);
            mp_parse_node_t pn_range_start;
            mp_parse_node_t pn_range_end;
            mp_parse_node_t pn_range_step;
            bool optimize = false;
            if (1 <= n_args && n_args <= 3) {
                optimize = true;
                if (n_args == 1) {
                    pn_range_start = mp_parse_node_new_small_int(0);
                    pn_range_end = args[0];
                    pn_range_step = mp_parse_node_new_small_int(1);
                } else if (n_args == 2) {
                    pn_range_start = args[0];
                    pn_range_end = args[1];
                    pn_range_step = mp_parse_node_new_small_int(1);
                } else {
                    pn_range_start = args[0];
                    pn_range_end = args[1];
                    pn_range_step = args[2];
                    // the step must be a non-zero constant integer to do the optimisation
                    if (!MP_PARSE_NODE_IS_SMALL_INT(pn_range_step)
                        || MP_PARSE_NODE_LEAF_SMALL_INT(pn_range_step) == 0) {
                        optimize = false;
                    }
                }
                // arguments must be able to be compiled as standard expressions
                if (optimize && MP_PARSE_NODE_IS_STRUCT(pn_range_start)) {
                    int k = MP_PARSE_NODE_STRUCT_KIND((mp_parse_node_struct_t *)pn_range_start);
                    if (k == PN_arglist_star || k == PN_arglist_dbl_star || k == PN_argument) {
                        optimize = false;
                    }
                }
                if (optimize && MP_PARSE_NODE_IS_STRUCT(pn_range_end)) {
                    int k = MP_PARSE_NODE_STRUCT_KIND((mp_parse_node_struct_t *)pn_range_end);
                    if (k == PN_arglist_star || k == PN_arglist_dbl_star || k == PN_argument) {
                        optimize = false;
                    }
                }
            }
            if (optimize) {
                compile_for_stmt_optimised_range(comp, pns->nodes[0], pn_range_start, pn_range_end, pn_range_step, pns->nodes[2], pns->nodes[3]);
                return;
            }
        }
    }

    START_BREAK_CONTINUE_BLOCK
    comp->break_label |= MP_EMIT_BREAK_FROM_FOR;

    uint pop_label = comp_next_label(comp);

    compile_node(comp, pns->nodes[1]); // iterator
    EMIT_ARG(get_iter, true);
    EMIT_ARG(label_assign, continue_label);
    EMIT_ARG(for_iter, pop_label);
    c_assign(comp, pns->nodes[0], ASSIGN_STORE); // variable
    compile_node(comp, pns->nodes[2]); // body
    if (!EMIT(last_emit_was_return_value)) {
        EMIT_ARG(jump, continue_label);
    }
    EMIT_ARG(label_assign, pop_label);
    EMIT(for_iter_end);

    // break/continue apply to outer loop (if any) in the else block
    END_BREAK_CONTINUE_BLOCK

    compile_node(comp, pns->nodes[3]); // else (may be empty)

    EMIT_ARG(label_assign, break_label);
}

STATIC void compile_try_except(compiler_t *comp, mp_parse_node_t pn_body, int n_except, mp_parse_node_t *pn_excepts, mp_parse_node_t pn_else) {
    // setup code
    uint l1 = comp_next_label(comp);
    uint success_label = comp_next_label(comp);

    compile_increase_except_level(comp, l1, MP_EMIT_SETUP_BLOCK_EXCEPT);

    compile_node(comp, pn_body); // body
    EMIT_ARG(pop_except_jump, success_label, false); // jump over exception handler

    EMIT_ARG(label_assign, l1); // start of exception handler
    EMIT(start_except_handler);

    // at this point the top of the stack contains the exception instance that was raised

    uint l2 = comp_next_label(comp);

    for (int i = 0; i < n_except; i++) {
        assert(MP_PARSE_NODE_IS_STRUCT_KIND(pn_excepts[i], PN_try_stmt_except)); // should be
        mp_parse_node_struct_t *pns_except = (mp_parse_node_struct_t *)pn_excepts[i];

        qstr qstr_exception_local = 0;
        uint end_finally_label = comp_next_label(comp);
        #if MICROPY_PY_SYS_SETTRACE
        EMIT_ARG(set_source_line, pns_except->source_line);
        #endif

        if (MP_PARSE_NODE_IS_NULL(pns_except->nodes[0])) {
            // this is a catch all exception handler
            if (i + 1 != n_except) {
                compile_syntax_error(comp, pn_excepts[i], MP_ERROR_TEXT("default 'except' must be last"));
                compile_decrease_except_level(comp);
                return;
            }
        } else {
            // this exception handler requires a match to a certain type of exception
            mp_parse_node_t pns_exception_expr = pns_except->nodes[0];
            if (MP_PARSE_NODE_IS_STRUCT(pns_exception_expr)) {
                mp_parse_node_struct_t *pns3 = (mp_parse_node_struct_t *)pns_exception_expr;
                if (MP_PARSE_NODE_STRUCT_KIND(pns3) == PN_try_stmt_as_name) {
                    // handler binds the exception to a local
                    pns_exception_expr = pns3->nodes[0];
                    qstr_exception_local = MP_PARSE_NODE_LEAF_ARG(pns3->nodes[1]);
                }
            }
            EMIT(dup_top);
            compile_node(comp, pns_exception_expr);
            EMIT_ARG(binary_op, MP_BINARY_OP_EXCEPTION_MATCH);
            EMIT_ARG(pop_jump_if, false, end_finally_label);
        }

        // either discard or store the exception instance
        if (qstr_exception_local == 0) {
            EMIT(pop_top);
        } else {
            compile_store_id(comp, qstr_exception_local);
        }

        // If the exception is bound to a variable <e> then the <body> of the
        // exception handler is wrapped in a try-finally so that the name <e> can
        // be deleted (per Python semantics) even if the <body> has an exception.
        // In such a case the generated code for the exception handler is:
        //      try:
        //          <body>
        //      finally:
        //          <e> = None
        //          del <e>
        uint l3 = 0;
        if (qstr_exception_local != 0) {
            l3 = comp_next_label(comp);
            compile_increase_except_level(comp, l3, MP_EMIT_SETUP_BLOCK_FINALLY);
        }
        compile_node(comp, pns_except->nodes[1]); // the <body>
        if (qstr_exception_local != 0) {
            EMIT_ARG(load_const_tok, MP_TOKEN_KW_NONE);
            EMIT_ARG(label_assign, l3);
            EMIT_ARG(load_const_tok, MP_TOKEN_KW_NONE);
            compile_store_id(comp, qstr_exception_local);
            compile_delete_id(comp, qstr_exception_local);
            compile_decrease_except_level(comp);
        }

        EMIT_ARG(pop_except_jump, l2, true);
        EMIT_ARG(label_assign, end_finally_label);
        EMIT_ARG(adjust_stack_size, 1); // stack adjust for the exception instance
    }

    compile_decrease_except_level(comp);
    EMIT(end_except_handler);

    EMIT_ARG(label_assign, success_label);
    compile_node(comp, pn_else); // else block, can be null
    EMIT_ARG(label_assign, l2);
}

STATIC void compile_try_finally(compiler_t *comp, mp_parse_node_t pn_body, int n_except, mp_parse_node_t *pn_except, mp_parse_node_t pn_else, mp_parse_node_t pn_finally) {
    uint l_finally_block = comp_next_label(comp);

    compile_increase_except_level(comp, l_finally_block, MP_EMIT_SETUP_BLOCK_FINALLY);

    if (n_except == 0) {
        assert(MP_PARSE_NODE_IS_NULL(pn_else));
        EMIT_ARG(adjust_stack_size, 3); // stack adjust for possible UNWIND_JUMP state
        compile_node(comp, pn_body);
        EMIT_ARG(adjust_stack_size, -3);
    } else {
        compile_try_except(comp, pn_body, n_except, pn_except, pn_else);
    }
    EMIT_ARG(load_const_tok, MP_TOKEN_KW_NONE);
    EMIT_ARG(label_assign, l_finally_block);
    compile_node(comp, pn_finally);

    compile_decrease_except_level(comp);
}

STATIC void compile_try_stmt(compiler_t *comp, mp_parse_node_struct_t *pns) {
    assert(MP_PARSE_NODE_IS_STRUCT(pns->nodes[1])); // should be
    {
        mp_parse_node_struct_t *pns2 = (mp_parse_node_struct_t *)pns->nodes[1];
        if (MP_PARSE_NODE_STRUCT_KIND(pns2) == PN_try_stmt_finally) {
            // just try-finally
            compile_try_finally(comp, pns->nodes[0], 0, NULL, MP_PARSE_NODE_NULL, pns2->nodes[0]);
        } else if (MP_PARSE_NODE_STRUCT_KIND(pns2) == PN_try_stmt_except_and_more) {
            // try-except and possibly else and/or finally
            mp_parse_node_t *pn_excepts;
            size_t n_except = mp_parse_node_extract_list(&pns2->nodes[0], PN_try_stmt_except_list, &pn_excepts);
            if (MP_PARSE_NODE_IS_NULL(pns2->nodes[2])) {
                // no finally
                compile_try_except(comp, pns->nodes[0], n_except, pn_excepts, pns2->nodes[1]);
            } else {
                // have finally
                compile_try_finally(comp, pns->nodes[0], n_except, pn_excepts, pns2->nodes[1], ((mp_parse_node_struct_t *)pns2->nodes[2])->nodes[0]);
            }
        } else {
            // just try-except
            mp_parse_node_t *pn_excepts;
            size_t n_except = mp_parse_node_extract_list(&pns->nodes[1], PN_try_stmt_except_list, &pn_excepts);
            compile_try_except(comp, pns->nodes[0], n_except, pn_excepts, MP_PARSE_NODE_NULL);
        }
    }
}

STATIC void compile_with_stmt_helper(compiler_t *comp, size_t n, mp_parse_node_t *nodes, mp_parse_node_t body) {
    if (n == 0) {
        // no more pre-bits, compile the body of the with
        compile_node(comp, body);
    } else {
        uint l_end = comp_next_label(comp);
        if (MP_PARSE_NODE_IS_STRUCT_KIND(nodes[0], PN_with_item)) {
            // this pre-bit is of the form "a as b"
            mp_parse_node_struct_t *pns = (mp_parse_node_struct_t *)nodes[0];
            compile_node(comp, pns->nodes[0]);
            compile_increase_except_level(comp, l_end, MP_EMIT_SETUP_BLOCK_WITH);
            c_assign(comp, pns->nodes[1], ASSIGN_STORE);
        } else {
            // this pre-bit is just an expression
            compile_node(comp, nodes[0]);
            compile_increase_except_level(comp, l_end, MP_EMIT_SETUP_BLOCK_WITH);
            EMIT(pop_top);
        }
        // compile additional pre-bits and the body
        compile_with_stmt_helper(comp, n - 1, nodes + 1, body);
        // finish this with block
        EMIT_ARG(with_cleanup, l_end);
        reserve_labels_for_native(comp, 3); // used by native's with_cleanup
        compile_decrease_except_level(comp);
    }
}

STATIC void compile_with_stmt(compiler_t *comp, mp_parse_node_struct_t *pns) {
    // get the nodes for the pre-bit of the with (the a as b, c as d, ... bit)
    mp_parse_node_t *nodes;
    size_t n = mp_parse_node_extract_list(&pns->nodes[0], PN_with_stmt_list, &nodes);
    assert(n > 0);

    // compile in a nested fashion
    compile_with_stmt_helper(comp, n, nodes, pns->nodes[1]);
}

STATIC void compile_yield_from(compiler_t *comp) {
    EMIT_ARG(get_iter, false);
    EMIT_ARG(load_const_tok, MP_TOKEN_KW_NONE);
    EMIT_ARG(yield, MP_EMIT_YIELD_FROM);
    reserve_labels_for_native(comp, 3);
}

#if MICROPY_PY_ASYNC_AWAIT
STATIC bool compile_require_async_context(compiler_t *comp, mp_parse_node_struct_t *pns) {
    int scope_flags = comp->scope_cur->scope_flags;
    if ((scope_flags & MP_SCOPE_FLAG_ASYNC) != 0) {
        return true;
    }
    compile_syntax_error(comp, (mp_parse_node_t)pns,
        MP_ERROR_TEXT("'await', 'async for' or 'async with' outside async function"));
    return false;
}

STATIC void compile_await_object_method(compiler_t *comp, qstr method) {
    EMIT_ARG(load_method, method, false);
    EMIT_ARG(call_method, 0, 0, 0);
    compile_yield_from(comp);
}

STATIC void compile_async_for_stmt(compiler_t *comp, mp_parse_node_struct_t *pns) {
    // comp->break_label |= MP_EMIT_BREAK_FROM_FOR;

    if (!compile_require_async_context(comp, pns)) {
        return;
    }

    qstr context = MP_PARSE_NODE_LEAF_ARG(pns->nodes[1]);
    uint while_else_label = comp_next_label(comp);
    uint try_exception_label = comp_next_label(comp);
    uint try_else_label = comp_next_label(comp);
    uint try_finally_label = comp_next_label(comp);

    compile_node(comp, pns->nodes[1]); // iterator
    EMIT_ARG(load_method, MP_QSTR___aiter__, false);
    EMIT_ARG(call_method, 0, 0, 0);
    compile_store_id(comp, context);

    START_BREAK_CONTINUE_BLOCK

    EMIT_ARG(label_assign, continue_label);

    compile_increase_except_level(comp, try_exception_label, MP_EMIT_SETUP_BLOCK_EXCEPT);

    compile_load_id(comp, context);
    compile_await_object_method(comp, MP_QSTR___anext__);
    c_assign(comp, pns->nodes[0], ASSIGN_STORE); // variable
    EMIT_ARG(pop_except_jump, try_else_label, false);

    EMIT_ARG(label_assign, try_exception_label);
    EMIT(start_except_handler);
    EMIT(dup_top);
    EMIT_LOAD_GLOBAL(MP_QSTR_StopAsyncIteration);
    EMIT_ARG(binary_op, MP_BINARY_OP_EXCEPTION_MATCH);
    EMIT_ARG(pop_jump_if, false, try_finally_label);
    EMIT(pop_top); // pop exception instance
    EMIT_ARG(pop_except_jump, while_else_label, true);

    EMIT_ARG(label_assign, try_finally_label);
    EMIT_ARG(adjust_stack_size, 1); // if we jump here, the exc is on the stack
    compile_decrease_except_level(comp);
    EMIT(end_except_handler);

    EMIT_ARG(label_assign, try_else_label);
    compile_node(comp, pns->nodes[2]); // body

    EMIT_ARG(jump, continue_label);
    // break/continue apply to outer loop (if any) in the else block
    END_BREAK_CONTINUE_BLOCK

    EMIT_ARG(label_assign, while_else_label);
    compile_node(comp, pns->nodes[3]); // else

    EMIT_ARG(label_assign, break_label);
}

STATIC void compile_async_with_stmt_helper(compiler_t *comp, size_t n, mp_parse_node_t *nodes, mp_parse_node_t body) {
    if (n == 0) {
        // no more pre-bits, compile the body of the with
        compile_node(comp, body);
    } else {
        uint l_finally_block = comp_next_label(comp);
        uint l_aexit_no_exc = comp_next_label(comp);
        uint l_ret_unwind_jump = comp_next_label(comp);
        uint l_end = comp_next_label(comp);

        if (MP_PARSE_NODE_IS_STRUCT_KIND(nodes[0], PN_with_item)) {
            // this pre-bit is of the form "a as b"
            mp_parse_node_struct_t *pns = (mp_parse_node_struct_t *)nodes[0];
            compile_node(comp, pns->nodes[0]);
            EMIT(dup_top);
            compile_await_object_method(comp, MP_QSTR___aenter__);
            c_assign(comp, pns->nodes[1], ASSIGN_STORE);
        } else {
            // this pre-bit is just an expression
            compile_node(comp, nodes[0]);
            EMIT(dup_top);
            compile_await_object_method(comp, MP_QSTR___aenter__);
            EMIT(pop_top);
        }

        // To keep the Python stack size down, and because we can't access values on
        // this stack further down than 3 elements (via rot_three), we don't preload
        // __aexit__ (as per normal with) but rather wait until we need it below.

        // Start the try-finally statement
        compile_increase_except_level(comp, l_finally_block, MP_EMIT_SETUP_BLOCK_FINALLY);

        // Compile any additional pre-bits of the "async with", and also the body
        EMIT_ARG(adjust_stack_size, 3); // stack adjust for possible UNWIND_JUMP state
        compile_async_with_stmt_helper(comp, n - 1, nodes + 1, body);
        EMIT_ARG(adjust_stack_size, -3);

        // We have now finished the "try" block and fall through to the "finally"

        // At this point, after the with body has executed, we have 3 cases:
        // 1. no exception, we just fall through to this point; stack: (..., ctx_mgr)
        // 2. exception propagating out, we get to the finally block; stack: (..., ctx_mgr, exc)
        // 3. return or unwind jump, we get to the finally block; stack: (..., ctx_mgr, X, INT)

        // Handle case 1: call __aexit__
        // Stack: (..., ctx_mgr)
        EMIT_ARG(load_const_tok, MP_TOKEN_KW_NONE); // to tell end_finally there's no exception
        EMIT(rot_two);
        EMIT_ARG(jump, l_aexit_no_exc); // jump to code below to call __aexit__

        // Start of "finally" block
        // At this point we have case 2 or 3, we detect which one by the TOS being an exception or not
        EMIT_ARG(label_assign, l_finally_block);

        // Detect if TOS an exception or not
        EMIT(dup_top);
        EMIT_LOAD_GLOBAL(MP_QSTR_BaseException);
        EMIT_ARG(binary_op, MP_BINARY_OP_EXCEPTION_MATCH);
        EMIT_ARG(pop_jump_if, false, l_ret_unwind_jump); // if not an exception then we have case 3

        // Handle case 2: call __aexit__ and either swallow or re-raise the exception
        // Stack: (..., ctx_mgr, exc)
        EMIT(dup_top);
        EMIT(rot_three);
        EMIT(rot_two);
        EMIT_ARG(load_method, MP_QSTR___aexit__, false);
        EMIT(rot_three);
        EMIT(rot_three);
        EMIT(dup_top);
        #if MICROPY_CPYTHON_COMPAT
        EMIT_ARG(attr, MP_QSTR___class__, MP_EMIT_ATTR_LOAD); // get type(exc)
        #else
        compile_load_id(comp, MP_QSTR_type);
        EMIT(rot_two);
        EMIT_ARG(call_function, 1, 0, 0); // get type(exc)
        #endif
        EMIT(rot_two);
        EMIT_ARG(load_const_tok, MP_TOKEN_KW_NONE); // dummy traceback value
        // Stack: (..., exc, __aexit__, ctx_mgr, type(exc), exc, None)
        EMIT_ARG(call_method, 3, 0, 0);
        compile_yield_from(comp);
        EMIT_ARG(pop_jump_if, false, l_end);
        EMIT(pop_top); // pop exception
        EMIT_ARG(load_const_tok, MP_TOKEN_KW_NONE); // replace with None to swallow exception
        EMIT_ARG(jump, l_end);
        EMIT_ARG(adjust_stack_size, 2);

        // Handle case 3: call __aexit__
        // Stack: (..., ctx_mgr, X, INT)
        EMIT_ARG(label_assign, l_ret_unwind_jump);
        EMIT(rot_three);
        EMIT(rot_three);
        EMIT_ARG(label_assign, l_aexit_no_exc);
        EMIT_ARG(load_method, MP_QSTR___aexit__, false);
        EMIT_ARG(load_const_tok, MP_TOKEN_KW_NONE);
        EMIT(dup_top);
        EMIT(dup_top);
        EMIT_ARG(call_method, 3, 0, 0);
        compile_yield_from(comp);
        EMIT(pop_top);
        EMIT_ARG(adjust_stack_size, -1);

        // End of "finally" block
        // Stack can have one of three configurations:
        // a. (..., None) - from either case 1, or case 2 with swallowed exception
        // b. (..., exc) - from case 2 with re-raised exception
        // c. (..., X, INT) - from case 3
        EMIT_ARG(label_assign, l_end);
        compile_decrease_except_level(comp);
    }
}

STATIC void compile_async_with_stmt(compiler_t *comp, mp_parse_node_struct_t *pns) {
    if (!compile_require_async_context(comp, pns)) {
        return;
    }
    // get the nodes for the pre-bit of the with (the a as b, c as d, ... bit)
    mp_parse_node_t *nodes;
    size_t n = mp_parse_node_extract_list(&pns->nodes[0], PN_with_stmt_list, &nodes);
    assert(n > 0);

    // compile in a nested fashion
    compile_async_with_stmt_helper(comp, n, nodes, pns->nodes[1]);
}

STATIC void compile_async_stmt(compiler_t *comp, mp_parse_node_struct_t *pns) {
    assert(MP_PARSE_NODE_IS_STRUCT(pns->nodes[0]));
    mp_parse_node_struct_t *pns0 = (mp_parse_node_struct_t *)pns->nodes[0];
    if (MP_PARSE_NODE_STRUCT_KIND(pns0) == PN_funcdef) {
        // async def
        compile_funcdef(comp, pns0);
        scope_t *fscope = (scope_t *)pns0->nodes[4];
<<<<<<< HEAD
        fscope->scope_flags |= MP_SCOPE_FLAG_GENERATOR | MP_SCOPE_FLAG_ASYNC;
    } else if (MP_PARSE_NODE_STRUCT_KIND(pns0) == PN_for_stmt) {
        // async for
        compile_async_for_stmt(comp, pns0);
=======
        fscope->scope_flags |= MP_SCOPE_FLAG_GENERATOR;
>>>>>>> 7c51cb23
    } else {
        // async for/with; first verify the scope is a generator
        int scope_flags = comp->scope_cur->scope_flags;
        if (!(scope_flags & MP_SCOPE_FLAG_GENERATOR)) {
            compile_syntax_error(comp, (mp_parse_node_t)pns0,
                MP_ERROR_TEXT("async for/with outside async function"));
            return;
        }

        if (MP_PARSE_NODE_STRUCT_KIND(pns0) == PN_for_stmt) {
            // async for
            compile_async_for_stmt(comp, pns0);
        } else {
            // async with
            assert(MP_PARSE_NODE_STRUCT_KIND(pns0) == PN_with_stmt);
            compile_async_with_stmt(comp, pns0);
        }
    }
}
#endif

STATIC void compile_expr_stmt(compiler_t *comp, mp_parse_node_struct_t *pns) {
    mp_parse_node_t pn_rhs = pns->nodes[1];
    if (MP_PARSE_NODE_IS_NULL(pn_rhs)) {
        if (comp->is_repl && comp->scope_cur->kind == SCOPE_MODULE) {
            // for REPL, evaluate then print the expression
            compile_load_id(comp, MP_QSTR___repl_print__);
            compile_node(comp, pns->nodes[0]);
            EMIT_ARG(call_function, 1, 0, 0);
            EMIT(pop_top);

        } else {
            // for non-REPL, evaluate then discard the expression
            if ((MP_PARSE_NODE_IS_LEAF(pns->nodes[0]) && !MP_PARSE_NODE_IS_ID(pns->nodes[0]))
                || MP_PARSE_NODE_IS_STRUCT_KIND(pns->nodes[0], PN_const_object)) {
                // do nothing with a lonely constant
            } else {
                compile_node(comp, pns->nodes[0]); // just an expression
                EMIT(pop_top); // discard last result since this is a statement and leaves nothing on the stack
            }
        }
    } else if (MP_PARSE_NODE_IS_STRUCT(pn_rhs)) {
        mp_parse_node_struct_t *pns1 = (mp_parse_node_struct_t *)pn_rhs;
        int kind = MP_PARSE_NODE_STRUCT_KIND(pns1);
        if (kind == PN_annassign) {
            // the annotation is in pns1->nodes[0] and is ignored
            if (MP_PARSE_NODE_IS_NULL(pns1->nodes[1])) {
                // an annotation of the form "x: y"
                // inside a function this declares "x" as a local
                if (comp->scope_cur->kind == SCOPE_FUNCTION) {
                    if (MP_PARSE_NODE_IS_ID(pns->nodes[0])) {
                        qstr lhs = MP_PARSE_NODE_LEAF_ARG(pns->nodes[0]);
                        scope_find_or_add_id(comp->scope_cur, lhs, ID_INFO_KIND_LOCAL);
                    }
                }
            } else {
                // an assigned annotation of the form "x: y = z"
                pn_rhs = pns1->nodes[1];
                goto plain_assign;
            }
        } else if (kind == PN_expr_stmt_augassign) {
            c_assign(comp, pns->nodes[0], ASSIGN_AUG_LOAD); // lhs load for aug assign
            compile_node(comp, pns1->nodes[1]); // rhs
            assert(MP_PARSE_NODE_IS_TOKEN(pns1->nodes[0]));
            mp_token_kind_t tok = MP_PARSE_NODE_LEAF_ARG(pns1->nodes[0]);
            mp_binary_op_t op = MP_BINARY_OP_INPLACE_OR + (tok - MP_TOKEN_DEL_PIPE_EQUAL);
            EMIT_ARG(binary_op, op);
            c_assign(comp, pns->nodes[0], ASSIGN_AUG_STORE); // lhs store for aug assign
        } else if (kind == PN_expr_stmt_assign_list) {
            int rhs = MP_PARSE_NODE_STRUCT_NUM_NODES(pns1) - 1;
            compile_node(comp, pns1->nodes[rhs]); // rhs
            // following CPython, we store left-most first
            if (rhs > 0) {
                EMIT(dup_top);
            }
            c_assign(comp, pns->nodes[0], ASSIGN_STORE); // lhs store
            for (int i = 0; i < rhs; i++) {
                if (i + 1 < rhs) {
                    EMIT(dup_top);
                }
                c_assign(comp, pns1->nodes[i], ASSIGN_STORE); // middle store
            }
        } else {
        plain_assign:
            #if MICROPY_COMP_DOUBLE_TUPLE_ASSIGN
            if (MP_PARSE_NODE_IS_STRUCT_KIND(pn_rhs, PN_testlist_star_expr)
                && MP_PARSE_NODE_IS_STRUCT_KIND(pns->nodes[0], PN_testlist_star_expr)) {
                mp_parse_node_struct_t *pns0 = (mp_parse_node_struct_t *)pns->nodes[0];
                pns1 = (mp_parse_node_struct_t *)pn_rhs;
                uint32_t n_pns0 = MP_PARSE_NODE_STRUCT_NUM_NODES(pns0);
                // Can only optimise a tuple-to-tuple assignment when all of the following hold:
                //  - equal number of items in LHS and RHS tuples
                //  - 2 or 3 items in the tuples
                //  - there are no star expressions in the LHS tuple
                if (n_pns0 == MP_PARSE_NODE_STRUCT_NUM_NODES(pns1)
                    && (n_pns0 == 2
                        #if MICROPY_COMP_TRIPLE_TUPLE_ASSIGN
                        || n_pns0 == 3
                        #endif
                        )
                    && !MP_PARSE_NODE_IS_STRUCT_KIND(pns0->nodes[0], PN_star_expr)
                    && !MP_PARSE_NODE_IS_STRUCT_KIND(pns0->nodes[1], PN_star_expr)
                    #if MICROPY_COMP_TRIPLE_TUPLE_ASSIGN
                    && (n_pns0 == 2 || !MP_PARSE_NODE_IS_STRUCT_KIND(pns0->nodes[2], PN_star_expr))
                    #endif
                    ) {
                    // Optimisation for a, b = c, d or a, b, c = d, e, f
                    compile_node(comp, pns1->nodes[0]); // rhs
                    compile_node(comp, pns1->nodes[1]); // rhs
                    #if MICROPY_COMP_TRIPLE_TUPLE_ASSIGN
                    if (n_pns0 == 3) {
                        compile_node(comp, pns1->nodes[2]); // rhs
                        EMIT(rot_three);
                    }
                    #endif
                    EMIT(rot_two);
                    c_assign(comp, pns0->nodes[0], ASSIGN_STORE); // lhs store
                    c_assign(comp, pns0->nodes[1], ASSIGN_STORE); // lhs store
                    #if MICROPY_COMP_TRIPLE_TUPLE_ASSIGN
                    if (n_pns0 == 3) {
                        c_assign(comp, pns0->nodes[2], ASSIGN_STORE); // lhs store
                    }
                    #endif
                    return;
                }
            }
            #endif

            compile_node(comp, pn_rhs); // rhs
            c_assign(comp, pns->nodes[0], ASSIGN_STORE); // lhs store
        }
    } else {
        goto plain_assign;
    }
}

STATIC void compile_test_if_expr(compiler_t *comp, mp_parse_node_struct_t *pns) {
    assert(MP_PARSE_NODE_IS_STRUCT_KIND(pns->nodes[1], PN_test_if_else));
    mp_parse_node_struct_t *pns_test_if_else = (mp_parse_node_struct_t *)pns->nodes[1];

    uint l_fail = comp_next_label(comp);
    uint l_end = comp_next_label(comp);
    c_if_cond(comp, pns_test_if_else->nodes[0], false, l_fail); // condition
    compile_node(comp, pns->nodes[0]); // success value
    EMIT_ARG(jump, l_end);
    EMIT_ARG(label_assign, l_fail);
    EMIT_ARG(adjust_stack_size, -1); // adjust stack size
    compile_node(comp, pns_test_if_else->nodes[1]); // failure value
    EMIT_ARG(label_assign, l_end);
}

STATIC void compile_lambdef(compiler_t *comp, mp_parse_node_struct_t *pns) {
    if (comp->pass == MP_PASS_SCOPE) {
        // create a new scope for this lambda
        scope_t *s = scope_new_and_link(comp, SCOPE_LAMBDA, (mp_parse_node_t)pns, comp->scope_cur->emit_options);
        // store the lambda scope so the compiling function (this one) can use it at each pass
        pns->nodes[2] = (mp_parse_node_t)s;
    }

    // get the scope for this lambda
    scope_t *this_scope = (scope_t *)pns->nodes[2];

    // compile the lambda definition
    compile_funcdef_lambdef(comp, this_scope, pns->nodes[0], PN_varargslist);
}

#if MICROPY_PY_ASSIGN_EXPR
STATIC void compile_namedexpr_helper(compiler_t *comp, mp_parse_node_t pn_name, mp_parse_node_t pn_expr) {
    if (!MP_PARSE_NODE_IS_ID(pn_name)) {
        compile_syntax_error(comp, (mp_parse_node_t)pn_name, MP_ERROR_TEXT("can't assign to expression"));
    }
    compile_node(comp, pn_expr);
    EMIT(dup_top);
    scope_t *old_scope = comp->scope_cur;
    if (SCOPE_IS_COMP_LIKE(comp->scope_cur->kind)) {
        // Use parent's scope for assigned value so it can "escape"
        comp->scope_cur = comp->scope_cur->parent;
    }
    compile_store_id(comp, MP_PARSE_NODE_LEAF_ARG(pn_name));
    comp->scope_cur = old_scope;
}

STATIC void compile_namedexpr(compiler_t *comp, mp_parse_node_struct_t *pns) {
    compile_namedexpr_helper(comp, pns->nodes[0], pns->nodes[1]);
}
#endif

STATIC void compile_or_and_test(compiler_t *comp, mp_parse_node_struct_t *pns) {
    bool cond = MP_PARSE_NODE_STRUCT_KIND(pns) == PN_or_test;
    uint l_end = comp_next_label(comp);
    int n = MP_PARSE_NODE_STRUCT_NUM_NODES(pns);
    for (int i = 0; i < n; i += 1) {
        compile_node(comp, pns->nodes[i]);
        if (i + 1 < n) {
            EMIT_ARG(jump_if_or_pop, cond, l_end);
        }
    }
    EMIT_ARG(label_assign, l_end);
}

STATIC void compile_not_test_2(compiler_t *comp, mp_parse_node_struct_t *pns) {
    compile_node(comp, pns->nodes[0]);
    EMIT_ARG(unary_op, MP_UNARY_OP_NOT);
}

STATIC void compile_comparison(compiler_t *comp, mp_parse_node_struct_t *pns) {
    int num_nodes = MP_PARSE_NODE_STRUCT_NUM_NODES(pns);
    compile_node(comp, pns->nodes[0]);
    bool multi = (num_nodes > 3);
    uint l_fail = 0;
    if (multi) {
        l_fail = comp_next_label(comp);
    }
    for (int i = 1; i + 1 < num_nodes; i += 2) {
        compile_node(comp, pns->nodes[i + 1]);
        if (i + 2 < num_nodes) {
            EMIT(dup_top);
            EMIT(rot_three);
        }
        if (MP_PARSE_NODE_IS_TOKEN(pns->nodes[i])) {
            mp_token_kind_t tok = MP_PARSE_NODE_LEAF_ARG(pns->nodes[i]);
            mp_binary_op_t op;
            if (tok == MP_TOKEN_KW_IN) {
                op = MP_BINARY_OP_IN;
            } else {
                op = MP_BINARY_OP_LESS + (tok - MP_TOKEN_OP_LESS);
            }
            EMIT_ARG(binary_op, op);
        } else {
            assert(MP_PARSE_NODE_IS_STRUCT(pns->nodes[i])); // should be
            mp_parse_node_struct_t *pns2 = (mp_parse_node_struct_t *)pns->nodes[i];
            int kind = MP_PARSE_NODE_STRUCT_KIND(pns2);
            if (kind == PN_comp_op_not_in) {
                EMIT_ARG(binary_op, MP_BINARY_OP_NOT_IN);
            } else {
                assert(kind == PN_comp_op_is); // should be
                if (MP_PARSE_NODE_IS_NULL(pns2->nodes[0])) {
                    EMIT_ARG(binary_op, MP_BINARY_OP_IS);
                } else {
                    EMIT_ARG(binary_op, MP_BINARY_OP_IS_NOT);
                }
            }
        }
        if (i + 2 < num_nodes) {
            EMIT_ARG(jump_if_or_pop, false, l_fail);
        }
    }
    if (multi) {
        uint l_end = comp_next_label(comp);
        EMIT_ARG(jump, l_end);
        EMIT_ARG(label_assign, l_fail);
        EMIT_ARG(adjust_stack_size, 1);
        EMIT(rot_two);
        EMIT(pop_top);
        EMIT_ARG(label_assign, l_end);
    }
}

STATIC void compile_star_expr(compiler_t *comp, mp_parse_node_struct_t *pns) {
    compile_syntax_error(comp, (mp_parse_node_t)pns, MP_ERROR_TEXT("*x must be assignment target"));
}

STATIC void compile_binary_op(compiler_t *comp, mp_parse_node_struct_t *pns) {
    MP_STATIC_ASSERT(MP_BINARY_OP_OR + PN_xor_expr - PN_expr == MP_BINARY_OP_XOR);
    MP_STATIC_ASSERT(MP_BINARY_OP_OR + PN_and_expr - PN_expr == MP_BINARY_OP_AND);
    mp_binary_op_t binary_op = MP_BINARY_OP_OR + MP_PARSE_NODE_STRUCT_KIND(pns) - PN_expr;
    int num_nodes = MP_PARSE_NODE_STRUCT_NUM_NODES(pns);
    compile_node(comp, pns->nodes[0]);
    for (int i = 1; i < num_nodes; ++i) {
        compile_node(comp, pns->nodes[i]);
        EMIT_ARG(binary_op, binary_op);
    }
}

STATIC void compile_term(compiler_t *comp, mp_parse_node_struct_t *pns) {
    int num_nodes = MP_PARSE_NODE_STRUCT_NUM_NODES(pns);
    compile_node(comp, pns->nodes[0]);
    for (int i = 1; i + 1 < num_nodes; i += 2) {
        compile_node(comp, pns->nodes[i + 1]);
        mp_token_kind_t tok = MP_PARSE_NODE_LEAF_ARG(pns->nodes[i]);
        mp_binary_op_t op = MP_BINARY_OP_LSHIFT + (tok - MP_TOKEN_OP_DBL_LESS);
        EMIT_ARG(binary_op, op);
    }
}

STATIC void compile_factor_2(compiler_t *comp, mp_parse_node_struct_t *pns) {
    compile_node(comp, pns->nodes[1]);
    mp_token_kind_t tok = MP_PARSE_NODE_LEAF_ARG(pns->nodes[0]);
    mp_unary_op_t op;
    if (tok == MP_TOKEN_OP_TILDE) {
        op = MP_UNARY_OP_INVERT;
    } else {
        assert(tok == MP_TOKEN_OP_PLUS || tok == MP_TOKEN_OP_MINUS);
        op = MP_UNARY_OP_POSITIVE + (tok - MP_TOKEN_OP_PLUS);
    }
    EMIT_ARG(unary_op, op);
}

STATIC void compile_atom_expr_normal(compiler_t *comp, mp_parse_node_struct_t *pns) {
    // compile the subject of the expression
    compile_node(comp, pns->nodes[0]);

    // compile_atom_expr_await may call us with a NULL node
    if (MP_PARSE_NODE_IS_NULL(pns->nodes[1])) {
        return;
    }

    // get the array of trailers (known to be an array of PARSE_NODE_STRUCT)
    size_t num_trail = 1;
    mp_parse_node_struct_t **pns_trail = (mp_parse_node_struct_t **)&pns->nodes[1];
    if (MP_PARSE_NODE_STRUCT_KIND(pns_trail[0]) == PN_atom_expr_trailers) {
        num_trail = MP_PARSE_NODE_STRUCT_NUM_NODES(pns_trail[0]);
        pns_trail = (mp_parse_node_struct_t **)&pns_trail[0]->nodes[0];
    }

    // the current index into the array of trailers
    size_t i = 0;

    // handle special super() call
    if (comp->scope_cur->kind == SCOPE_FUNCTION
        && MP_PARSE_NODE_IS_ID(pns->nodes[0])
        && MP_PARSE_NODE_LEAF_ARG(pns->nodes[0]) == MP_QSTR_super
        && MP_PARSE_NODE_STRUCT_KIND(pns_trail[0]) == PN_trailer_paren
        && MP_PARSE_NODE_IS_NULL(pns_trail[0]->nodes[0])) {
        // at this point we have matched "super()" within a function

        // load the class for super to search for a parent
        compile_load_id(comp, MP_QSTR___class__);

        // look for first argument to function (assumes it's "self")
        bool found = false;
        id_info_t *id = &comp->scope_cur->id_info[0];
        for (size_t n = comp->scope_cur->id_info_len; n > 0; --n, ++id) {
            if (id->flags & ID_FLAG_IS_PARAM) {
                // first argument found; load it
                compile_load_id(comp, id->qst);
                found = true;
                break;
            }
        }
        if (!found) {
            compile_syntax_error(comp, (mp_parse_node_t)pns_trail[0],
                MP_ERROR_TEXT("super() can't find self")); // really a TypeError
            return;
        }

        if (num_trail >= 3
            && MP_PARSE_NODE_STRUCT_KIND(pns_trail[1]) == PN_trailer_period
            && MP_PARSE_NODE_STRUCT_KIND(pns_trail[2]) == PN_trailer_paren) {
            // optimisation for method calls super().f(...), to eliminate heap allocation
            mp_parse_node_struct_t *pns_period = pns_trail[1];
            mp_parse_node_struct_t *pns_paren = pns_trail[2];
            EMIT_ARG(load_method, MP_PARSE_NODE_LEAF_ARG(pns_period->nodes[0]), true);
            compile_trailer_paren_helper(comp, pns_paren->nodes[0], true, 0);
            i = 3;
        } else {
            // a super() call
            EMIT_ARG(call_function, 2, 0, 0);
            i = 1;
        }

        #if MICROPY_COMP_CONST_LITERAL && MICROPY_PY_COLLECTIONS_ORDEREDDICT
        // handle special OrderedDict constructor
    } else if (MP_PARSE_NODE_IS_ID(pns->nodes[0])
               && MP_PARSE_NODE_LEAF_ARG(pns->nodes[0]) == MP_QSTR_OrderedDict
               && MP_PARSE_NODE_STRUCT_KIND(pns_trail[0]) == PN_trailer_paren
               && MP_PARSE_NODE_IS_STRUCT_KIND(pns_trail[0]->nodes[0], PN_atom_brace)) {
        // at this point we have matched "OrderedDict({...})"

        EMIT_ARG(call_function, 0, 0, 0);
        mp_parse_node_struct_t *pns_dict = (mp_parse_node_struct_t *)pns_trail[0]->nodes[0];
        compile_atom_brace_helper(comp, pns_dict, false);
        i = 1;
        #endif
    }

    // compile the remaining trailers
    for (; i < num_trail; i++) {
        if (i + 1 < num_trail
            && MP_PARSE_NODE_STRUCT_KIND(pns_trail[i]) == PN_trailer_period
            && MP_PARSE_NODE_STRUCT_KIND(pns_trail[i + 1]) == PN_trailer_paren) {
            // optimisation for method calls a.f(...), following PyPy
            mp_parse_node_struct_t *pns_period = pns_trail[i];
            mp_parse_node_struct_t *pns_paren = pns_trail[i + 1];
            EMIT_ARG(load_method, MP_PARSE_NODE_LEAF_ARG(pns_period->nodes[0]), false);
            compile_trailer_paren_helper(comp, pns_paren->nodes[0], true, 0);
            i += 1;
        } else {
            // node is one of: trailer_paren, trailer_bracket, trailer_period
            compile_node(comp, (mp_parse_node_t)pns_trail[i]);
        }
    }
}

STATIC void compile_power(compiler_t *comp, mp_parse_node_struct_t *pns) {
    compile_generic_all_nodes(comp, pns); // 2 nodes, arguments of power
    EMIT_ARG(binary_op, MP_BINARY_OP_POWER);
}

STATIC void compile_trailer_paren_helper(compiler_t *comp, mp_parse_node_t pn_arglist, bool is_method_call, int n_positional_extra) {
    // function to call is on top of stack

    // get the list of arguments
    mp_parse_node_t *args;
    size_t n_args = mp_parse_node_extract_list(&pn_arglist, PN_arglist, &args);

    // compile the arguments
    // Rather than calling compile_node on the list, we go through the list of args
    // explicitly here so that we can count the number of arguments and give sensible
    // error messages.
    int n_positional = n_positional_extra;
    uint n_keyword = 0;
    uint star_flags = 0;
    mp_parse_node_struct_t *star_args_node = NULL, *dblstar_args_node = NULL;
    for (size_t i = 0; i < n_args; i++) {
        if (MP_PARSE_NODE_IS_STRUCT(args[i])) {
            mp_parse_node_struct_t *pns_arg = (mp_parse_node_struct_t *)args[i];
            if (MP_PARSE_NODE_STRUCT_KIND(pns_arg) == PN_arglist_star) {
                if (star_flags & MP_EMIT_STAR_FLAG_SINGLE) {
                    compile_syntax_error(comp, (mp_parse_node_t)pns_arg, MP_ERROR_TEXT("can't have multiple *x"));
                    return;
                }
                star_flags |= MP_EMIT_STAR_FLAG_SINGLE;
                star_args_node = pns_arg;
            } else if (MP_PARSE_NODE_STRUCT_KIND(pns_arg) == PN_arglist_dbl_star) {
                if (star_flags & MP_EMIT_STAR_FLAG_DOUBLE) {
                    compile_syntax_error(comp, (mp_parse_node_t)pns_arg, MP_ERROR_TEXT("can't have multiple **x"));
                    return;
                }
                star_flags |= MP_EMIT_STAR_FLAG_DOUBLE;
                dblstar_args_node = pns_arg;
            } else if (MP_PARSE_NODE_STRUCT_KIND(pns_arg) == PN_argument) {
                #if MICROPY_PY_ASSIGN_EXPR
                if (MP_PARSE_NODE_IS_STRUCT_KIND(pns_arg->nodes[1], PN_argument_3)) {
                    compile_namedexpr_helper(comp, pns_arg->nodes[0], ((mp_parse_node_struct_t *)pns_arg->nodes[1])->nodes[0]);
                    n_positional++;
                } else
                #endif
                if (!MP_PARSE_NODE_IS_STRUCT_KIND(pns_arg->nodes[1], PN_comp_for)) {
                    if (!MP_PARSE_NODE_IS_ID(pns_arg->nodes[0])) {
                        compile_syntax_error(comp, (mp_parse_node_t)pns_arg, MP_ERROR_TEXT("LHS of keyword arg must be an id"));
                        return;
                    }
                    EMIT_ARG(load_const_str, MP_PARSE_NODE_LEAF_ARG(pns_arg->nodes[0]));
                    compile_node(comp, pns_arg->nodes[1]);
                    n_keyword += 1;
                } else {
                    compile_comprehension(comp, pns_arg, SCOPE_GEN_EXPR);
                    n_positional++;
                }
            } else {
                goto normal_argument;
            }
        } else {
        normal_argument:
            if (star_flags) {
                compile_syntax_error(comp, args[i], MP_ERROR_TEXT("non-keyword arg after */**"));
                return;
            }
            if (n_keyword > 0) {
                compile_syntax_error(comp, args[i], MP_ERROR_TEXT("non-keyword arg after keyword arg"));
                return;
            }
            compile_node(comp, args[i]);
            n_positional++;
        }
    }

    // compile the star/double-star arguments if we had them
    // if we had one but not the other then we load "null" as a place holder
    if (star_flags != 0) {
        if (star_args_node == NULL) {
            EMIT(load_null);
        } else {
            compile_node(comp, star_args_node->nodes[0]);
        }
        if (dblstar_args_node == NULL) {
            EMIT(load_null);
        } else {
            compile_node(comp, dblstar_args_node->nodes[0]);
        }
    }

    // emit the function/method call
    if (is_method_call) {
        EMIT_ARG(call_method, n_positional, n_keyword, star_flags);
    } else {
        EMIT_ARG(call_function, n_positional, n_keyword, star_flags);
    }
}

// pns needs to have 2 nodes, first is lhs of comprehension, second is PN_comp_for node
STATIC void compile_comprehension(compiler_t *comp, mp_parse_node_struct_t *pns, scope_kind_t kind) {
    assert(MP_PARSE_NODE_STRUCT_NUM_NODES(pns) == 2);
    assert(MP_PARSE_NODE_IS_STRUCT_KIND(pns->nodes[1], PN_comp_for));
    mp_parse_node_struct_t *pns_comp_for = (mp_parse_node_struct_t *)pns->nodes[1];

    if (comp->pass == MP_PASS_SCOPE) {
        // create a new scope for this comprehension
        scope_t *s = scope_new_and_link(comp, kind, (mp_parse_node_t)pns, comp->scope_cur->emit_options);
        // store the comprehension scope so the compiling function (this one) can use it at each pass
        pns_comp_for->nodes[3] = (mp_parse_node_t)s;
    }

    // get the scope for this comprehension
    scope_t *this_scope = (scope_t *)pns_comp_for->nodes[3];

    // compile the comprehension
    close_over_variables_etc(comp, this_scope, 0, 0);

    compile_node(comp, pns_comp_for->nodes[1]); // source of the iterator
    if (kind == SCOPE_GEN_EXPR) {
        EMIT_ARG(get_iter, false);
    }
    EMIT_ARG(call_function, 1, 0, 0);
}

STATIC void compile_atom_paren(compiler_t *comp, mp_parse_node_struct_t *pns) {
    if (MP_PARSE_NODE_IS_NULL(pns->nodes[0])) {
        // an empty tuple
        c_tuple(comp, MP_PARSE_NODE_NULL, NULL);
    } else {
        assert(MP_PARSE_NODE_IS_STRUCT_KIND(pns->nodes[0], PN_testlist_comp));
        pns = (mp_parse_node_struct_t *)pns->nodes[0];
        assert(!MP_PARSE_NODE_IS_NULL(pns->nodes[1]));
        if (MP_PARSE_NODE_IS_STRUCT(pns->nodes[1])) {
            mp_parse_node_struct_t *pns2 = (mp_parse_node_struct_t *)pns->nodes[1];
            if (MP_PARSE_NODE_STRUCT_KIND(pns2) == PN_testlist_comp_3b) {
                // tuple of one item, with trailing comma
                assert(MP_PARSE_NODE_IS_NULL(pns2->nodes[0]));
                c_tuple(comp, pns->nodes[0], NULL);
            } else if (MP_PARSE_NODE_STRUCT_KIND(pns2) == PN_testlist_comp_3c) {
                // tuple of many items
                c_tuple(comp, pns->nodes[0], pns2);
            } else if (MP_PARSE_NODE_STRUCT_KIND(pns2) == PN_comp_for) {
                // generator expression
                compile_comprehension(comp, pns, SCOPE_GEN_EXPR);
            } else {
                // tuple with 2 items
                goto tuple_with_2_items;
            }
        } else {
            // tuple with 2 items
        tuple_with_2_items:
            c_tuple(comp, MP_PARSE_NODE_NULL, pns);
        }
    }
}

STATIC void compile_atom_bracket(compiler_t *comp, mp_parse_node_struct_t *pns) {
    if (MP_PARSE_NODE_IS_NULL(pns->nodes[0])) {
        // empty list
        EMIT_ARG(build, 0, MP_EMIT_BUILD_LIST);
    } else if (MP_PARSE_NODE_IS_STRUCT_KIND(pns->nodes[0], PN_testlist_comp)) {
        mp_parse_node_struct_t *pns2 = (mp_parse_node_struct_t *)pns->nodes[0];
        if (MP_PARSE_NODE_IS_STRUCT(pns2->nodes[1])) {
            mp_parse_node_struct_t *pns3 = (mp_parse_node_struct_t *)pns2->nodes[1];
            if (MP_PARSE_NODE_STRUCT_KIND(pns3) == PN_testlist_comp_3b) {
                // list of one item, with trailing comma
                assert(MP_PARSE_NODE_IS_NULL(pns3->nodes[0]));
                compile_node(comp, pns2->nodes[0]);
                EMIT_ARG(build, 1, MP_EMIT_BUILD_LIST);
            } else if (MP_PARSE_NODE_STRUCT_KIND(pns3) == PN_testlist_comp_3c) {
                // list of many items
                compile_node(comp, pns2->nodes[0]);
                compile_generic_all_nodes(comp, pns3);
                EMIT_ARG(build, 1 + MP_PARSE_NODE_STRUCT_NUM_NODES(pns3), MP_EMIT_BUILD_LIST);
            } else if (MP_PARSE_NODE_STRUCT_KIND(pns3) == PN_comp_for) {
                // list comprehension
                compile_comprehension(comp, pns2, SCOPE_LIST_COMP);
            } else {
                // list with 2 items
                goto list_with_2_items;
            }
        } else {
            // list with 2 items
        list_with_2_items:
            compile_node(comp, pns2->nodes[0]);
            compile_node(comp, pns2->nodes[1]);
            EMIT_ARG(build, 2, MP_EMIT_BUILD_LIST);
        }
    } else {
        // list with 1 item
        compile_node(comp, pns->nodes[0]);
        EMIT_ARG(build, 1, MP_EMIT_BUILD_LIST);
    }
}

STATIC void compile_atom_brace_helper(compiler_t *comp, mp_parse_node_struct_t *pns, bool create_map) {
    mp_parse_node_t pn = pns->nodes[0];
    if (MP_PARSE_NODE_IS_NULL(pn)) {
        // empty dict
        if (create_map) {
            EMIT_ARG(build, 0, MP_EMIT_BUILD_MAP);
        }
    } else if (MP_PARSE_NODE_IS_STRUCT(pn)) {
        pns = (mp_parse_node_struct_t *)pn;
        if (MP_PARSE_NODE_STRUCT_KIND(pns) == PN_dictorsetmaker_item) {
            // dict with one element
            if (create_map) {
                EMIT_ARG(build, 1, MP_EMIT_BUILD_MAP);
            }
            compile_node(comp, pn);
            EMIT(store_map);
        } else if (MP_PARSE_NODE_STRUCT_KIND(pns) == PN_dictorsetmaker) {
            assert(MP_PARSE_NODE_IS_STRUCT(pns->nodes[1])); // should succeed
            mp_parse_node_struct_t *pns1 = (mp_parse_node_struct_t *)pns->nodes[1];
            if (MP_PARSE_NODE_STRUCT_KIND(pns1) == PN_dictorsetmaker_list) {
                // dict/set with multiple elements

                // get tail elements (2nd, 3rd, ...)
                mp_parse_node_t *nodes;
                size_t n = mp_parse_node_extract_list(&pns1->nodes[0], PN_dictorsetmaker_list2, &nodes);

                // first element sets whether it's a dict or set
                bool is_dict;
                if (!MICROPY_PY_BUILTINS_SET || MP_PARSE_NODE_IS_STRUCT_KIND(pns->nodes[0], PN_dictorsetmaker_item)) {
                    // a dictionary
                    if (create_map) {
                        EMIT_ARG(build, 1 + n, MP_EMIT_BUILD_MAP);
                    }
                    compile_node(comp, pns->nodes[0]);
                    EMIT(store_map);
                    is_dict = true;
                } else {
                    // a set
                    compile_node(comp, pns->nodes[0]); // 1st value of set
                    is_dict = false;
                }

                // process rest of elements
                for (size_t i = 0; i < n; i++) {
                    mp_parse_node_t pn_i = nodes[i];
                    bool is_key_value = MP_PARSE_NODE_IS_STRUCT_KIND(pn_i, PN_dictorsetmaker_item);
                    compile_node(comp, pn_i);
                    if (is_dict) {
                        if (!is_key_value) {
                            #if MICROPY_ERROR_REPORTING <= MICROPY_ERROR_REPORTING_TERSE
                            compile_syntax_error(comp, (mp_parse_node_t)pns, MP_ERROR_TEXT("invalid syntax"));
                            #else
                            compile_syntax_error(comp, (mp_parse_node_t)pns, MP_ERROR_TEXT("expecting key:value for dict"));
                            #endif
                            return;
                        }
                        EMIT(store_map);
                    } else {
                        if (is_key_value) {
                            #if MICROPY_ERROR_REPORTING <= MICROPY_ERROR_REPORTING_TERSE
                            compile_syntax_error(comp, (mp_parse_node_t)pns, MP_ERROR_TEXT("invalid syntax"));
                            #else
                            compile_syntax_error(comp, (mp_parse_node_t)pns, MP_ERROR_TEXT("expecting just a value for set"));
                            #endif
                            return;
                        }
                    }
                }

                #if MICROPY_PY_BUILTINS_SET
                // if it's a set, build it
                if (!is_dict) {
                    EMIT_ARG(build, 1 + n, MP_EMIT_BUILD_SET);
                }
                #endif
            } else {
                assert(MP_PARSE_NODE_STRUCT_KIND(pns1) == PN_comp_for); // should be
                // dict/set comprehension
                if (!MICROPY_PY_BUILTINS_SET || MP_PARSE_NODE_IS_STRUCT_KIND(pns->nodes[0], PN_dictorsetmaker_item)) {
                    // a dictionary comprehension
                    compile_comprehension(comp, pns, SCOPE_DICT_COMP);
                } else {
                    // a set comprehension
                    compile_comprehension(comp, pns, SCOPE_SET_COMP);
                }
            }
        } else {
            // set with one element
            goto set_with_one_element;
        }
    } else {
        // set with one element
    set_with_one_element:
        #if MICROPY_PY_BUILTINS_SET
        compile_node(comp, pn);
        EMIT_ARG(build, 1, MP_EMIT_BUILD_SET);
        #else
        assert(0);
        #endif
    }
}

STATIC void compile_atom_brace(compiler_t *comp, mp_parse_node_struct_t *pns) {
    compile_atom_brace_helper(comp, pns, true);
}

STATIC void compile_trailer_paren(compiler_t *comp, mp_parse_node_struct_t *pns) {
    compile_trailer_paren_helper(comp, pns->nodes[0], false, 0);
}

STATIC void compile_trailer_bracket(compiler_t *comp, mp_parse_node_struct_t *pns) {
    // object who's index we want is on top of stack
    compile_node(comp, pns->nodes[0]); // the index
    EMIT_ARG(subscr, MP_EMIT_SUBSCR_LOAD);
}

STATIC void compile_trailer_period(compiler_t *comp, mp_parse_node_struct_t *pns) {
    // object who's attribute we want is on top of stack
    EMIT_ARG(attr, MP_PARSE_NODE_LEAF_ARG(pns->nodes[0]), MP_EMIT_ATTR_LOAD); // attribute to get
}

#if MICROPY_PY_BUILTINS_SLICE
STATIC void compile_subscript(compiler_t *comp, mp_parse_node_struct_t *pns) {
    if (MP_PARSE_NODE_STRUCT_KIND(pns) == PN_subscript_2) {
        compile_node(comp, pns->nodes[0]); // start of slice
        assert(MP_PARSE_NODE_IS_STRUCT(pns->nodes[1])); // should always be
        pns = (mp_parse_node_struct_t *)pns->nodes[1];
    } else {
        // pns is a PN_subscript_3, load None for start of slice
        EMIT_ARG(load_const_tok, MP_TOKEN_KW_NONE);
    }

    assert(MP_PARSE_NODE_STRUCT_KIND(pns) == PN_subscript_3); // should always be
    mp_parse_node_t pn = pns->nodes[0];
    if (MP_PARSE_NODE_IS_NULL(pn)) {
        // [?:]
        EMIT_ARG(load_const_tok, MP_TOKEN_KW_NONE);
        EMIT_ARG(build, 2, MP_EMIT_BUILD_SLICE);
    } else if (MP_PARSE_NODE_IS_STRUCT(pn)) {
        pns = (mp_parse_node_struct_t *)pn;
        if (MP_PARSE_NODE_STRUCT_KIND(pns) == PN_subscript_3c) {
            EMIT_ARG(load_const_tok, MP_TOKEN_KW_NONE);
            pn = pns->nodes[0];
            if (MP_PARSE_NODE_IS_NULL(pn)) {
                // [?::]
                EMIT_ARG(build, 2, MP_EMIT_BUILD_SLICE);
            } else {
                // [?::x]
                compile_node(comp, pn);
                EMIT_ARG(build, 3, MP_EMIT_BUILD_SLICE);
            }
        } else if (MP_PARSE_NODE_STRUCT_KIND(pns) == PN_subscript_3d) {
            compile_node(comp, pns->nodes[0]);
            assert(MP_PARSE_NODE_IS_STRUCT(pns->nodes[1])); // should always be
            pns = (mp_parse_node_struct_t *)pns->nodes[1];
            assert(MP_PARSE_NODE_STRUCT_KIND(pns) == PN_sliceop); // should always be
            if (MP_PARSE_NODE_IS_NULL(pns->nodes[0])) {
                // [?:x:]
                EMIT_ARG(build, 2, MP_EMIT_BUILD_SLICE);
            } else {
                // [?:x:x]
                compile_node(comp, pns->nodes[0]);
                EMIT_ARG(build, 3, MP_EMIT_BUILD_SLICE);
            }
        } else {
            // [?:x]
            compile_node(comp, pn);
            EMIT_ARG(build, 2, MP_EMIT_BUILD_SLICE);
        }
    } else {
        // [?:x]
        compile_node(comp, pn);
        EMIT_ARG(build, 2, MP_EMIT_BUILD_SLICE);
    }
}
#endif // MICROPY_PY_BUILTINS_SLICE

STATIC void compile_dictorsetmaker_item(compiler_t *comp, mp_parse_node_struct_t *pns) {
    // if this is called then we are compiling a dict key:value pair
    compile_node(comp, pns->nodes[1]); // value
    compile_node(comp, pns->nodes[0]); // key
}

STATIC void compile_classdef(compiler_t *comp, mp_parse_node_struct_t *pns) {
    qstr cname = compile_classdef_helper(comp, pns, comp->scope_cur->emit_options);
    // store class object into class name
    compile_store_id(comp, cname);
}

STATIC void compile_yield_expr(compiler_t *comp, mp_parse_node_struct_t *pns) {
    if (comp->scope_cur->kind != SCOPE_FUNCTION && comp->scope_cur->kind != SCOPE_LAMBDA) {
        compile_syntax_error(comp, (mp_parse_node_t)pns, MP_ERROR_TEXT("'yield' outside function"));
        return;
    }
    if (MP_PARSE_NODE_IS_NULL(pns->nodes[0])) {
        EMIT_ARG(load_const_tok, MP_TOKEN_KW_NONE);
        EMIT_ARG(yield, MP_EMIT_YIELD_VALUE);
        reserve_labels_for_native(comp, 1);
    } else if (MP_PARSE_NODE_IS_STRUCT_KIND(pns->nodes[0], PN_yield_arg_from)) {
        pns = (mp_parse_node_struct_t *)pns->nodes[0];
        #if MICROPY_PY_ASYNC_AWAIT
        if ((comp->scope_cur->scope_flags & MP_SCOPE_FLAG_ASYNC) != 0) {
            compile_syntax_error(comp, (mp_parse_node_t)pns, MP_ERROR_TEXT("'yield from' inside async function"));
            return;
        }
        #endif
        compile_node(comp, pns->nodes[0]);
        compile_yield_from(comp);
    } else {
        compile_node(comp, pns->nodes[0]);
        EMIT_ARG(yield, MP_EMIT_YIELD_VALUE);
        reserve_labels_for_native(comp, 1);
    }
}

#if MICROPY_PY_ASYNC_AWAIT
STATIC void compile_atom_expr_await(compiler_t *comp, mp_parse_node_struct_t *pns) {
    if (comp->scope_cur->kind != SCOPE_FUNCTION && comp->scope_cur->kind != SCOPE_LAMBDA) {
        compile_syntax_error(comp, (mp_parse_node_t)pns, MP_ERROR_TEXT("'await' outside function"));
        return;
    }
    compile_require_async_context(comp, pns);
    compile_atom_expr_normal(comp, pns);

    // If it's an awaitable thing, need to reach for the __await__ method for the coroutine.
    // async def functions' __await__ return themselves, which are able to receive a send(),
    // while other types with custom __await__ implementations return async generators.
    EMIT_ARG(load_method, MP_QSTR___await__, false);
    EMIT_ARG(call_method, 0, 0, 0);
    EMIT_ARG(load_const_tok, MP_TOKEN_KW_NONE);
    EMIT_ARG(yield, MP_EMIT_YIELD_FROM);
    reserve_labels_for_native(comp, 3);
}
#endif

STATIC mp_obj_t get_const_object(mp_parse_node_struct_t *pns) {
    #if MICROPY_OBJ_REPR == MICROPY_OBJ_REPR_D
    // nodes are 32-bit pointers, but need to extract 64-bit object
    return (uint64_t)pns->nodes[0] | ((uint64_t)pns->nodes[1] << 32);
    #else
    return (mp_obj_t)pns->nodes[0];
    #endif
}

STATIC void compile_const_object(compiler_t *comp, mp_parse_node_struct_t *pns) {
    EMIT_ARG(load_const_obj, get_const_object(pns));
}

typedef void (*compile_function_t)(compiler_t *, mp_parse_node_struct_t *);
STATIC const compile_function_t compile_function[] = {
// only define rules with a compile function
#define c(f) compile_##f
#define DEF_RULE(rule, comp, kind, ...) comp,
#define DEF_RULE_NC(rule, kind, ...)
    #include "py/grammar.h"
#undef c
#undef DEF_RULE
#undef DEF_RULE_NC
    compile_const_object,
};

STATIC void compile_node(compiler_t *comp, mp_parse_node_t pn) {
    if (MP_PARSE_NODE_IS_NULL(pn)) {
        // pass
    } else if (MP_PARSE_NODE_IS_SMALL_INT(pn)) {
        mp_int_t arg = MP_PARSE_NODE_LEAF_SMALL_INT(pn);
        #if MICROPY_DYNAMIC_COMPILER
        mp_uint_t sign_mask = -((mp_uint_t)1 << (mp_dynamic_compiler.small_int_bits - 1));
        if ((arg & sign_mask) == 0 || (arg & sign_mask) == sign_mask) {
            // integer fits in target runtime's small-int
            EMIT_ARG(load_const_small_int, arg);
        } else {
            // integer doesn't fit, so create a multi-precision int object
            // (but only create the actual object on the last pass)
            if (comp->pass != MP_PASS_EMIT) {
                EMIT_ARG(load_const_obj, mp_const_none);
            } else {
                EMIT_ARG(load_const_obj, mp_obj_new_int_from_ll(arg));
            }
        }
        #else
        EMIT_ARG(load_const_small_int, arg);
        #endif
    } else if (MP_PARSE_NODE_IS_LEAF(pn)) {
        uintptr_t arg = MP_PARSE_NODE_LEAF_ARG(pn);
        switch (MP_PARSE_NODE_LEAF_KIND(pn)) {
            case MP_PARSE_NODE_ID:
                compile_load_id(comp, arg);
                break;
            case MP_PARSE_NODE_STRING:
                EMIT_ARG(load_const_str, arg);
                break;
            case MP_PARSE_NODE_BYTES:
                // only create and load the actual bytes object on the last pass
                if (comp->pass != MP_PASS_EMIT) {
                    EMIT_ARG(load_const_obj, mp_const_none);
                } else {
                    size_t len;
                    const byte *data = qstr_data(arg, &len);
                    EMIT_ARG(load_const_obj, mp_obj_new_bytes(data, len));
                }
                break;
            case MP_PARSE_NODE_TOKEN:
            default:
                if (arg == MP_TOKEN_NEWLINE) {
                    // this can occur when file_input lets through a NEWLINE (eg if file starts with a newline)
                    // or when single_input lets through a NEWLINE (user enters a blank line)
                    // do nothing
                } else {
                    EMIT_ARG(load_const_tok, arg);
                }
                break;
        }
    } else {
        mp_parse_node_struct_t *pns = (mp_parse_node_struct_t *)pn;
        EMIT_ARG(set_source_line, pns->source_line);
        assert(MP_PARSE_NODE_STRUCT_KIND(pns) <= PN_const_object);
        compile_function_t f = compile_function[MP_PARSE_NODE_STRUCT_KIND(pns)];
        f(comp, pns);
    }
}

#if MICROPY_EMIT_NATIVE
STATIC int compile_viper_type_annotation(compiler_t *comp, mp_parse_node_t pn_annotation) {
    int native_type = MP_NATIVE_TYPE_OBJ;
    if (MP_PARSE_NODE_IS_NULL(pn_annotation)) {
        // No annotation, type defaults to object
    } else if (MP_PARSE_NODE_IS_ID(pn_annotation)) {
        qstr type_name = MP_PARSE_NODE_LEAF_ARG(pn_annotation);
        native_type = mp_native_type_from_qstr(type_name);
        if (native_type < 0) {
            comp->compile_error = mp_obj_new_exception_msg_varg(&mp_type_ViperTypeError, MP_ERROR_TEXT("unknown type '%q'"), type_name);
            native_type = 0;
        }
    } else {
        compile_syntax_error(comp, pn_annotation, MP_ERROR_TEXT("annotation must be an identifier"));
    }
    return native_type;
}
#endif

STATIC void compile_scope_func_lambda_param(compiler_t *comp, mp_parse_node_t pn, pn_kind_t pn_name, pn_kind_t pn_star, pn_kind_t pn_dbl_star) {
    (void)pn_dbl_star;

    // check that **kw is last
    if ((comp->scope_cur->scope_flags & MP_SCOPE_FLAG_VARKEYWORDS) != 0) {
        compile_syntax_error(comp, pn, MP_ERROR_TEXT("invalid syntax"));
        return;
    }

    qstr param_name = MP_QSTRnull;
    uint param_flag = ID_FLAG_IS_PARAM;
    mp_parse_node_struct_t *pns = NULL;
    if (MP_PARSE_NODE_IS_ID(pn)) {
        param_name = MP_PARSE_NODE_LEAF_ARG(pn);
        if (comp->have_star) {
            // comes after a star, so counts as a keyword-only parameter
            comp->scope_cur->num_kwonly_args += 1;
        } else {
            // comes before a star, so counts as a positional parameter
            comp->scope_cur->num_pos_args += 1;
        }
    } else {
        assert(MP_PARSE_NODE_IS_STRUCT(pn));
        pns = (mp_parse_node_struct_t *)pn;
        if (MP_PARSE_NODE_STRUCT_KIND(pns) == pn_name) {
            // named parameter with possible annotation
            param_name = MP_PARSE_NODE_LEAF_ARG(pns->nodes[0]);
            if (comp->have_star) {
                // comes after a star, so counts as a keyword-only parameter
                comp->scope_cur->num_kwonly_args += 1;
            } else {
                // comes before a star, so counts as a positional parameter
                comp->scope_cur->num_pos_args += 1;
            }
        } else if (MP_PARSE_NODE_STRUCT_KIND(pns) == pn_star) {
            if (comp->have_star) {
                // more than one star
                compile_syntax_error(comp, pn, MP_ERROR_TEXT("invalid syntax"));
                return;
            }
            comp->have_star = true;
            param_flag = ID_FLAG_IS_PARAM | ID_FLAG_IS_STAR_PARAM;
            if (MP_PARSE_NODE_IS_NULL(pns->nodes[0])) {
                // bare star
                // TODO see http://www.python.org/dev/peps/pep-3102/
                // assert(comp->scope_cur->num_dict_params == 0);
                pns = NULL;
            } else if (MP_PARSE_NODE_IS_ID(pns->nodes[0])) {
                // named star
                comp->scope_cur->scope_flags |= MP_SCOPE_FLAG_VARARGS;
                param_name = MP_PARSE_NODE_LEAF_ARG(pns->nodes[0]);
                pns = NULL;
            } else {
                assert(MP_PARSE_NODE_IS_STRUCT_KIND(pns->nodes[0], PN_tfpdef)); // should be
                // named star with possible annotation
                comp->scope_cur->scope_flags |= MP_SCOPE_FLAG_VARARGS;
                pns = (mp_parse_node_struct_t *)pns->nodes[0];
                param_name = MP_PARSE_NODE_LEAF_ARG(pns->nodes[0]);
            }
        } else {
            // double star with possible annotation
            assert(MP_PARSE_NODE_STRUCT_KIND(pns) == pn_dbl_star); // should be
            param_name = MP_PARSE_NODE_LEAF_ARG(pns->nodes[0]);
            param_flag = ID_FLAG_IS_PARAM | ID_FLAG_IS_DBL_STAR_PARAM;
            comp->scope_cur->scope_flags |= MP_SCOPE_FLAG_VARKEYWORDS;
        }
    }

    if (param_name != MP_QSTRnull) {
        id_info_t *id_info = scope_find_or_add_id(comp->scope_cur, param_name, ID_INFO_KIND_UNDECIDED);
        if (id_info->kind != ID_INFO_KIND_UNDECIDED) {
            compile_syntax_error(comp, pn, MP_ERROR_TEXT("argument name reused"));
            return;
        }
        id_info->kind = ID_INFO_KIND_LOCAL;
        id_info->flags = param_flag;

        #if MICROPY_EMIT_NATIVE
        if (comp->scope_cur->emit_options == MP_EMIT_OPT_VIPER && pn_name == PN_typedargslist_name && pns != NULL) {
            id_info->flags |= compile_viper_type_annotation(comp, pns->nodes[1]) << ID_FLAG_VIPER_TYPE_POS;
        }
        #else
        (void)pns;
        #endif
    }
}

STATIC void compile_scope_func_param(compiler_t *comp, mp_parse_node_t pn) {
    compile_scope_func_lambda_param(comp, pn, PN_typedargslist_name, PN_typedargslist_star, PN_typedargslist_dbl_star);
}

STATIC void compile_scope_lambda_param(compiler_t *comp, mp_parse_node_t pn) {
    compile_scope_func_lambda_param(comp, pn, PN_varargslist_name, PN_varargslist_star, PN_varargslist_dbl_star);
}

STATIC void compile_scope_comp_iter(compiler_t *comp, mp_parse_node_struct_t *pns_comp_for, mp_parse_node_t pn_inner_expr, int for_depth) {
    uint l_top = comp_next_label(comp);
    uint l_end = comp_next_label(comp);
    EMIT_ARG(label_assign, l_top);
    EMIT_ARG(for_iter, l_end);
    c_assign(comp, pns_comp_for->nodes[0], ASSIGN_STORE);
    mp_parse_node_t pn_iter = pns_comp_for->nodes[2];

tail_recursion:
    if (MP_PARSE_NODE_IS_NULL(pn_iter)) {
        // no more nested if/for; compile inner expression
        compile_node(comp, pn_inner_expr);
        if (comp->scope_cur->kind == SCOPE_GEN_EXPR) {
            EMIT_ARG(yield, MP_EMIT_YIELD_VALUE);
            reserve_labels_for_native(comp, 1);
            EMIT(pop_top);
        } else {
            EMIT_ARG(store_comp, comp->scope_cur->kind, 4 * for_depth + 5);
        }
    } else if (MP_PARSE_NODE_STRUCT_KIND((mp_parse_node_struct_t *)pn_iter) == PN_comp_if) {
        // if condition
        mp_parse_node_struct_t *pns_comp_if = (mp_parse_node_struct_t *)pn_iter;
        c_if_cond(comp, pns_comp_if->nodes[0], false, l_top);
        pn_iter = pns_comp_if->nodes[1];
        goto tail_recursion;
    } else {
        assert(MP_PARSE_NODE_STRUCT_KIND((mp_parse_node_struct_t *)pn_iter) == PN_comp_for); // should be
        // for loop
        mp_parse_node_struct_t *pns_comp_for2 = (mp_parse_node_struct_t *)pn_iter;
        compile_node(comp, pns_comp_for2->nodes[1]);
        EMIT_ARG(get_iter, true);
        compile_scope_comp_iter(comp, pns_comp_for2, pn_inner_expr, for_depth + 1);
    }

    EMIT_ARG(jump, l_top);
    EMIT_ARG(label_assign, l_end);
    EMIT(for_iter_end);
}

STATIC void check_for_doc_string(compiler_t *comp, mp_parse_node_t pn) {
    #if MICROPY_ENABLE_DOC_STRING
    // see http://www.python.org/dev/peps/pep-0257/

    // look for the first statement
    if (MP_PARSE_NODE_IS_STRUCT_KIND(pn, PN_expr_stmt)) {
        // a statement; fall through
    } else if (MP_PARSE_NODE_IS_STRUCT_KIND(pn, PN_file_input_2)) {
        // file input; find the first non-newline node
        mp_parse_node_struct_t *pns = (mp_parse_node_struct_t *)pn;
        int num_nodes = MP_PARSE_NODE_STRUCT_NUM_NODES(pns);
        for (int i = 0; i < num_nodes; i++) {
            pn = pns->nodes[i];
            if (!(MP_PARSE_NODE_IS_LEAF(pn) && MP_PARSE_NODE_LEAF_KIND(pn) == MP_PARSE_NODE_TOKEN && MP_PARSE_NODE_LEAF_ARG(pn) == MP_TOKEN_NEWLINE)) {
                // not a newline, so this is the first statement; finish search
                break;
            }
        }
        // if we didn't find a non-newline then it's okay to fall through; pn will be a newline and so doc-string test below will fail gracefully
    } else if (MP_PARSE_NODE_IS_STRUCT_KIND(pn, PN_suite_block_stmts)) {
        // a list of statements; get the first one
        pn = ((mp_parse_node_struct_t *)pn)->nodes[0];
    } else {
        return;
    }

    // check the first statement for a doc string
    if (MP_PARSE_NODE_IS_STRUCT_KIND(pn, PN_expr_stmt)) {
        mp_parse_node_struct_t *pns = (mp_parse_node_struct_t *)pn;
        if ((MP_PARSE_NODE_IS_LEAF(pns->nodes[0])
             && MP_PARSE_NODE_LEAF_KIND(pns->nodes[0]) == MP_PARSE_NODE_STRING)
            || (MP_PARSE_NODE_IS_STRUCT_KIND(pns->nodes[0], PN_const_object)
                && mp_obj_is_str(get_const_object((mp_parse_node_struct_t *)pns->nodes[0])))) {
            // compile the doc string
            compile_node(comp, pns->nodes[0]);
            // store the doc string
            compile_store_id(comp, MP_QSTR___doc__);
        }
    }
    #else
    (void)comp;
    (void)pn;
    #endif
}

STATIC void compile_scope(compiler_t *comp, scope_t *scope, pass_kind_t pass) {
    comp->pass = pass;
    comp->scope_cur = scope;
    comp->next_label = 0;
    EMIT_ARG(start_pass, pass, scope);
    reserve_labels_for_native(comp, 6); // used by native's start_pass

    if (comp->pass == MP_PASS_SCOPE) {
        // reset maximum stack sizes in scope
        // they will be computed in this first pass
        scope->stack_size = 0;
        scope->exc_stack_size = 0;
    }

    // compile
    if (MP_PARSE_NODE_IS_STRUCT_KIND(scope->pn, PN_eval_input)) {
        assert(scope->kind == SCOPE_MODULE);
        mp_parse_node_struct_t *pns = (mp_parse_node_struct_t *)scope->pn;
        compile_node(comp, pns->nodes[0]); // compile the expression
        EMIT(return_value);
    } else if (scope->kind == SCOPE_MODULE) {
        if (!comp->is_repl) {
            check_for_doc_string(comp, scope->pn);
        }
        compile_node(comp, scope->pn);
        EMIT_ARG(load_const_tok, MP_TOKEN_KW_NONE);
        EMIT(return_value);
    } else if (scope->kind == SCOPE_FUNCTION) {
        assert(MP_PARSE_NODE_IS_STRUCT(scope->pn));
        mp_parse_node_struct_t *pns = (mp_parse_node_struct_t *)scope->pn;
        assert(MP_PARSE_NODE_STRUCT_KIND(pns) == PN_funcdef);

        // work out number of parameters, keywords and default parameters, and add them to the id_info array
        // must be done before compiling the body so that arguments are numbered first (for LOAD_FAST etc)
        if (comp->pass == MP_PASS_SCOPE) {
            comp->have_star = false;
            apply_to_single_or_list(comp, pns->nodes[1], PN_typedargslist, compile_scope_func_param);

            #if MICROPY_EMIT_NATIVE
            if (scope->emit_options == MP_EMIT_OPT_VIPER) {
                // Compile return type; pns->nodes[2] is return/whole function annotation
                scope->scope_flags |= compile_viper_type_annotation(comp, pns->nodes[2]) << MP_SCOPE_FLAG_VIPERRET_POS;
            }
            #endif // MICROPY_EMIT_NATIVE
        }

        compile_node(comp, pns->nodes[3]); // 3 is function body
        // emit return if it wasn't the last opcode
        if (!EMIT(last_emit_was_return_value)) {
            EMIT_ARG(load_const_tok, MP_TOKEN_KW_NONE);
            EMIT(return_value);
        }
    } else if (scope->kind == SCOPE_LAMBDA) {
        assert(MP_PARSE_NODE_IS_STRUCT(scope->pn));
        mp_parse_node_struct_t *pns = (mp_parse_node_struct_t *)scope->pn;
        assert(MP_PARSE_NODE_STRUCT_NUM_NODES(pns) == 3);

        // Set the source line number for the start of the lambda
        EMIT_ARG(set_source_line, pns->source_line);

        // work out number of parameters, keywords and default parameters, and add them to the id_info array
        // must be done before compiling the body so that arguments are numbered first (for LOAD_FAST etc)
        if (comp->pass == MP_PASS_SCOPE) {
            comp->have_star = false;
            apply_to_single_or_list(comp, pns->nodes[0], PN_varargslist, compile_scope_lambda_param);
        }

        compile_node(comp, pns->nodes[1]); // 1 is lambda body

        // if the lambda is a generator, then we return None, not the result of the expression of the lambda
        if (scope->scope_flags & MP_SCOPE_FLAG_GENERATOR) {
            EMIT(pop_top);
            EMIT_ARG(load_const_tok, MP_TOKEN_KW_NONE);
        }
        EMIT(return_value);
    } else if (SCOPE_IS_COMP_LIKE(scope->kind)) {
        // a bit of a hack at the moment

        assert(MP_PARSE_NODE_IS_STRUCT(scope->pn));
        mp_parse_node_struct_t *pns = (mp_parse_node_struct_t *)scope->pn;
        assert(MP_PARSE_NODE_STRUCT_NUM_NODES(pns) == 2);
        assert(MP_PARSE_NODE_IS_STRUCT_KIND(pns->nodes[1], PN_comp_for));
        mp_parse_node_struct_t *pns_comp_for = (mp_parse_node_struct_t *)pns->nodes[1];

        // We need a unique name for the comprehension argument (the iterator).
        // CPython uses .0, but we should be able to use anything that won't
        // clash with a user defined variable.  Best to use an existing qstr,
        // so we use the blank qstr.
        qstr qstr_arg = MP_QSTR_;
        if (comp->pass == MP_PASS_SCOPE) {
            scope_find_or_add_id(comp->scope_cur, qstr_arg, ID_INFO_KIND_LOCAL);
            scope->num_pos_args = 1;
        }

        // Set the source line number for the start of the comprehension
        EMIT_ARG(set_source_line, pns->source_line);

        if (scope->kind == SCOPE_LIST_COMP) {
            EMIT_ARG(build, 0, MP_EMIT_BUILD_LIST);
        } else if (scope->kind == SCOPE_DICT_COMP) {
            EMIT_ARG(build, 0, MP_EMIT_BUILD_MAP);
        #if MICROPY_PY_BUILTINS_SET
        } else if (scope->kind == SCOPE_SET_COMP) {
            EMIT_ARG(build, 0, MP_EMIT_BUILD_SET);
        #endif
        }

        // There are 4 slots on the stack for the iterator, and the first one is
        // NULL to indicate that the second one points to the iterator object.
        if (scope->kind == SCOPE_GEN_EXPR) {
            MP_STATIC_ASSERT(MP_OBJ_ITER_BUF_NSLOTS == 4);
            EMIT(load_null);
            compile_load_id(comp, qstr_arg);
            EMIT(load_null);
            EMIT(load_null);
        } else {
            compile_load_id(comp, qstr_arg);
            EMIT_ARG(get_iter, true);
        }

        compile_scope_comp_iter(comp, pns_comp_for, pns->nodes[0], 0);

        if (scope->kind == SCOPE_GEN_EXPR) {
            EMIT_ARG(load_const_tok, MP_TOKEN_KW_NONE);
        }
        EMIT(return_value);
    } else {
        assert(scope->kind == SCOPE_CLASS);
        assert(MP_PARSE_NODE_IS_STRUCT(scope->pn));
        mp_parse_node_struct_t *pns = (mp_parse_node_struct_t *)scope->pn;
        assert(MP_PARSE_NODE_STRUCT_KIND(pns) == PN_classdef);

        if (comp->pass == MP_PASS_SCOPE) {
            scope_find_or_add_id(scope, MP_QSTR___class__, ID_INFO_KIND_LOCAL);
        }

        #if MICROPY_PY_SYS_SETTRACE
        EMIT_ARG(set_source_line, pns->source_line);
        #endif
        compile_load_id(comp, MP_QSTR___name__);
        compile_store_id(comp, MP_QSTR___module__);
        EMIT_ARG(load_const_str, MP_PARSE_NODE_LEAF_ARG(pns->nodes[0])); // 0 is class name
        compile_store_id(comp, MP_QSTR___qualname__);

        check_for_doc_string(comp, pns->nodes[2]);
        compile_node(comp, pns->nodes[2]); // 2 is class body

        id_info_t *id = scope_find(scope, MP_QSTR___class__);
        assert(id != NULL);
        if (id->kind == ID_INFO_KIND_LOCAL) {
            EMIT_ARG(load_const_tok, MP_TOKEN_KW_NONE);
        } else {
            EMIT_LOAD_FAST(MP_QSTR___class__, id->local_num);
        }
        EMIT(return_value);
    }

    EMIT(end_pass);

    // make sure we match all the exception levels
    assert(comp->cur_except_level == 0);
}

#if MICROPY_EMIT_INLINE_ASM
// requires 3 passes: SCOPE, CODE_SIZE, EMIT
STATIC void compile_scope_inline_asm(compiler_t *comp, scope_t *scope, pass_kind_t pass) {
    comp->pass = pass;
    comp->scope_cur = scope;
    comp->next_label = 0;

    if (scope->kind != SCOPE_FUNCTION) {
        compile_syntax_error(comp, MP_PARSE_NODE_NULL, MP_ERROR_TEXT("inline assembler must be a function"));
        return;
    }

    if (comp->pass > MP_PASS_SCOPE) {
        EMIT_INLINE_ASM_ARG(start_pass, comp->pass, &comp->compile_error);
    }

    // get the function definition parse node
    assert(MP_PARSE_NODE_IS_STRUCT(scope->pn));
    mp_parse_node_struct_t *pns = (mp_parse_node_struct_t *)scope->pn;
    assert(MP_PARSE_NODE_STRUCT_KIND(pns) == PN_funcdef);

    // qstr f_id = MP_PARSE_NODE_LEAF_ARG(pns->nodes[0]); // function name

    // parameters are in pns->nodes[1]
    if (comp->pass == MP_PASS_CODE_SIZE) {
        mp_parse_node_t *pn_params;
        size_t n_params = mp_parse_node_extract_list(&pns->nodes[1], PN_typedargslist, &pn_params);
        scope->num_pos_args = EMIT_INLINE_ASM_ARG(count_params, n_params, pn_params);
        if (comp->compile_error != MP_OBJ_NULL) {
            goto inline_asm_error;
        }
    }

    // pns->nodes[2] is function return annotation
    mp_uint_t type_sig = MP_NATIVE_TYPE_INT;
    mp_parse_node_t pn_annotation = pns->nodes[2];
    if (!MP_PARSE_NODE_IS_NULL(pn_annotation)) {
        // nodes[2] can be null or a test-expr
        if (MP_PARSE_NODE_IS_ID(pn_annotation)) {
            qstr ret_type = MP_PARSE_NODE_LEAF_ARG(pn_annotation);
            switch (ret_type) {
                case MP_QSTR_object:
                    type_sig = MP_NATIVE_TYPE_OBJ;
                    break;
                case MP_QSTR_bool:
                    type_sig = MP_NATIVE_TYPE_BOOL;
                    break;
                case MP_QSTR_int:
                    type_sig = MP_NATIVE_TYPE_INT;
                    break;
                case MP_QSTR_uint:
                    type_sig = MP_NATIVE_TYPE_UINT;
                    break;
                default:
                    compile_syntax_error(comp, pn_annotation, MP_ERROR_TEXT("unknown type"));
                    return;
            }
        } else {
            compile_syntax_error(comp, pn_annotation, MP_ERROR_TEXT("return annotation must be an identifier"));
        }
    }

    mp_parse_node_t pn_body = pns->nodes[3]; // body
    mp_parse_node_t *nodes;
    size_t num = mp_parse_node_extract_list(&pn_body, PN_suite_block_stmts, &nodes);

    for (size_t i = 0; i < num; i++) {
        assert(MP_PARSE_NODE_IS_STRUCT(nodes[i]));
        mp_parse_node_struct_t *pns2 = (mp_parse_node_struct_t *)nodes[i];
        if (MP_PARSE_NODE_STRUCT_KIND(pns2) == PN_pass_stmt) {
            // no instructions
            continue;
        } else if (MP_PARSE_NODE_STRUCT_KIND(pns2) != PN_expr_stmt) {
            // not an instruction; error
        not_an_instruction:
            compile_syntax_error(comp, nodes[i], MP_ERROR_TEXT("expecting an assembler instruction"));
            return;
        }

        // check structure of parse node
        assert(MP_PARSE_NODE_IS_STRUCT(pns2->nodes[0]));
        if (!MP_PARSE_NODE_IS_NULL(pns2->nodes[1])) {
            goto not_an_instruction;
        }
        pns2 = (mp_parse_node_struct_t *)pns2->nodes[0];
        if (MP_PARSE_NODE_STRUCT_KIND(pns2) != PN_atom_expr_normal) {
            goto not_an_instruction;
        }
        if (!MP_PARSE_NODE_IS_ID(pns2->nodes[0])) {
            goto not_an_instruction;
        }
        if (!MP_PARSE_NODE_IS_STRUCT_KIND(pns2->nodes[1], PN_trailer_paren)) {
            goto not_an_instruction;
        }

        // parse node looks like an instruction
        // get instruction name and args
        qstr op = MP_PARSE_NODE_LEAF_ARG(pns2->nodes[0]);
        pns2 = (mp_parse_node_struct_t *)pns2->nodes[1]; // PN_trailer_paren
        mp_parse_node_t *pn_arg;
        size_t n_args = mp_parse_node_extract_list(&pns2->nodes[0], PN_arglist, &pn_arg);

        // emit instructions
        if (op == MP_QSTR_label) {
            if (!(n_args == 1 && MP_PARSE_NODE_IS_ID(pn_arg[0]))) {
                compile_syntax_error(comp, nodes[i], MP_ERROR_TEXT("'label' requires 1 argument"));
                return;
            }
            uint lab = comp_next_label(comp);
            if (pass > MP_PASS_SCOPE) {
                if (!EMIT_INLINE_ASM_ARG(label, lab, MP_PARSE_NODE_LEAF_ARG(pn_arg[0]))) {
                    compile_syntax_error(comp, nodes[i], MP_ERROR_TEXT("label redefined"));
                    return;
                }
            }
        } else if (op == MP_QSTR_align) {
            if (!(n_args == 1 && MP_PARSE_NODE_IS_SMALL_INT(pn_arg[0]))) {
                compile_syntax_error(comp, nodes[i], MP_ERROR_TEXT("'align' requires 1 argument"));
                return;
            }
            if (pass > MP_PASS_SCOPE) {
                mp_asm_base_align((mp_asm_base_t *)comp->emit_inline_asm,
                    MP_PARSE_NODE_LEAF_SMALL_INT(pn_arg[0]));
            }
        } else if (op == MP_QSTR_data) {
            if (!(n_args >= 2 && MP_PARSE_NODE_IS_SMALL_INT(pn_arg[0]))) {
                compile_syntax_error(comp, nodes[i], MP_ERROR_TEXT("'data' requires at least 2 arguments"));
                return;
            }
            if (pass > MP_PASS_SCOPE) {
                mp_int_t bytesize = MP_PARSE_NODE_LEAF_SMALL_INT(pn_arg[0]);
                for (uint j = 1; j < n_args; j++) {
                    if (!MP_PARSE_NODE_IS_SMALL_INT(pn_arg[j])) {
                        compile_syntax_error(comp, nodes[i], MP_ERROR_TEXT("'data' requires integer arguments"));
                        return;
                    }
                    mp_asm_base_data((mp_asm_base_t *)comp->emit_inline_asm,
                        bytesize, MP_PARSE_NODE_LEAF_SMALL_INT(pn_arg[j]));
                }
            }
        } else {
            if (pass > MP_PASS_SCOPE) {
                EMIT_INLINE_ASM_ARG(op, op, n_args, pn_arg);
            }
        }

        if (comp->compile_error != MP_OBJ_NULL) {
            pns = pns2; // this is the parse node that had the error
            goto inline_asm_error;
        }
    }

    if (comp->pass > MP_PASS_SCOPE) {
        EMIT_INLINE_ASM_ARG(end_pass, type_sig);

        if (comp->pass == MP_PASS_EMIT) {
            void *f = mp_asm_base_get_code((mp_asm_base_t *)comp->emit_inline_asm);
            mp_emit_glue_assign_native(comp->scope_cur->raw_code, MP_CODE_NATIVE_ASM,
                f, mp_asm_base_get_code_size((mp_asm_base_t *)comp->emit_inline_asm),
                NULL,
                #if MICROPY_PERSISTENT_CODE_SAVE
                0, 0, 0, 0, NULL,
                #endif
                comp->scope_cur->num_pos_args, 0, type_sig);
        }
    }

    if (comp->compile_error != MP_OBJ_NULL) {
        // inline assembler had an error; set line for its exception
    inline_asm_error:
        comp->compile_error_line = pns->source_line;
    }
}
#endif

STATIC void scope_compute_things(scope_t *scope) {
    // in MicroPython we put the *x parameter after all other parameters (except **y)
    if (scope->scope_flags & MP_SCOPE_FLAG_VARARGS) {
        id_info_t *id_param = NULL;
        for (int i = scope->id_info_len - 1; i >= 0; i--) {
            id_info_t *id = &scope->id_info[i];
            if (id->flags & ID_FLAG_IS_STAR_PARAM) {
                if (id_param != NULL) {
                    // swap star param with last param
                    id_info_t temp = *id_param;
                    *id_param = *id;
                    *id = temp;
                }
                break;
            } else if (id_param == NULL && id->flags == ID_FLAG_IS_PARAM) {
                id_param = id;
            }
        }
    }

    // in functions, turn implicit globals into explicit globals
    // compute the index of each local
    scope->num_locals = 0;
    for (int i = 0; i < scope->id_info_len; i++) {
        id_info_t *id = &scope->id_info[i];
        if (scope->kind == SCOPE_CLASS && id->qst == MP_QSTR___class__) {
            // __class__ is not counted as a local; if it's used then it becomes a ID_INFO_KIND_CELL
            continue;
        }
        if (SCOPE_IS_FUNC_LIKE(scope->kind) && id->kind == ID_INFO_KIND_GLOBAL_IMPLICIT) {
            id->kind = ID_INFO_KIND_GLOBAL_EXPLICIT;
        }
        #if MICROPY_EMIT_NATIVE
        if (id->kind == ID_INFO_KIND_GLOBAL_EXPLICIT) {
            // This function makes a reference to a global variable
            if (scope->emit_options == MP_EMIT_OPT_VIPER
                && mp_native_type_from_qstr(id->qst) >= MP_NATIVE_TYPE_INT) {
                // A casting operator in viper mode, not a real global reference
            } else {
                scope->scope_flags |= MP_SCOPE_FLAG_REFGLOBALS;
            }
        }
        #endif
        // params always count for 1 local, even if they are a cell
        if (id->kind == ID_INFO_KIND_LOCAL || (id->flags & ID_FLAG_IS_PARAM)) {
            id->local_num = scope->num_locals++;
        }
    }

    // compute the index of cell vars
    for (int i = 0; i < scope->id_info_len; i++) {
        id_info_t *id = &scope->id_info[i];
        // in MicroPython the cells come right after the fast locals
        // parameters are not counted here, since they remain at the start
        // of the locals, even if they are cell vars
        if (id->kind == ID_INFO_KIND_CELL && !(id->flags & ID_FLAG_IS_PARAM)) {
            id->local_num = scope->num_locals;
            scope->num_locals += 1;
        }
    }

    // compute the index of free vars
    // make sure they are in the order of the parent scope
    if (scope->parent != NULL) {
        int num_free = 0;
        for (int i = 0; i < scope->parent->id_info_len; i++) {
            id_info_t *id = &scope->parent->id_info[i];
            if (id->kind == ID_INFO_KIND_CELL || id->kind == ID_INFO_KIND_FREE) {
                for (int j = 0; j < scope->id_info_len; j++) {
                    id_info_t *id2 = &scope->id_info[j];
                    if (id2->kind == ID_INFO_KIND_FREE && id->qst == id2->qst) {
                        assert(!(id2->flags & ID_FLAG_IS_PARAM)); // free vars should not be params
                        // in MicroPython the frees come first, before the params
                        id2->local_num = num_free;
                        num_free += 1;
                    }
                }
            }
        }
        // in MicroPython shift all other locals after the free locals
        if (num_free > 0) {
            for (int i = 0; i < scope->id_info_len; i++) {
                id_info_t *id = &scope->id_info[i];
                if (id->kind != ID_INFO_KIND_FREE || (id->flags & ID_FLAG_IS_PARAM)) {
                    id->local_num += num_free;
                }
            }
            scope->num_pos_args += num_free; // free vars are counted as params for passing them into the function
            scope->num_locals += num_free;
        }
    }
}

#if !MICROPY_PERSISTENT_CODE_SAVE
STATIC
#endif
mp_raw_code_t *mp_compile_to_raw_code(mp_parse_tree_t *parse_tree, qstr source_file, bool is_repl) {
    // put compiler state on the stack, it's relatively small
    compiler_t comp_state = {0};
    compiler_t *comp = &comp_state;

    comp->source_file = source_file;
    comp->is_repl = is_repl;
    comp->break_label = INVALID_LABEL;
    comp->continue_label = INVALID_LABEL;

    // create the module scope
    #if MICROPY_EMIT_NATIVE
    const uint emit_opt = MP_STATE_VM(default_emit_opt);
    #else
    const uint emit_opt = MP_EMIT_OPT_NONE;
    #endif
    scope_t *module_scope = scope_new_and_link(comp, SCOPE_MODULE, parse_tree->root, emit_opt);

    // create standard emitter; it's used at least for MP_PASS_SCOPE
    emit_t *emit_bc = emit_bc_new();

    // compile pass 1
    comp->emit = emit_bc;
    #if MICROPY_EMIT_NATIVE
    comp->emit_method_table = &emit_bc_method_table;
    #endif
    uint max_num_labels = 0;
    for (scope_t *s = comp->scope_head; s != NULL && comp->compile_error == MP_OBJ_NULL; s = s->next) {
        #if MICROPY_EMIT_INLINE_ASM
        if (s->emit_options == MP_EMIT_OPT_ASM) {
            compile_scope_inline_asm(comp, s, MP_PASS_SCOPE);
        } else
        #endif
        {
            compile_scope(comp, s, MP_PASS_SCOPE);

            // Check if any implicitly declared variables should be closed over
            for (size_t i = 0; i < s->id_info_len; ++i) {
                id_info_t *id = &s->id_info[i];
                if (id->kind == ID_INFO_KIND_GLOBAL_IMPLICIT) {
                    scope_check_to_close_over(s, id);
                }
            }
        }

        // update maximim number of labels needed
        if (comp->next_label > max_num_labels) {
            max_num_labels = comp->next_label;
        }
    }

    // compute some things related to scope and identifiers
    for (scope_t *s = comp->scope_head; s != NULL && comp->compile_error == MP_OBJ_NULL; s = s->next) {
        scope_compute_things(s);
    }

    // set max number of labels now that it's calculated
    emit_bc_set_max_num_labels(emit_bc, max_num_labels);

    // compile pass 2 and 3
    #if MICROPY_EMIT_NATIVE
    emit_t *emit_native = NULL;
    #endif
    for (scope_t *s = comp->scope_head; s != NULL && comp->compile_error == MP_OBJ_NULL; s = s->next) {
        #if MICROPY_EMIT_INLINE_ASM
        if (s->emit_options == MP_EMIT_OPT_ASM) {
            // inline assembly
            if (comp->emit_inline_asm == NULL) {
                comp->emit_inline_asm = ASM_EMITTER(new)(max_num_labels);
            }
            comp->emit = NULL;
            comp->emit_inline_asm_method_table = ASM_EMITTER_TABLE;
            compile_scope_inline_asm(comp, s, MP_PASS_CODE_SIZE);
            #if MICROPY_EMIT_INLINE_XTENSA
            // Xtensa requires an extra pass to compute size of l32r const table
            // TODO this can be improved by calculating it during SCOPE pass
            // but that requires some other structural changes to the asm emitters
            #if MICROPY_DYNAMIC_COMPILER
            if (mp_dynamic_compiler.native_arch == MP_NATIVE_ARCH_XTENSA)
            #endif
            {
                compile_scope_inline_asm(comp, s, MP_PASS_CODE_SIZE);
            }
            #endif
            if (comp->compile_error == MP_OBJ_NULL) {
                compile_scope_inline_asm(comp, s, MP_PASS_EMIT);
            }
        } else
        #endif
        {

            // choose the emit type

            switch (s->emit_options) {

                #if MICROPY_EMIT_NATIVE
                case MP_EMIT_OPT_NATIVE_PYTHON:
                case MP_EMIT_OPT_VIPER:
                    if (emit_native == NULL) {
                        emit_native = NATIVE_EMITTER(new)(&comp->compile_error, &comp->next_label, max_num_labels);
                    }
                    comp->emit_method_table = NATIVE_EMITTER_TABLE;
                    comp->emit = emit_native;
                    break;
                #endif // MICROPY_EMIT_NATIVE

                default:
                    comp->emit = emit_bc;
                    #if MICROPY_EMIT_NATIVE
                    comp->emit_method_table = &emit_bc_method_table;
                    #endif
                    break;
            }

            // need a pass to compute stack size
            compile_scope(comp, s, MP_PASS_STACK_SIZE);

            // second last pass: compute code size
            if (comp->compile_error == MP_OBJ_NULL) {
                compile_scope(comp, s, MP_PASS_CODE_SIZE);
            }

            // final pass: emit code
            if (comp->compile_error == MP_OBJ_NULL) {
                compile_scope(comp, s, MP_PASS_EMIT);
            }
        }
    }

    if (comp->compile_error != MP_OBJ_NULL) {
        // if there is no line number for the error then use the line
        // number for the start of this scope
        compile_error_set_line(comp, comp->scope_cur->pn);
        // add a traceback to the exception using relevant source info
        mp_obj_exception_add_traceback(comp->compile_error, comp->source_file,
            comp->compile_error_line, comp->scope_cur->simple_name);
    }

    // free the emitters

    emit_bc_free(emit_bc);
    #if MICROPY_EMIT_NATIVE
    if (emit_native != NULL) {
        NATIVE_EMITTER(free)(emit_native);
    }
    #endif
    #if MICROPY_EMIT_INLINE_ASM
    if (comp->emit_inline_asm != NULL) {
        ASM_EMITTER(free)(comp->emit_inline_asm);
    }
    #endif

    // free the parse tree
    mp_parse_tree_clear(parse_tree);

    // free the scopes
    mp_raw_code_t *outer_raw_code = module_scope->raw_code;
    for (scope_t *s = module_scope; s;) {
        scope_t *next = s->next;
        scope_free(s);
        s = next;
    }

    if (comp->compile_error != MP_OBJ_NULL) {
        nlr_raise(comp->compile_error);
    } else {
        return outer_raw_code;
    }
}

mp_obj_t mp_compile(mp_parse_tree_t *parse_tree, qstr source_file, bool is_repl) {
    mp_raw_code_t *rc = mp_compile_to_raw_code(parse_tree, source_file, is_repl);
    // return function that executes the outer module
    return mp_make_function_from_raw_code(rc, MP_OBJ_NULL, MP_OBJ_NULL);
}

#endif // MICROPY_ENABLE_COMPILER<|MERGE_RESOLUTION|>--- conflicted
+++ resolved
@@ -1795,16 +1795,6 @@
 }
 
 #if MICROPY_PY_ASYNC_AWAIT
-STATIC bool compile_require_async_context(compiler_t *comp, mp_parse_node_struct_t *pns) {
-    int scope_flags = comp->scope_cur->scope_flags;
-    if ((scope_flags & MP_SCOPE_FLAG_ASYNC) != 0) {
-        return true;
-    }
-    compile_syntax_error(comp, (mp_parse_node_t)pns,
-        MP_ERROR_TEXT("'await', 'async for' or 'async with' outside async function"));
-    return false;
-}
-
 STATIC void compile_await_object_method(compiler_t *comp, qstr method) {
     EMIT_ARG(load_method, method, false);
     EMIT_ARG(call_method, 0, 0, 0);
@@ -1813,11 +1803,6 @@
 
 STATIC void compile_async_for_stmt(compiler_t *comp, mp_parse_node_struct_t *pns) {
     // comp->break_label |= MP_EMIT_BREAK_FROM_FOR;
-
-    if (!compile_require_async_context(comp, pns)) {
-        return;
-    }
-
     qstr context = MP_PARSE_NODE_LEAF_ARG(pns->nodes[1]);
     uint while_else_label = comp_next_label(comp);
     uint try_exception_label = comp_next_label(comp);
@@ -1980,9 +1965,6 @@
 }
 
 STATIC void compile_async_with_stmt(compiler_t *comp, mp_parse_node_struct_t *pns) {
-    if (!compile_require_async_context(comp, pns)) {
-        return;
-    }
     // get the nodes for the pre-bit of the with (the a as b, c as d, ... bit)
     mp_parse_node_t *nodes;
     size_t n = mp_parse_node_extract_list(&pns->nodes[0], PN_with_stmt_list, &nodes);
@@ -1999,20 +1981,13 @@
         // async def
         compile_funcdef(comp, pns0);
         scope_t *fscope = (scope_t *)pns0->nodes[4];
-<<<<<<< HEAD
         fscope->scope_flags |= MP_SCOPE_FLAG_GENERATOR | MP_SCOPE_FLAG_ASYNC;
-    } else if (MP_PARSE_NODE_STRUCT_KIND(pns0) == PN_for_stmt) {
-        // async for
-        compile_async_for_stmt(comp, pns0);
-=======
-        fscope->scope_flags |= MP_SCOPE_FLAG_GENERATOR;
->>>>>>> 7c51cb23
     } else {
         // async for/with; first verify the scope is a generator
         int scope_flags = comp->scope_cur->scope_flags;
         if (!(scope_flags & MP_SCOPE_FLAG_GENERATOR)) {
             compile_syntax_error(comp, (mp_parse_node_t)pns0,
-                MP_ERROR_TEXT("async for/with outside async function"));
+                MP_ERROR_TEXT("'await', 'async for' or 'async with' outside async function"));
             return;
         }
 
@@ -2816,7 +2791,6 @@
         compile_syntax_error(comp, (mp_parse_node_t)pns, MP_ERROR_TEXT("'await' outside function"));
         return;
     }
-    compile_require_async_context(comp, pns);
     compile_atom_expr_normal(comp, pns);
 
     // If it's an awaitable thing, need to reach for the __await__ method for the coroutine.
