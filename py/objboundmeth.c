--- conflicted
+++ resolved
@@ -95,22 +95,6 @@
 }
 #endif
 
-<<<<<<< HEAD
-STATIC const mp_obj_type_t mp_type_bound_meth = {
-    { &mp_type_type },
-    .flags = MP_TYPE_FLAG_EXTENDED,
-    .name = MP_QSTR_bound_method,
-    #if MICROPY_ERROR_REPORTING == MICROPY_ERROR_REPORTING_DETAILED
-    .print = bound_meth_print,
-    #endif
-    MP_TYPE_EXTENDED_FIELDS(
-        .call = bound_meth_call,
-        ),
-    #if MICROPY_PY_FUNCTION_ATTRS
-    .attr = bound_meth_attr,
-    #endif
-};
-=======
 #if MICROPY_ERROR_REPORTING == MICROPY_ERROR_REPORTING_DETAILED
 #define BOUND_METH_TYPE_PRINT print, bound_meth_print,
 #else
@@ -131,7 +115,6 @@
     BOUND_METH_TYPE_ATTR
     call, bound_meth_call
     );
->>>>>>> 294baf52
 
 mp_obj_t mp_obj_new_bound_meth(mp_obj_t meth, mp_obj_t self) {
     mp_obj_bound_meth_t *o = mp_obj_malloc(mp_obj_bound_meth_t, &mp_type_bound_meth);
