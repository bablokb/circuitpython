--- conflicted
+++ resolved
@@ -25,26 +25,18 @@
  */
 #ifndef MICROPY_INCLUDED_PY_RUNTIME0_H
 #define MICROPY_INCLUDED_PY_RUNTIME0_H
-
-<<<<<<< HEAD
 #include "mpconfig.h"
 
-// These must fit in 8 bits; see scope.h
-=======
 // The first four must fit in 8 bits, see emitbc.c
 // The remaining must fit in 16 bits, see scope.h
->>>>>>> b057fb8a
 #define MP_SCOPE_FLAG_VARARGS      (0x01)
 #define MP_SCOPE_FLAG_VARKEYWORDS  (0x02)
 #define MP_SCOPE_FLAG_GENERATOR    (0x04)
 #define MP_SCOPE_FLAG_DEFKWARGS    (0x08)
-<<<<<<< HEAD
 #define MP_SCOPE_FLAG_ASYNC        (0x10)
-=======
-#define MP_SCOPE_FLAG_REFGLOBALS   (0x10) // used only if native emitter enabled
-#define MP_SCOPE_FLAG_HASCONSTS    (0x20) // used only if native emitter enabled
-#define MP_SCOPE_FLAG_VIPERRET_POS    (6) // 3 bits used for viper return type
->>>>>>> b057fb8a
+#define MP_SCOPE_FLAG_REFGLOBALS   (0x20) // used only if native emitter enabled
+#define MP_SCOPE_FLAG_HASCONSTS    (0x40) // used only if native emitter enabled
+#define MP_SCOPE_FLAG_VIPERRET_POS    (7) // 3 bits used for viper return type
 
 // types for native (viper) function signature
 #define MP_NATIVE_TYPE_OBJ  (0x00)
