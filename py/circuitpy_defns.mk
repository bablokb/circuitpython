# This file is part of the MicroPython project, http://micropython.org/
#
# The MIT License (MIT)
#
# SPDX-FileCopyrightText: Copyright (c) 2019 Dan Halbert for Adafruit Industries
#
# Permission is hereby granted, free of charge, to any person obtaining a copy
# of this software and associated documentation files (the "Software"), to deal
# in the Software without restriction, including without limitation the rights
# to use, copy, modify, merge, publish, distribute, sublicense, and/or sell
# copies of the Software, and to permit persons to whom the Software is
# furnished to do so, subject to the following conditions:
#
# The above copyright notice and this permission notice shall be included in
# all copies or substantial portions of the Software.
#
# THE SOFTWARE IS PROVIDED "AS IS", WITHOUT WARRANTY OF ANY KIND, EXPRESS OR
# IMPLIED, INCLUDING BUT NOT LIMITED TO THE WARRANTIES OF MERCHANTABILITY,
# FITNESS FOR A PARTICULAR PURPOSE AND NONINFRINGEMENT. IN NO EVENT SHALL THE
# AUTHORS OR COPYRIGHT HOLDERS BE LIABLE FOR ANY CLAIM, DAMAGES OR OTHER
# LIABILITY, WHETHER IN AN ACTION OF CONTRACT, TORT OR OTHERWISE, ARISING FROM,
# OUT OF OR IN CONNECTION WITH THE SOFTWARE OR THE USE OR OTHER DEALINGS IN
# THE SOFTWARE.

# Common Makefile definitions that can be shared across CircuitPython ports.

###
# Common compile warnings.

BASE_CFLAGS = \
	-fsingle-precision-constant \
	-fno-strict-aliasing \
	-Wdouble-promotion \
	-Wimplicit-fallthrough=2 \
	-Wno-endif-labels \
	-Wstrict-prototypes \
	-Werror-implicit-function-declaration \
	-Wfloat-equal \
	-Wundef \
	-Wshadow \
	-Wwrite-strings \
	-Wsign-compare \
	-Wmissing-format-attribute \
	-Wno-deprecated-declarations \
	-Wnested-externs \
	-Wunreachable-code \
	-Wcast-align \
	-D__$(CHIP_VARIANT)__ \
	-ffunction-sections \
	-fdata-sections \
	-DCIRCUITPY_SOFTWARE_SAFE_MODE=0x0ADABEEF \
	-DCIRCUITPY_CANARY_WORD=0xADAF00 \
	-DCIRCUITPY_SAFE_RESTART_WORD=0xDEADBEEF \
	-DCIRCUITPY_BOARD_ID="\"$(BOARD)\"" \
	--param max-inline-insns-single=500

#        Use these flags to debug build times and header includes.
#        -ftime-report
#        -H


# Set a global CIRCUITPY_DEBUG flag.
# Don't just call it "DEBUG": too many libraries use plain DEBUG.
ifneq ($(DEBUG),)
CFLAGS += -DCIRCUITPY_DEBUG=$(DEBUG)
else
CFLAGS += -DCIRCUITPY_DEBUG=0
endif

###
# Handle frozen modules.

ifneq ($(FROZEN_DIR),)
# To use frozen source modules, put your .py files in a subdirectory (eg scripts/)
# and then invoke make with FROZEN_DIR=scripts (be sure to build from scratch).
CFLAGS += -DMICROPY_MODULE_FROZEN_STR
endif

# To use frozen bytecode, put your .py files in a subdirectory (eg frozen/) and
# then invoke make with FROZEN_MPY_DIR=frozen or FROZEN_MPY_DIRS="dir1 dir2"
# (be sure to build from scratch).

ifneq ($(FROZEN_MPY_DIRS),)
CFLAGS += -DMICROPY_QSTR_EXTRA_POOL=mp_qstr_frozen_const_pool
CFLAGS += -DMICROPY_MODULE_FROZEN_MPY
endif


###
# Propagate longint choice from .mk to C. There's no easy string comparison
# in cpp conditionals, so we #define separate names for each.
ifeq ($(LONGINT_IMPL),NONE)
CFLAGS += -DLONGINT_IMPL_NONE
endif

ifeq ($(LONGINT_IMPL),MPZ)
CFLAGS += -DLONGINT_IMPL_MPZ
endif

ifeq ($(LONGINT_IMPL),LONGLONG)
CFLAGS += -DLONGINT_IMPL_LONGLONG
endif


###
# Select which builtin modules to compile and include.

ifeq ($(CIRCUITPY_AESIO),1)
SRC_PATTERNS += aesio/%
endif
ifeq ($(CIRCUITPY_ALARM),1)
SRC_PATTERNS += alarm/%
endif
ifeq ($(CIRCUITPY_ANALOGIO),1)
SRC_PATTERNS += analogio/%
endif
ifeq ($(CIRCUITPY_ATEXIT),1)
SRC_PATTERNS += atexit/%
endif
ifeq ($(CIRCUITPY_AUDIOBUSIO),1)
SRC_PATTERNS += audiobusio/%
endif
ifeq ($(CIRCUITPY_AUDIOIO),1)
SRC_PATTERNS += audioio/%
endif
ifeq ($(CIRCUITPY_AUDIOPWMIO),1)
SRC_PATTERNS += audiopwmio/%
endif
ifeq ($(CIRCUITPY_AUDIOCORE),1)
SRC_PATTERNS += audiocore/%
endif
ifeq ($(CIRCUITPY_AUDIOMIXER),1)
SRC_PATTERNS += audiomixer/%
endif
ifeq ($(CIRCUITPY_AUDIOMP3),1)
SRC_PATTERNS += audiomp3/%
endif
ifeq ($(CIRCUITPY_BITBANGIO),1)
SRC_PATTERNS += bitbangio/%
endif
# Some builds need bitbang SPI for the dotstar but don't make bitbangio available so include it separately.
ifeq ($(CIRCUITPY_BITBANG_APA102),1)
SRC_PATTERNS += bitbangio/SPI%
endif
ifeq ($(CIRCUITPY_BITMAPTOOLS),1)
SRC_PATTERNS += bitmaptools/%
endif
ifeq ($(CIRCUITPY_BITOPS),1)
SRC_PATTERNS += bitops/%
endif
ifeq ($(CIRCUITPY_BLEIO),1)
SRC_PATTERNS += _bleio/%
endif
ifeq ($(CIRCUITPY_BOARD),1)
SRC_PATTERNS += board/%
endif
ifeq ($(CIRCUITPY_BUSDEVICE),1)
SRC_PATTERNS += adafruit_bus_device/%
endif
ifeq ($(CIRCUITPY_BUSIO),1)
SRC_PATTERNS += busio/%
endif
ifeq ($(CIRCUITPY_CAMERA),1)
SRC_PATTERNS += camera/%
endif
ifeq ($(CIRCUITPY_CANIO),1)
SRC_PATTERNS += canio/%
endif
ifeq ($(CIRCUITPY_COUNTIO),1)
SRC_PATTERNS += countio/%
endif
ifeq ($(CIRCUITPY_DIGITALIO),1)
SRC_PATTERNS += digitalio/%
endif
ifeq ($(CIRCUITPY_DISPLAYIO),1)
SRC_PATTERNS += displayio/%
endif
ifeq ($(CIRCUITPY_PARALLELDISPLAY),1)
SRC_PATTERNS += paralleldisplay/%
endif
ifeq ($(CIRCUITPY_VECTORIO),1)
SRC_PATTERNS += vectorio/%
endif
ifeq ($(CIRCUITPY_FRAMEBUFFERIO),1)
SRC_PATTERNS += framebufferio/%
endif
ifeq ($(CIRCUITPY__EVE),1)
SRC_PATTERNS += _eve/%
endif
ifeq ($(CIRCUITPY_FREQUENCYIO),1)
SRC_PATTERNS += frequencyio/%
endif

ifeq ($(CIRCUITPY_GAMEPADSHIFT),1)
SRC_PATTERNS += gamepadshift/%
endif
ifeq ($(CIRCUITPY_GETPASS),1)
SRC_PATTERNS += getpass/%
endif
ifeq ($(CIRCUITPY_GIFIO),1)
SRC_PATTERNS += gifio/%
endif
ifeq ($(CIRCUITPY_GNSS),1)
SRC_PATTERNS += gnss/%
endif
ifeq ($(CIRCUITPY_I2CPERIPHERAL),1)
SRC_PATTERNS += i2cperipheral/%
endif
ifeq ($(CIRCUITPY_IPADDRESS),1)
SRC_PATTERNS += ipaddress/%
endif
ifeq ($(CIRCUITPY_KEYPAD),1)
SRC_PATTERNS += keypad/%
endif
ifeq ($(CIRCUITPY_MATH),1)
SRC_PATTERNS += math/%
endif
ifeq ($(CIRCUITPY_MEMORYMONITOR),1)
SRC_PATTERNS += memorymonitor/%
endif
ifeq ($(CIRCUITPY_MICROCONTROLLER),1)
SRC_PATTERNS += microcontroller/%
endif
ifeq ($(CIRCUITPY_NEOPIXEL_WRITE),1)
SRC_PATTERNS += neopixel_write/%
endif
ifeq ($(CIRCUITPY_NVM),1)
SRC_PATTERNS += nvm/%
endif
ifeq ($(CIRCUITPY_ONEWIREIO),1)
SRC_PATTERNS += onewireio/%
endif
ifeq ($(CIRCUITPY_OS),1)
SRC_PATTERNS += os/%
endif
ifeq ($(CIRCUITPY_DUALBANK),1)
SRC_PATTERNS += dualbank/%
endif
ifeq ($(CIRCUITPY_PIXELBUF),1)
SRC_PATTERNS += adafruit_pixelbuf/%
endif
ifeq ($(CIRCUITPY_QRIO),1)
SRC_PATTERNS += qrio/%
endif
ifeq ($(CIRCUITPY_RAINBOWIO),1)
SRC_PATTERNS += rainbowio/%
endif
ifeq ($(CIRCUITPY_RGBMATRIX),1)
SRC_PATTERNS += rgbmatrix/%
endif
ifeq ($(CIRCUITPY_PS2IO),1)
SRC_PATTERNS += ps2io/%
endif
ifeq ($(CIRCUITPY_PULSEIO),1)
SRC_PATTERNS += pulseio/%
endif
ifeq ($(CIRCUITPY_PWMIO),1)
SRC_PATTERNS += pwmio/%
endif
ifeq ($(CIRCUITPY_RANDOM),1)
SRC_PATTERNS += random/%
endif
ifeq ($(CIRCUITPY_RP2PIO),1)
SRC_PATTERNS += rp2pio/%
endif
ifeq ($(CIRCUITPY_ROTARYIO),1)
SRC_PATTERNS += rotaryio/%
endif
ifeq ($(CIRCUITPY_RTC),1)
SRC_PATTERNS += rtc/%
endif
ifeq ($(CIRCUITPY_SAMD),1)
SRC_PATTERNS += samd/%
endif
ifeq ($(CIRCUITPY_SDCARDIO),1)
SRC_PATTERNS += sdcardio/%
endif
ifeq ($(CIRCUITPY_SDIOIO),1)
SRC_PATTERNS += sdioio/%
endif
ifeq ($(CIRCUITPY_SHARPDISPLAY),1)
SRC_PATTERNS += sharpdisplay/%
endif
ifeq ($(CIRCUITPY_SOCKETPOOL),1)
SRC_PATTERNS += socketpool/%
endif
ifeq ($(CIRCUITPY_SSL),1)
SRC_PATTERNS += ssl/%
endif
ifeq ($(CIRCUITPY_STAGE),1)
SRC_PATTERNS += _stage/%
endif
ifeq ($(CIRCUITPY_STORAGE),1)
SRC_PATTERNS += storage/%
endif
ifeq ($(CIRCUITPY_STRUCT),1)
SRC_PATTERNS += struct/%
endif
ifeq ($(CIRCUITPY_SUPERVISOR),1)
SRC_PATTERNS += supervisor/%
endif
ifeq ($(CIRCUITPY_SYNTHIO),1)
SRC_PATTERNS += synthio/%
endif
ifeq ($(CIRCUITPY_TERMINALIO),1)
SRC_PATTERNS += terminalio/% fontio/%
endif
ifeq ($(CIRCUITPY_TIME),1)
SRC_PATTERNS += time/%
endif
ifeq ($(CIRCUITPY_TOUCHIO),1)
SRC_PATTERNS += touchio/%
endif
ifeq ($(CIRCUITPY_TRACEBACK),1)
SRC_PATTERNS += traceback/%
endif
ifeq ($(CIRCUITPY_UHEAP),1)
SRC_PATTERNS += uheap/%
endif
ifeq ($(CIRCUITPY_USB_CDC),1)
SRC_PATTERNS += usb_cdc/%
endif
ifeq ($(CIRCUITPY_USB_HID),1)
SRC_PATTERNS += usb_hid/%
endif
ifeq ($(CIRCUITPY_USB_MIDI),1)
SRC_PATTERNS += usb_midi/%
endif
ifeq ($(CIRCUITPY_USB_VENDOR),1)
SRC_PATTERNS += usb_vendor/%
endif
ifeq ($(CIRCUITPY_USTACK),1)
SRC_PATTERNS += ustack/%
endif
ifeq ($(CIRCUITPY_WATCHDOG),1)
SRC_PATTERNS += watchdog/%
endif
ifeq ($(CIRCUITPY_WIFI),1)
SRC_PATTERNS += wifi/%
endif
ifeq ($(CIRCUITPY_PEW),1)
SRC_PATTERNS += _pew/%
endif
ifeq ($(CIRCUITPY_IMAGECAPTURE),1)
SRC_PATTERNS += imagecapture/%
endif
ifeq ($(CIRCUITPY_MSGPACK),1)
SRC_PATTERNS += msgpack/%
endif

# All possible sources are listed here, and are filtered by SRC_PATTERNS in SRC_COMMON_HAL
SRC_COMMON_HAL_ALL = \
	_bleio/Adapter.c \
	_bleio/Attribute.c \
	_bleio/Characteristic.c \
	_bleio/CharacteristicBuffer.c \
	_bleio/Connection.c \
	_bleio/Descriptor.c \
	_bleio/PacketBuffer.c \
	_bleio/Service.c \
	_bleio/UUID.c \
	_bleio/__init__.c \
	_pew/PewPew.c \
	_pew/__init__.c \
	alarm/SleepMemory.c \
	alarm/__init__.c \
	alarm/pin/PinAlarm.c \
	alarm/time/TimeAlarm.c \
	alarm/touch/TouchAlarm.c \
	analogio/AnalogIn.c \
	analogio/AnalogOut.c \
	analogio/__init__.c \
	audiobusio/I2SOut.c \
	audiobusio/PDMIn.c \
	audiobusio/__init__.c \
	audioio/AudioOut.c \
	audioio/__init__.c \
	audiopwmio/PWMAudioOut.c \
	audiopwmio/__init__.c \
	board/__init__.c \
	busio/I2C.c \
	busio/SPI.c \
	busio/UART.c \
	busio/__init__.c \
	camera/__init__.c \
	camera/Camera.c \
	canio/CAN.c \
	canio/Listener.c \
	canio/__init__.c \
	countio/Counter.c \
	countio/__init__.c \
	digitalio/DigitalInOut.c \
	digitalio/__init__.c \
	dualbank/__init__.c \
	frequencyio/FrequencyIn.c \
	frequencyio/__init__.c \
	imagecapture/ParallelImageCapture.c \
	imagecapture/__init__.c \
	gnss/__init__.c \
	gnss/GNSS.c \
	gnss/PositionFix.c \
	gnss/SatelliteSystem.c \
	i2cperipheral/I2CPeripheral.c \
	i2cperipheral/__init__.c \
	microcontroller/Pin.c \
	microcontroller/Processor.c \
	microcontroller/__init__.c \
	neopixel_write/__init__.c \
	nvm/ByteArray.c \
	nvm/__init__.c \
	os/__init__.c \
	paralleldisplay/ParallelBus.c \
	ps2io/Ps2.c \
	ps2io/__init__.c \
	pulseio/PulseIn.c \
	pulseio/PulseOut.c \
	pulseio/__init__.c \
	pwmio/PWMOut.c \
	pwmio/__init__.c \
	rgbmatrix/RGBMatrix.c \
	rgbmatrix/__init__.c \
	rotaryio/IncrementalEncoder.c \
	rotaryio/__init__.c \
	rtc/RTC.c \
	rtc/__init__.c \
	sdioio/SDCard.c \
	sdioio/__init__.c \
	socketpool/__init__.c \
	socketpool/SocketPool.c \
	socketpool/Socket.c \
	ssl/__init__.c \
	ssl/SSLContext.c \
	ssl/SSLSocket.c \
	supervisor/Runtime.c \
	supervisor/__init__.c \
	watchdog/WatchDogMode.c \
	watchdog/WatchDogTimer.c \
	watchdog/__init__.c \
	wifi/Network.c \
	wifi/Radio.c \
	wifi/ScannedNetworks.c \
	wifi/__init__.c \

ifeq ($(CIRCUITPY_BLEIO_HCI),1)
# Helper code for _bleio HCI.
SRC_C += \
	common-hal/_bleio/att.c \
	common-hal/_bleio/hci.c \

endif


SRC_COMMON_HAL = $(filter $(SRC_PATTERNS), $(SRC_COMMON_HAL_ALL))

# These don't have corresponding files in each port but are still located in
# shared-bindings to make it clear what the contents of the modules are.
# All possible sources are listed here, and are filtered by SRC_PATTERNS.
SRC_BINDINGS_ENUMS = \
$(filter $(SRC_PATTERNS), \
	_bleio/Address.c \
	_bleio/Attribute.c \
	_bleio/ScanEntry.c \
	_eve/__init__.c \
	camera/ImageFormat.c \
	canio/Match.c \
	qrio/PixelPolicy.c \
	qrio/QRInfo.c \
	digitalio/Direction.c \
	digitalio/DriveMode.c \
	digitalio/Pull.c \
	displayio/Colorspace.c \
	fontio/Glyph.c \
	imagecapture/ParallelImageCapture.c \
	math/__init__.c \
	microcontroller/ResetReason.c \
	microcontroller/RunMode.c \
	msgpack/__init__.c \
	msgpack/ExtType.c \
	paralleldisplay/__init__.c \
	paralleldisplay/ParallelBus.c \
	supervisor/RunReason.c \
	wifi/AuthMode.c \
)

SRC_BINDINGS_ENUMS += \
	util.c

SRC_SHARED_MODULE_ALL = \
	_bleio/Address.c \
	_bleio/Attribute.c \
	_bleio/ScanEntry.c \
	_bleio/ScanResults.c \
	_eve/__init__.c \
	adafruit_pixelbuf/PixelBuf.c \
	adafruit_pixelbuf/__init__.c \
	_stage/Layer.c \
	_stage/Text.c \
	_stage/__init__.c \
	aesio/__init__.c \
	aesio/aes.c \
	atexit/__init__.c \
	audiocore/RawSample.c \
	audiocore/WaveFile.c \
	audiocore/__init__.c \
	audioio/__init__.c \
	audiomixer/Mixer.c \
	audiomixer/MixerVoice.c \
	audiomixer/__init__.c \
	audiomp3/MP3Decoder.c \
	audiomp3/__init__.c \
	audiopwmio/__init__.c \
	bitbangio/I2C.c \
	bitbangio/SPI.c \
	bitbangio/__init__.c \
	bitmaptools/__init__.c \
	bitops/__init__.c \
	board/__init__.c \
	adafruit_bus_device/__init__.c \
	adafruit_bus_device/I2CDevice.c \
	adafruit_bus_device/SPIDevice.c \
	canio/Match.c \
	canio/Message.c \
	canio/RemoteTransmissionRequest.c \
	displayio/Bitmap.c \
	displayio/ColorConverter.c \
	displayio/Display.c \
	displayio/EPaperDisplay.c \
	displayio/FourWire.c \
	displayio/Group.c \
	displayio/I2CDisplay.c \
	displayio/OnDiskBitmap.c \
	displayio/Palette.c \
	displayio/Shape.c \
	displayio/TileGrid.c \
	displayio/__init__.c \
	fontio/BuiltinFont.c \
	fontio/__init__.c \
	framebufferio/FramebufferDisplay.c \
	framebufferio/__init__.c \
	gamepadshift/GamePadShift.c \
	gamepadshift/__init__.c \
	getpass/__init__.c \
<<<<<<< HEAD
	gifio/__init__.c \
	gifio/GifWriter.c \
=======
	imagecapture/ParallelImageCapture.c \
>>>>>>> a0841242
	ipaddress/IPv4Address.c \
	ipaddress/__init__.c \
	keypad/__init__.c \
	keypad/Event.c \
	keypad/EventQueue.c \
	keypad/KeyMatrix.c \
	keypad/ShiftRegisterKeys.c \
	keypad/Keys.c \
	memorymonitor/__init__.c \
	memorymonitor/AllocationAlarm.c \
	memorymonitor/AllocationSize.c \
	network/__init__.c \
	msgpack/__init__.c \
	onewireio/__init__.c \
	onewireio/OneWire.c \
	os/__init__.c \
	paralleldisplay/ParallelBus.c \
	qrio/__init__.c \
	qrio/QRDecoder.c \
	rainbowio/__init__.c \
	random/__init__.c \
	rgbmatrix/RGBMatrix.c \
	rgbmatrix/__init__.c \
	rotaryio/IncrementalEncoder.c \
	sdcardio/SDCard.c \
	sdcardio/__init__.c \
	sharpdisplay/SharpMemoryFramebuffer.c \
	sharpdisplay/__init__.c \
	socket/__init__.c \
	storage/__init__.c \
	struct/__init__.c \
	synthio/MidiTrack.c \
	synthio/__init__.c \
	terminalio/Terminal.c \
	terminalio/__init__.c \
	time/__init__.c \
	traceback/__init__.c \
	uheap/__init__.c \
	ustack/__init__.c \
	vectorio/Circle.c \
	vectorio/Polygon.c \
	vectorio/Rectangle.c \
	vectorio/VectorShape.c \
	vectorio/__init__.c \

# All possible sources are listed here, and are filtered by SRC_PATTERNS.
SRC_SHARED_MODULE = $(filter $(SRC_PATTERNS), $(SRC_SHARED_MODULE_ALL))

# Use the native touchio if requested. This flag is set conditionally in, say, mpconfigport.h.
# The presence of common-hal/touchio/* does not imply it's available for all chips in a port,
# so there is an explicit flag. For example, SAMD21 touchio is native, but SAMD51 is not.
ifeq ($(CIRCUITPY_TOUCHIO_USE_NATIVE),1)
SRC_COMMON_HAL_ALL += \
	touchio/TouchIn.c \
	touchio/__init__.c
else
SRC_SHARED_MODULE_ALL += \
	touchio/TouchIn.c \
	touchio/__init__.c
endif

# If supporting _bleio via HCI, make devices/ble_hci/common-hal/_bleio be includable,
# and use C source files in devices/ble_hci/common-hal.
ifeq ($(CIRCUITPY_BLEIO_HCI),1)
INC += -I$(TOP)/devices/ble_hci
DEVICES_MODULES += $(TOP)/devices/ble_hci
endif

ifeq ($(CIRCUITPY_AUDIOMP3),1)
SRC_MOD += $(addprefix lib/mp3/src/, \
	bitstream.c \
	buffers.c \
	dct32.c \
	dequant.c \
	dqchan.c \
	huffman.c \
	hufftabs.c \
	imdct.c \
	mp3dec.c \
	mp3tabs.c \
	polyphase.c \
	scalfact.c \
	stproc.c \
	subband.c \
	trigtabs.c \
)
$(BUILD)/lib/mp3/src/buffers.o: CFLAGS += -include "py/misc.h" -D'MPDEC_ALLOCATOR(x)=m_malloc(x,0)' -D'MPDEC_FREE(x)=m_free(x)'
endif
ifeq ($(CIRCUITPY_RGBMATRIX),1)
SRC_MOD += $(addprefix lib/protomatter/src/, \
	core.c \
)
$(BUILD)/lib/protomatter/src/core.o: CFLAGS += -include "shared-module/rgbmatrix/allocator.h" -DCIRCUITPY -Wno-missing-braces
endif

# All possible sources are listed here, and are filtered by SRC_PATTERNS.
SRC_SHARED_MODULE_INTERNAL = \
$(filter $(SRC_PATTERNS), \
	displayio/display_core.c \
)

SRC_COMMON_HAL_INTERNAL = \
$(filter $(SRC_PATTERNS), \
	_bleio/ \
)

ifeq ($(INTERNAL_LIBM),1)
SRC_LIBM = \
$(addprefix lib/,\
	libm/math.c \
	libm/roundf.c \
	libm/fmodf.c \
	libm/nearbyintf.c \
	libm/ef_sqrt.c \
	libm/kf_rem_pio2.c \
	libm/kf_sin.c \
	libm/kf_cos.c \
	libm/kf_tan.c \
	libm/ef_rem_pio2.c \
	libm/sf_sin.c \
	libm/sf_cos.c \
	libm/sf_tan.c \
	libm/sf_frexp.c \
	libm/sf_modf.c \
	libm/sf_ldexp.c \
	libm/asinfacosf.c \
	libm/atanf.c \
	libm/atan2f.c \
	)
ifeq ($(CIRCUITPY_ULAB),1)
SRC_LIBM += \
$(addprefix lib/,\
	libm/acoshf.c \
	libm/asinhf.c \
	libm/atanhf.c \
	libm/erf_lgamma.c \
	libm/log1pf.c \
	libm/sf_erf.c \
	libm/wf_lgamma.c \
	libm/wf_tgamma.c \
	)
endif
endif

SRC_CIRCUITPY_COMMON = \
	shared/libc/string0.c \
	shared/readline/readline.c \
	lib/oofatfs/ff.c \
	lib/oofatfs/ffunicode.c \
	shared/timeutils/timeutils.c \
	shared/runtime/buffer_helper.c \
	shared/runtime/context_manager_helpers.c \
	shared/runtime/interrupt_char.c \
	shared/runtime/pyexec.c \
	shared/runtime/stdout_helpers.c \
	shared/runtime/sys_stdio_mphal.c

ifeq ($(CIRCUITPY_QRIO),1)
SRC_CIRCUITPY_COMMON += lib/quirc/lib/decode.c lib/quirc/lib/identify.c lib/quirc/lib/quirc.c lib/quirc/lib/version_db.c
$(BUILD)/lib/quirc/lib/%.o: CFLAGS += -Wno-shadow -Wno-sign-compare -include shared-module/qrio/quirc_alloc.h
endif

ifdef LD_TEMPLATE_FILE
# Generate a linker script (.ld file) from a template, for those builds that use it.
GENERATED_LD_FILE = $(BUILD)/$(notdir $(patsubst %.template.ld,%.ld,$(LD_TEMPLATE_FILE)))
#
# ld_defines.pp is generated from ld_defines.c. See py/mkrules.mk.
# Run gen_ld_files.py over ALL *.template.ld files, not just LD_TEMPLATE_FILE,
# because it may include other template files.
$(GENERATED_LD_FILE): $(BUILD)/ld_defines.pp boards/*.template.ld
	$(STEPECHO) "GEN $@"
	$(Q)$(PYTHON) $(TOP)/tools/gen_ld_files.py --defines $< --out_dir $(BUILD) boards/*.template.ld
endif

.PHONY: check-release-needs-clean-build

check-release-needs-clean-build:
	@echo "RELEASE_NEEDS_CLEAN_BUILD = $(RELEASE_NEEDS_CLEAN_BUILD)"<|MERGE_RESOLUTION|>--- conflicted
+++ resolved
@@ -540,12 +540,9 @@
 	gamepadshift/GamePadShift.c \
 	gamepadshift/__init__.c \
 	getpass/__init__.c \
-<<<<<<< HEAD
 	gifio/__init__.c \
 	gifio/GifWriter.c \
-=======
 	imagecapture/ParallelImageCapture.c \
->>>>>>> a0841242
 	ipaddress/IPv4Address.c \
 	ipaddress/__init__.c \
 	keypad/__init__.c \
