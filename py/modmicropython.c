/*
 * This file is part of the MicroPython project, http://micropython.org/
 *
 * The MIT License (MIT)
 *
 * SPDX-FileCopyrightText: Copyright (c) 2013, 2014 Damien P. George
 *
 * Permission is hereby granted, free of charge, to any person obtaining a copy
 * of this software and associated documentation files (the "Software"), to deal
 * in the Software without restriction, including without limitation the rights
 * to use, copy, modify, merge, publish, distribute, sublicense, and/or sell
 * copies of the Software, and to permit persons to whom the Software is
 * furnished to do so, subject to the following conditions:
 *
 * The above copyright notice and this permission notice shall be included in
 * all copies or substantial portions of the Software.
 *
 * THE SOFTWARE IS PROVIDED "AS IS", WITHOUT WARRANTY OF ANY KIND, EXPRESS OR
 * IMPLIED, INCLUDING BUT NOT LIMITED TO THE WARRANTIES OF MERCHANTABILITY,
 * FITNESS FOR A PARTICULAR PURPOSE AND NONINFRINGEMENT. IN NO EVENT SHALL THE
 * AUTHORS OR COPYRIGHT HOLDERS BE LIABLE FOR ANY CLAIM, DAMAGES OR OTHER
 * LIABILITY, WHETHER IN AN ACTION OF CONTRACT, TORT OR OTHERWISE, ARISING FROM,
 * OUT OF OR IN CONNECTION WITH THE SOFTWARE OR THE USE OR OTHER DEALINGS IN
 * THE SOFTWARE.
 */

#include <stdio.h>

#include "py/builtin.h"
#include "py/stackctrl.h"
#include "py/runtime.h"
#include "py/gc.h"
#include "py/mphal.h"

#include "supervisor/shared/translate.h"

// Various builtins specific to MicroPython runtime,
// living in micropython module

#if MICROPY_ENABLE_COMPILER
STATIC mp_obj_t mp_micropython_opt_level(size_t n_args, const mp_obj_t *args) {
    if (n_args == 0) {
        return MP_OBJ_NEW_SMALL_INT(MP_STATE_VM(mp_optimise_value));
    } else {
        MP_STATE_VM(mp_optimise_value) = mp_obj_get_int(args[0]);
        return mp_const_none;
    }
}
STATIC MP_DEFINE_CONST_FUN_OBJ_VAR_BETWEEN(mp_micropython_opt_level_obj, 0, 1, mp_micropython_opt_level);
#endif

#if MICROPY_PY_MICROPYTHON_MEM_INFO

#if MICROPY_MEM_STATS
STATIC mp_obj_t mp_micropython_mem_total(void) {
    return MP_OBJ_NEW_SMALL_INT(m_get_total_bytes_allocated());
}
STATIC MP_DEFINE_CONST_FUN_OBJ_0(mp_micropython_mem_total_obj, mp_micropython_mem_total);

STATIC mp_obj_t mp_micropython_mem_current(void) {
    return MP_OBJ_NEW_SMALL_INT(m_get_current_bytes_allocated());
}
STATIC MP_DEFINE_CONST_FUN_OBJ_0(mp_micropython_mem_current_obj, mp_micropython_mem_current);

STATIC mp_obj_t mp_micropython_mem_peak(void) {
    return MP_OBJ_NEW_SMALL_INT(m_get_peak_bytes_allocated());
}
STATIC MP_DEFINE_CONST_FUN_OBJ_0(mp_micropython_mem_peak_obj, mp_micropython_mem_peak);
#endif

mp_obj_t mp_micropython_mem_info(size_t n_args, const mp_obj_t *args) {
    (void)args;
    #if MICROPY_MEM_STATS
    mp_printf(&mp_plat_print, "mem: total=" UINT_FMT ", current=" UINT_FMT ", peak=" UINT_FMT "\n",
        (mp_uint_t)m_get_total_bytes_allocated(), (mp_uint_t)m_get_current_bytes_allocated(), (mp_uint_t)m_get_peak_bytes_allocated());
    #endif
    #if MICROPY_STACK_CHECK
    mp_printf(&mp_plat_print, "stack: " UINT_FMT " out of " UINT_FMT "\n",
        mp_stack_usage(), (mp_uint_t)MP_STATE_THREAD(stack_limit));
    #else
    mp_printf(&mp_plat_print, "stack: " UINT_FMT "\n", mp_stack_usage());
    #endif
    #if MICROPY_ENABLE_GC
    gc_dump_info();
    if (n_args == 1) {
        // arg given means dump gc allocation table
        gc_dump_alloc_table();
    }
    #else
    (void)n_args;
    #endif
    return mp_const_none;
}
STATIC MP_DEFINE_CONST_FUN_OBJ_VAR_BETWEEN(mp_micropython_mem_info_obj, 0, 1, mp_micropython_mem_info);

STATIC mp_obj_t mp_micropython_qstr_info(size_t n_args, const mp_obj_t *args) {
    (void)args;
    size_t n_pool, n_qstr, n_str_data_bytes, n_total_bytes;
    qstr_pool_info(&n_pool, &n_qstr, &n_str_data_bytes, &n_total_bytes);
    mp_printf(&mp_plat_print, "qstr pool: n_pool=%u, n_qstr=%u, n_str_data_bytes=%u, n_total_bytes=%u\n",
        n_pool, n_qstr, n_str_data_bytes, n_total_bytes);
    if (n_args == 1) {
        // arg given means dump qstr data
        qstr_dump_data();
    }
    return mp_const_none;
}
STATIC MP_DEFINE_CONST_FUN_OBJ_VAR_BETWEEN(mp_micropython_qstr_info_obj, 0, 1, mp_micropython_qstr_info);

#endif // MICROPY_PY_MICROPYTHON_MEM_INFO

#if MICROPY_PY_MICROPYTHON_STACK_USE
STATIC mp_obj_t mp_micropython_stack_use(void) {
    return MP_OBJ_NEW_SMALL_INT(mp_stack_usage());
}
STATIC MP_DEFINE_CONST_FUN_OBJ_0(mp_micropython_stack_use_obj, mp_micropython_stack_use);
#endif

#if MICROPY_ENABLE_PYSTACK
STATIC mp_obj_t mp_micropython_pystack_use(void) {
    return MP_OBJ_NEW_SMALL_INT(mp_pystack_usage());
}
STATIC MP_DEFINE_CONST_FUN_OBJ_0(mp_micropython_pystack_use_obj, mp_micropython_pystack_use);
#endif

#if MICROPY_ENABLE_GC
STATIC mp_obj_t mp_micropython_heap_lock(void) {
    gc_lock();
    return mp_const_none;
}
STATIC MP_DEFINE_CONST_FUN_OBJ_0(mp_micropython_heap_lock_obj, mp_micropython_heap_lock);

STATIC mp_obj_t mp_micropython_heap_unlock(void) {
    gc_unlock();
    return MP_OBJ_NEW_SMALL_INT(MP_STATE_MEM(gc_lock_depth));
}
STATIC MP_DEFINE_CONST_FUN_OBJ_0(mp_micropython_heap_unlock_obj, mp_micropython_heap_unlock);

#if MICROPY_PY_MICROPYTHON_HEAP_LOCKED
STATIC mp_obj_t mp_micropython_heap_locked(void) {
    return MP_OBJ_NEW_SMALL_INT(MP_STATE_MEM(gc_lock_depth));
}
STATIC MP_DEFINE_CONST_FUN_OBJ_0(mp_micropython_heap_locked_obj, mp_micropython_heap_locked);
#endif
#endif

#if MICROPY_ENABLE_EMERGENCY_EXCEPTION_BUF && (MICROPY_EMERGENCY_EXCEPTION_BUF_SIZE == 0)
STATIC MP_DEFINE_CONST_FUN_OBJ_1(mp_alloc_emergency_exception_buf_obj, mp_alloc_emergency_exception_buf);
#endif

#if MICROPY_KBD_EXCEPTION
STATIC mp_obj_t mp_micropython_kbd_intr(mp_obj_t int_chr_in) {
    mp_hal_set_interrupt_char(mp_obj_get_int(int_chr_in));
    return mp_const_none;
}
STATIC MP_DEFINE_CONST_FUN_OBJ_1(mp_micropython_kbd_intr_obj, mp_micropython_kbd_intr);
#endif

#if MICROPY_ENABLE_SCHEDULER
STATIC mp_obj_t mp_micropython_schedule(mp_obj_t function, mp_obj_t arg) {
    if (!mp_sched_schedule(function, arg)) {
<<<<<<< HEAD
        mp_raise_msg(&mp_type_RuntimeError, translate("schedule queue full"));
=======
        mp_raise_msg(&mp_type_RuntimeError, MP_ERROR_TEXT("schedule queue full"));
>>>>>>> b0932fcf
    }
    return mp_const_none;
}
STATIC MP_DEFINE_CONST_FUN_OBJ_2(mp_micropython_schedule_obj, mp_micropython_schedule);
#endif

STATIC const mp_rom_map_elem_t mp_module_micropython_globals_table[] = {
    { MP_ROM_QSTR(MP_QSTR___name__), MP_ROM_QSTR(MP_QSTR_micropython) },
    { MP_ROM_QSTR(MP_QSTR_const), MP_ROM_PTR(&mp_identity_obj) },
    #if MICROPY_ENABLE_COMPILER
    { MP_ROM_QSTR(MP_QSTR_opt_level), MP_ROM_PTR(&mp_micropython_opt_level_obj) },
    #endif
    #if MICROPY_PY_MICROPYTHON_MEM_INFO
    #if MICROPY_MEM_STATS
    { MP_ROM_QSTR(MP_QSTR_mem_total), MP_ROM_PTR(&mp_micropython_mem_total_obj) },
    { MP_ROM_QSTR(MP_QSTR_mem_current), MP_ROM_PTR(&mp_micropython_mem_current_obj) },
    { MP_ROM_QSTR(MP_QSTR_mem_peak), MP_ROM_PTR(&mp_micropython_mem_peak_obj) },
    #endif
    { MP_ROM_QSTR(MP_QSTR_mem_info), MP_ROM_PTR(&mp_micropython_mem_info_obj) },
    { MP_ROM_QSTR(MP_QSTR_qstr_info), MP_ROM_PTR(&mp_micropython_qstr_info_obj) },
    #endif
    #if MICROPY_PY_MICROPYTHON_STACK_USE
    { MP_ROM_QSTR(MP_QSTR_stack_use), MP_ROM_PTR(&mp_micropython_stack_use_obj) },
    #endif
    #if MICROPY_ENABLE_EMERGENCY_EXCEPTION_BUF && (MICROPY_EMERGENCY_EXCEPTION_BUF_SIZE == 0)
    { MP_ROM_QSTR(MP_QSTR_alloc_emergency_exception_buf), MP_ROM_PTR(&mp_alloc_emergency_exception_buf_obj) },
    #endif
    #if MICROPY_ENABLE_PYSTACK
    { MP_ROM_QSTR(MP_QSTR_pystack_use), MP_ROM_PTR(&mp_micropython_pystack_use_obj) },
    #endif
    #if MICROPY_ENABLE_GC
    { MP_ROM_QSTR(MP_QSTR_heap_lock), MP_ROM_PTR(&mp_micropython_heap_lock_obj) },
    { MP_ROM_QSTR(MP_QSTR_heap_unlock), MP_ROM_PTR(&mp_micropython_heap_unlock_obj) },
    #if MICROPY_PY_MICROPYTHON_HEAP_LOCKED
    { MP_ROM_QSTR(MP_QSTR_heap_locked), MP_ROM_PTR(&mp_micropython_heap_locked_obj) },
    #endif
    #endif
    #if MICROPY_KBD_EXCEPTION
    { MP_ROM_QSTR(MP_QSTR_kbd_intr), MP_ROM_PTR(&mp_micropython_kbd_intr_obj) },
    #endif
    #if MICROPY_ENABLE_SCHEDULER
    { MP_ROM_QSTR(MP_QSTR_schedule), MP_ROM_PTR(&mp_micropython_schedule_obj) },
    #endif
};

STATIC MP_DEFINE_CONST_DICT(mp_module_micropython_globals, mp_module_micropython_globals_table);

const mp_obj_module_t mp_module_micropython = {
    .base = { &mp_type_module },
    .globals = (mp_obj_dict_t *)&mp_module_micropython_globals,
};<|MERGE_RESOLUTION|>--- conflicted
+++ resolved
@@ -159,11 +159,7 @@
 #if MICROPY_ENABLE_SCHEDULER
 STATIC mp_obj_t mp_micropython_schedule(mp_obj_t function, mp_obj_t arg) {
     if (!mp_sched_schedule(function, arg)) {
-<<<<<<< HEAD
-        mp_raise_msg(&mp_type_RuntimeError, translate("schedule queue full"));
-=======
         mp_raise_msg(&mp_type_RuntimeError, MP_ERROR_TEXT("schedule queue full"));
->>>>>>> b0932fcf
     }
     return mp_const_none;
 }
