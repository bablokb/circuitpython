/*
 * This file is part of the MicroPython project, http://micropython.org/
 *
 * The MIT License (MIT)
 *
 * Copyright (c) 2013, 2014 Damien P. George
 *
 * Permission is hereby granted, free of charge, to any person obtaining a copy
 * of this software and associated documentation files (the "Software"), to deal
 * in the Software without restriction, including without limitation the rights
 * to use, copy, modify, merge, publish, distribute, sublicense, and/or sell
 * copies of the Software, and to permit persons to whom the Software is
 * furnished to do so, subject to the following conditions:
 *
 * The above copyright notice and this permission notice shall be included in
 * all copies or substantial portions of the Software.
 *
 * THE SOFTWARE IS PROVIDED "AS IS", WITHOUT WARRANTY OF ANY KIND, EXPRESS OR
 * IMPLIED, INCLUDING BUT NOT LIMITED TO THE WARRANTIES OF MERCHANTABILITY,
 * FITNESS FOR A PARTICULAR PURPOSE AND NONINFRINGEMENT. IN NO EVENT SHALL THE
 * AUTHORS OR COPYRIGHT HOLDERS BE LIABLE FOR ANY CLAIM, DAMAGES OR OTHER
 * LIABILITY, WHETHER IN AN ACTION OF CONTRACT, TORT OR OTHERWISE, ARISING FROM,
 * OUT OF OR IN CONNECTION WITH THE SOFTWARE OR THE USE OR OTHER DEALINGS IN
 * THE SOFTWARE.
 */

#include <stdio.h>

#include "py/builtin.h"
#include "py/stackctrl.h"
#include "py/runtime.h"
#include "py/gc.h"
#include "py/mphal.h"

<<<<<<< HEAD
#include "supervisor/shared/translate/translate.h"
=======
#if MICROPY_PY_MICROPYTHON
>>>>>>> 294baf52

// Various builtins specific to MicroPython runtime,
// living in micropython module

#if CIRCUITPY_MICROPYTHON_ADVANCED && MICROPY_ENABLE_COMPILER
STATIC mp_obj_t mp_micropython_opt_level(size_t n_args, const mp_obj_t *args) {
    if (n_args == 0) {
        return MP_OBJ_NEW_SMALL_INT(MP_STATE_VM(mp_optimise_value));
    } else {
        MP_STATE_VM(mp_optimise_value) = mp_obj_get_int(args[0]);
        return mp_const_none;
    }
}
STATIC MP_DEFINE_CONST_FUN_OBJ_VAR_BETWEEN(mp_micropython_opt_level_obj, 0, 1, mp_micropython_opt_level);
#endif

#if CIRCUITPY_MICROPYTHON_ADVANCED && MICROPY_PY_MICROPYTHON_MEM_INFO

#if MICROPY_MEM_STATS
STATIC mp_obj_t mp_micropython_mem_total(void) {
    return MP_OBJ_NEW_SMALL_INT(m_get_total_bytes_allocated());
}
STATIC MP_DEFINE_CONST_FUN_OBJ_0(mp_micropython_mem_total_obj, mp_micropython_mem_total);

STATIC mp_obj_t mp_micropython_mem_current(void) {
    return MP_OBJ_NEW_SMALL_INT(m_get_current_bytes_allocated());
}
STATIC MP_DEFINE_CONST_FUN_OBJ_0(mp_micropython_mem_current_obj, mp_micropython_mem_current);

STATIC mp_obj_t mp_micropython_mem_peak(void) {
    return MP_OBJ_NEW_SMALL_INT(m_get_peak_bytes_allocated());
}
STATIC MP_DEFINE_CONST_FUN_OBJ_0(mp_micropython_mem_peak_obj, mp_micropython_mem_peak);
#endif

mp_obj_t mp_micropython_mem_info(size_t n_args, const mp_obj_t *args) {
    (void)args;
    #if MICROPY_MEM_STATS
    mp_printf(&mp_plat_print, "mem: total=" UINT_FMT ", current=" UINT_FMT ", peak=" UINT_FMT "\n",
        (mp_uint_t)m_get_total_bytes_allocated(), (mp_uint_t)m_get_current_bytes_allocated(), (mp_uint_t)m_get_peak_bytes_allocated());
    #endif
    #if MICROPY_STACK_CHECK
    mp_printf(&mp_plat_print, "stack: " UINT_FMT " out of " UINT_FMT "\n",
        mp_stack_usage(), (mp_uint_t)MP_STATE_THREAD(stack_limit));
    #else
    mp_printf(&mp_plat_print, "stack: " UINT_FMT "\n", mp_stack_usage());
    #endif
    #if MICROPY_ENABLE_GC
    gc_dump_info(&mp_plat_print);
    if (n_args == 1) {
        // arg given means dump gc allocation table
        gc_dump_alloc_table(&mp_plat_print);
    }
    #else
    (void)n_args;
    #endif
    return mp_const_none;
}
STATIC MP_DEFINE_CONST_FUN_OBJ_VAR_BETWEEN(mp_micropython_mem_info_obj, 0, 1, mp_micropython_mem_info);

STATIC mp_obj_t mp_micropython_qstr_info(size_t n_args, const mp_obj_t *args) {
    (void)args;
    size_t n_pool, n_qstr, n_str_data_bytes, n_total_bytes;
    qstr_pool_info(&n_pool, &n_qstr, &n_str_data_bytes, &n_total_bytes);
    mp_printf(&mp_plat_print, "qstr pool: n_pool=%u, n_qstr=%u, n_str_data_bytes=%u, n_total_bytes=%u\n",
        n_pool, n_qstr, n_str_data_bytes, n_total_bytes);
    if (n_args == 1) {
        // arg given means dump qstr data
        qstr_dump_data();
    }
    return mp_const_none;
}
STATIC MP_DEFINE_CONST_FUN_OBJ_VAR_BETWEEN(mp_micropython_qstr_info_obj, 0, 1, mp_micropython_qstr_info);

#endif // MICROPY_PY_MICROPYTHON_MEM_INFO

#if CIRCUITPY_MICROPYTHON_ADVANCED && MICROPY_PY_MICROPYTHON_STACK_USE
STATIC mp_obj_t mp_micropython_stack_use(void) {
    return MP_OBJ_NEW_SMALL_INT(mp_stack_usage());
}
STATIC MP_DEFINE_CONST_FUN_OBJ_0(mp_micropython_stack_use_obj, mp_micropython_stack_use);
#endif

#if CIRCUITPY_MICROPYTHON_ADVANCED && MICROPY_ENABLE_PYSTACK
STATIC mp_obj_t mp_micropython_pystack_use(void) {
    return MP_OBJ_NEW_SMALL_INT(mp_pystack_usage());
}
STATIC MP_DEFINE_CONST_FUN_OBJ_0(mp_micropython_pystack_use_obj, mp_micropython_pystack_use);
#endif

#if CIRCUITPY_MICROPYTHON_ADVANCED && MICROPY_ENABLE_GC
STATIC mp_obj_t mp_micropython_heap_lock(void) {
    gc_lock();
    return mp_const_none;
}
STATIC MP_DEFINE_CONST_FUN_OBJ_0(mp_micropython_heap_lock_obj, mp_micropython_heap_lock);

STATIC mp_obj_t mp_micropython_heap_unlock(void) {
    gc_unlock();
    return MP_OBJ_NEW_SMALL_INT(MP_STATE_THREAD(gc_lock_depth));
}
STATIC MP_DEFINE_CONST_FUN_OBJ_0(mp_micropython_heap_unlock_obj, mp_micropython_heap_unlock);

#if MICROPY_PY_MICROPYTHON_HEAP_LOCKED
STATIC mp_obj_t mp_micropython_heap_locked(void) {
    return MP_OBJ_NEW_SMALL_INT(MP_STATE_THREAD(gc_lock_depth));
}
STATIC MP_DEFINE_CONST_FUN_OBJ_0(mp_micropython_heap_locked_obj, mp_micropython_heap_locked);
#endif
#endif

#if CIRCUITPY_MICROPYTHON_ADVANCED && MICROPY_ENABLE_EMERGENCY_EXCEPTION_BUF && (MICROPY_EMERGENCY_EXCEPTION_BUF_SIZE == 0)
STATIC MP_DEFINE_CONST_FUN_OBJ_1(mp_alloc_emergency_exception_buf_obj, mp_alloc_emergency_exception_buf);
#endif

#if CIRCUITPY_MICROPYTHON_ADVANCED && MICROPY_KBD_EXCEPTION
STATIC mp_obj_t mp_micropython_kbd_intr(mp_obj_t int_chr_in) {
    mp_hal_set_interrupt_char(mp_obj_get_int(int_chr_in));
    return mp_const_none;
}
STATIC MP_DEFINE_CONST_FUN_OBJ_1(mp_micropython_kbd_intr_obj, mp_micropython_kbd_intr);
#endif

#if MICROPY_ENABLE_SCHEDULER
STATIC mp_obj_t mp_micropython_schedule(mp_obj_t function, mp_obj_t arg) {
    if (!mp_sched_schedule(function, arg)) {
        mp_raise_msg(&mp_type_RuntimeError, MP_ERROR_TEXT("schedule queue full"));
    }
    return mp_const_none;
}
STATIC MP_DEFINE_CONST_FUN_OBJ_2(mp_micropython_schedule_obj, mp_micropython_schedule);
#endif

STATIC const mp_rom_map_elem_t mp_module_micropython_globals_table[] = {
    { MP_ROM_QSTR(MP_QSTR___name__), MP_ROM_QSTR(MP_QSTR_micropython) },
    { MP_ROM_QSTR(MP_QSTR_const), MP_ROM_PTR(&mp_identity_obj) },
    #if CIRCUITPY_MICROPYTHON_ADVANCED && MICROPY_ENABLE_COMPILER
    { MP_ROM_QSTR(MP_QSTR_opt_level), MP_ROM_PTR(&mp_micropython_opt_level_obj) },
    #endif
    #if CIRCUITPY_MICROPYTHON_ADVANCED && MICROPY_PY_MICROPYTHON_MEM_INFO
    #if MICROPY_MEM_STATS
    { MP_ROM_QSTR(MP_QSTR_mem_total), MP_ROM_PTR(&mp_micropython_mem_total_obj) },
    { MP_ROM_QSTR(MP_QSTR_mem_current), MP_ROM_PTR(&mp_micropython_mem_current_obj) },
    { MP_ROM_QSTR(MP_QSTR_mem_peak), MP_ROM_PTR(&mp_micropython_mem_peak_obj) },
    #endif
    { MP_ROM_QSTR(MP_QSTR_mem_info), MP_ROM_PTR(&mp_micropython_mem_info_obj) },
    { MP_ROM_QSTR(MP_QSTR_qstr_info), MP_ROM_PTR(&mp_micropython_qstr_info_obj) },
    #endif
    #if CIRCUITPY_MICROPYTHON_ADVANCED && MICROPY_PY_MICROPYTHON_STACK_USE
    { MP_ROM_QSTR(MP_QSTR_stack_use), MP_ROM_PTR(&mp_micropython_stack_use_obj) },
    #endif
    #if CIRCUITPY_MICROPYTHON_ADVANCED && MICROPY_ENABLE_EMERGENCY_EXCEPTION_BUF && (MICROPY_EMERGENCY_EXCEPTION_BUF_SIZE == 0)
    { MP_ROM_QSTR(MP_QSTR_alloc_emergency_exception_buf), MP_ROM_PTR(&mp_alloc_emergency_exception_buf_obj) },
    #endif
    #if CIRCUITPY_MICROPYTHON_ADVANCED && MICROPY_ENABLE_PYSTACK
    { MP_ROM_QSTR(MP_QSTR_pystack_use), MP_ROM_PTR(&mp_micropython_pystack_use_obj) },
    #endif
    #if CIRCUITPY_MICROPYTHON_ADVANCED && MICROPY_ENABLE_GC
    { MP_ROM_QSTR(MP_QSTR_heap_lock), MP_ROM_PTR(&mp_micropython_heap_lock_obj) },
    { MP_ROM_QSTR(MP_QSTR_heap_unlock), MP_ROM_PTR(&mp_micropython_heap_unlock_obj) },
    #if MICROPY_PY_MICROPYTHON_HEAP_LOCKED
    { MP_ROM_QSTR(MP_QSTR_heap_locked), MP_ROM_PTR(&mp_micropython_heap_locked_obj) },
    #endif
    #endif
    #if CIRCUITPY_MICROPYTHON_ADVANCED && MICROPY_KBD_EXCEPTION
    { MP_ROM_QSTR(MP_QSTR_kbd_intr), MP_ROM_PTR(&mp_micropython_kbd_intr_obj) },
    #endif
    #if MICROPY_ENABLE_SCHEDULER
    { MP_ROM_QSTR(MP_QSTR_schedule), MP_ROM_PTR(&mp_micropython_schedule_obj) },
    #endif
};

STATIC MP_DEFINE_CONST_DICT(mp_module_micropython_globals, mp_module_micropython_globals_table);

const mp_obj_module_t mp_module_micropython = {
    .base = { &mp_type_module },
    .globals = (mp_obj_dict_t *)&mp_module_micropython_globals,
};

MP_REGISTER_MODULE(MP_QSTR_micropython, mp_module_micropython);

#endif // MICROPY_PY_MICROPYTHON<|MERGE_RESOLUTION|>--- conflicted
+++ resolved
@@ -32,11 +32,7 @@
 #include "py/gc.h"
 #include "py/mphal.h"
 
-<<<<<<< HEAD
-#include "supervisor/shared/translate/translate.h"
-=======
 #if MICROPY_PY_MICROPYTHON
->>>>>>> 294baf52
 
 // Various builtins specific to MicroPython runtime,
 // living in micropython module
