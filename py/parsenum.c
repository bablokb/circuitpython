--- conflicted
+++ resolved
@@ -177,29 +177,20 @@
 
 // DEC_VAL_MAX only needs to be rough and is used to retain precision while not overflowing
 // SMALL_NORMAL_VAL is the smallest power of 10 that is still a normal float
-<<<<<<< HEAD
-=======
 // EXACT_POWER_OF_10 is the largest value of x so that 10^x can be stored exactly in a float
 //   Note: EXACT_POWER_OF_10 is at least floor(log_5(2^mantissa_length)). Indeed, 10^n = 2^n * 5^n
 //   so we only have to store the 5^n part in the mantissa (the 2^n part will go into the float's
 //   exponent).
->>>>>>> b057fb8a
     #if MICROPY_FLOAT_IMPL == MICROPY_FLOAT_IMPL_FLOAT
 #define DEC_VAL_MAX 1e20F
 #define SMALL_NORMAL_VAL (1e-37F)
 #define SMALL_NORMAL_EXP (-37)
-<<<<<<< HEAD
-=======
 #define EXACT_POWER_OF_10 (9)
->>>>>>> b057fb8a
     #elif MICROPY_FLOAT_IMPL == MICROPY_FLOAT_IMPL_DOUBLE
 #define DEC_VAL_MAX 1e200
 #define SMALL_NORMAL_VAL (1e-307)
 #define SMALL_NORMAL_EXP (-307)
-<<<<<<< HEAD
-=======
 #define EXACT_POWER_OF_10 (22)
->>>>>>> b057fb8a
     #endif
 
     const char *top = str + len;
@@ -364,10 +355,6 @@
     raise_exc(mp_obj_new_exception_msg(&mp_type_ValueError, translate("invalid syntax for number")), lex);
 
     #else
-<<<<<<< HEAD
     raise_exc(mp_obj_new_exception_msg(&mp_type_ValueError, translate("decimal numbers not supported")), lex);
-=======
-    raise_exc(mp_obj_new_exception_msg(&mp_type_ValueError, "decimal numbers not supported"), lex);
->>>>>>> b057fb8a
     #endif
 }