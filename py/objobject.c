--- conflicted
+++ resolved
@@ -52,11 +52,7 @@
 
 STATIC mp_obj_t object___new__(mp_obj_t cls) {
     if (!mp_obj_is_type(cls, &mp_type_type) || !mp_obj_is_instance_type((mp_obj_type_t *)MP_OBJ_TO_PTR(cls))) {
-<<<<<<< HEAD
-        mp_raise_TypeError(translate("__new__ arg must be a user-type"));
-=======
-        mp_raise_TypeError(MP_ERROR_TEXT("arg must be user-type"));
->>>>>>> b0932fcf
+        mp_raise_TypeError(MP_ERROR_TEXT("__new__ arg must be a user-type"));
     }
     // This executes only "__new__" part of instance creation.
     // TODO: This won't work well for classes with native bases.
