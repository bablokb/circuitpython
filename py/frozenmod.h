/*
 * This file is part of the MicroPython project, http://micropython.org/
 *
 * The MIT License (MIT)
 *
 * Copyright (c) 2014 Damien P. George
 *
 * Permission is hereby granted, free of charge, to any person obtaining a copy
 * of this software and associated documentation files (the "Software"), to deal
 * in the Software without restriction, including without limitation the rights
 * to use, copy, modify, merge, publish, distribute, sublicense, and/or sell
 * copies of the Software, and to permit persons to whom the Software is
 * furnished to do so, subject to the following conditions:
 *
 * The above copyright notice and this permission notice shall be included in
 * all copies or substantial portions of the Software.
 *
 * THE SOFTWARE IS PROVIDED "AS IS", WITHOUT WARRANTY OF ANY KIND, EXPRESS OR
 * IMPLIED, INCLUDING BUT NOT LIMITED TO THE WARRANTIES OF MERCHANTABILITY,
 * FITNESS FOR A PARTICULAR PURPOSE AND NONINFRINGEMENT. IN NO EVENT SHALL THE
 * AUTHORS OR COPYRIGHT HOLDERS BE LIABLE FOR ANY CLAIM, DAMAGES OR OTHER
 * LIABILITY, WHETHER IN AN ACTION OF CONTRACT, TORT OR OTHERWISE, ARISING FROM,
 * OUT OF OR IN CONNECTION WITH THE SOFTWARE OR THE USE OR OTHER DEALINGS IN
 * THE SOFTWARE.
 */
#ifndef MICROPY_INCLUDED_PY_FROZENMOD_H
#define MICROPY_INCLUDED_PY_FROZENMOD_H

#include "py/lexer.h"

enum {
    MP_FROZEN_NONE,
    MP_FROZEN_STR,
    MP_FROZEN_MPY,
};

int mp_find_frozen_module(const char *str, size_t len, void **data);
<<<<<<< HEAD
const char *mp_find_frozen_str(const char *str, size_t str_len, size_t *len);
mp_import_stat_t mp_frozen_stat(const char *str);
=======
const char *mp_find_frozen_str(const char *str, size_t *len);
mp_import_stat_t mp_frozen_stat(const char *str);

#endif // MICROPY_INCLUDED_PY_FROZENMOD_H
>>>>>>> 1f78e7a4
<|MERGE_RESOLUTION|>--- conflicted
+++ resolved
@@ -35,12 +35,7 @@
 };
 
 int mp_find_frozen_module(const char *str, size_t len, void **data);
-<<<<<<< HEAD
 const char *mp_find_frozen_str(const char *str, size_t str_len, size_t *len);
 mp_import_stat_t mp_frozen_stat(const char *str);
-=======
-const char *mp_find_frozen_str(const char *str, size_t *len);
-mp_import_stat_t mp_frozen_stat(const char *str);
 
-#endif // MICROPY_INCLUDED_PY_FROZENMOD_H
->>>>>>> 1f78e7a4
+#endif // MICROPY_INCLUDED_PY_FROZENMOD_H