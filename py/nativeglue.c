--- conflicted
+++ resolved
@@ -322,7 +322,7 @@
     gc_realloc,
     mp_printf,
     mp_vprintf,
-    // CIRCUITPY-CHANGE
+    // CIRCUITPY-CHANGE: mp_raise_msg_str instead of mp_raise_msg
     mp_raise_msg_str,
     mp_obj_get_type,
     mp_obj_new_str,
@@ -335,16 +335,13 @@
     mp_load_method_maybe,
     mp_get_buffer,
     mp_get_stream_raise,
-<<<<<<< HEAD
-    // CIRCUITPY-CHANGE
+    // CIRCUITPY-CHANGE: add mp_obj_assert_native_inited
     mp_obj_assert_native_inited,
-=======
     mp_arg_parse_all,
     mp_arg_parse_all_kw_array,
     mp_binary_get_size,
     mp_binary_get_val_array,
     mp_binary_set_val_array,
->>>>>>> a61c446c
     &mp_plat_print,
     &mp_type_type,
     &mp_type_str,
