/*
 * This file is part of the MicroPython project, http://micropython.org/
 *
 * The MIT License (MIT)
 *
 * Copyright (c) 2013, 2014 Damien P. George
 *
 * Permission is hereby granted, free of charge, to any person obtaining a copy
 * of this software and associated documentation files (the "Software"), to deal
 * in the Software without restriction, including without limitation the rights
 * to use, copy, modify, merge, publish, distribute, sublicense, and/or sell
 * copies of the Software, and to permit persons to whom the Software is
 * furnished to do so, subject to the following conditions:
 *
 * The above copyright notice and this permission notice shall be included in
 * all copies or substantial portions of the Software.
 *
 * THE SOFTWARE IS PROVIDED "AS IS", WITHOUT WARRANTY OF ANY KIND, EXPRESS OR
 * IMPLIED, INCLUDING BUT NOT LIMITED TO THE WARRANTIES OF MERCHANTABILITY,
 * FITNESS FOR A PARTICULAR PURPOSE AND NONINFRINGEMENT. IN NO EVENT SHALL THE
 * AUTHORS OR COPYRIGHT HOLDERS BE LIABLE FOR ANY CLAIM, DAMAGES OR OTHER
 * LIABILITY, WHETHER IN AN ACTION OF CONTRACT, TORT OR OTHERWISE, ARISING FROM,
 * OUT OF OR IN CONNECTION WITH THE SOFTWARE OR THE USE OR OTHER DEALINGS IN
 * THE SOFTWARE.
 */

#include <stdint.h>
#include <stdio.h>
#include <stdarg.h>
#include <assert.h>

// CIRCUITPY-CHANGE
#include "shared/runtime/interrupt_char.h"
#include "py/misc.h"
#include "py/obj.h"
#include "py/objtype.h"
#include "py/objint.h"
#include "py/objstr.h"
// CIRCUITPY-CHANGE
#include "py/qstr.h"
#include "py/runtime.h"
#include "py/cstack.h"
#include "py/stream.h" // for mp_obj_print

// CIRCUITPY-CHANGE
#include "supervisor/shared/stack.h"

// Allocates an object and also sets type, for mp_obj_malloc{,_var} macros.
MP_NOINLINE void *mp_obj_malloc_helper(size_t num_bytes, const mp_obj_type_t *type) {
    // CIRCUITPY-CHANGE
    mp_obj_base_t *base = (mp_obj_base_t *)m_malloc_helper(num_bytes, M_MALLOC_RAISE_ERROR | M_MALLOC_COLLECT);
    base->type = type;
    return base;
}

#if MICROPY_ENABLE_FINALISER
// Allocates an object and also sets type, for mp_obj_malloc{,_var}_with_finaliser macros.
MP_NOINLINE void *mp_obj_malloc_with_finaliser_helper(size_t num_bytes, const mp_obj_type_t *type) {
    // CIRCUITPY-CHANGE
    mp_obj_base_t *base = (mp_obj_base_t *)m_malloc_helper(num_bytes, M_MALLOC_RAISE_ERROR | M_MALLOC_COLLECT | M_MALLOC_WITH_FINALISER);
    base->type = type;
    return base;
}
#endif

const mp_obj_type_t *MICROPY_WRAP_MP_OBJ_GET_TYPE(mp_obj_get_type)(mp_const_obj_t o_in) {
    #if MICROPY_OBJ_IMMEDIATE_OBJS && MICROPY_OBJ_REPR == MICROPY_OBJ_REPR_A

    if (mp_obj_is_obj(o_in)) {
        const mp_obj_base_t *o = MP_OBJ_TO_PTR(o_in);
        return o->type;
    } else {
        static const mp_obj_type_t *const types[] = {
            NULL, &mp_type_int, &mp_type_str, &mp_type_int,
            NULL, &mp_type_int, &mp_type_NoneType, &mp_type_int,
            NULL, &mp_type_int, &mp_type_str, &mp_type_int,
            NULL, &mp_type_int, &mp_type_bool, &mp_type_int,
        };
        return types[(uintptr_t)o_in & 0xf];
    }

    #elif MICROPY_OBJ_IMMEDIATE_OBJS && MICROPY_OBJ_REPR == MICROPY_OBJ_REPR_C

    if (mp_obj_is_small_int(o_in)) {
        return &mp_type_int;
    } else if (mp_obj_is_obj(o_in)) {
        const mp_obj_base_t *o = MP_OBJ_TO_PTR(o_in);
        return o->type;
    #if MICROPY_PY_BUILTINS_FLOAT
    } else if ((((mp_uint_t)(o_in)) & 0xff800007) != 0x00000006) {
        return &mp_type_float;
    #endif
    } else {
        static const mp_obj_type_t *const types[] = {
            &mp_type_str, &mp_type_NoneType, &mp_type_str, &mp_type_bool,
        };
        return types[((uintptr_t)o_in >> 3) & 3];
    }

    #else

    if (mp_obj_is_small_int(o_in)) {
        return &mp_type_int;
    } else if (mp_obj_is_qstr(o_in)) {
        return &mp_type_str;
        #if MICROPY_PY_BUILTINS_FLOAT && ( \
            MICROPY_OBJ_REPR == MICROPY_OBJ_REPR_C || MICROPY_OBJ_REPR == MICROPY_OBJ_REPR_D)
    } else if (mp_obj_is_float(o_in)) {
        return &mp_type_float;
        #endif
    #if MICROPY_OBJ_IMMEDIATE_OBJS
    } else if (mp_obj_is_immediate_obj(o_in)) {
        static const mp_obj_type_t *const types[2] = {&mp_type_NoneType, &mp_type_bool};
        return types[MP_OBJ_IMMEDIATE_OBJ_VALUE(o_in) & 1];
    #endif
    } else {
        const mp_obj_base_t *o = MP_OBJ_TO_PTR(o_in);
        return o->type;
    }

    #endif
}

const char *mp_obj_get_type_str(mp_const_obj_t o_in) {
    // CIRCUITPY-CHANGE
    return qstr_str(mp_obj_get_type_qstr(o_in));
}

void mp_obj_print_helper(const mp_print_t *print, mp_obj_t o_in, mp_print_kind_t kind) {
    // There can be data structures nested too deep, or just recursive
<<<<<<< HEAD
    MP_STACK_CHECK();
    // CIRCUITPY-CHANGE
    #ifdef RUN_BACKGROUND_TASKS
    RUN_BACKGROUND_TASKS;
    #endif
    #if MICROPY_KBD_EXCEPTION
    // Stop printing if we've been interrupted.
    if (mp_hal_is_interrupted()) {
        return;
    }
    #endif

=======
    mp_cstack_check();
>>>>>>> ecfdd5d6
    #ifndef NDEBUG
    if (o_in == MP_OBJ_NULL) {
        mp_print_str(print, "(nil)");
        return;
    }
    #endif
    const mp_obj_type_t *type = mp_obj_get_type(o_in);
    // CIRCUITPY-CHANGE: Diagnose json.dump on invalid types
    #if MICROPY_PY_JSON
    if (kind == PRINT_JSON && !(type->flags & MP_TYPE_FLAG_PRINT_JSON)) {
        mp_raise_msg_varg(&mp_type_TypeError,
            MP_ERROR_TEXT("can't convert %q to %q"), type->name, MP_QSTR_json);
    }
    #endif
    if (MP_OBJ_TYPE_HAS_SLOT(type, print)) {
        MP_OBJ_TYPE_GET_SLOT(type, print)((mp_print_t *)print, o_in, kind);
    } else {
        mp_printf(print, "<%q>", type->name);
    }
}

void mp_obj_print(mp_obj_t o_in, mp_print_kind_t kind) {
    mp_obj_print_helper(MP_PYTHON_PRINTER, o_in, kind);
}

// CIRCUITPY-CHANGE
#if MICROPY_CPYTHON_EXCEPTION_CHAIN
static mp_obj_t mp_load_attr_or_none(mp_obj_t base, qstr attr) {
    mp_obj_t dest[2];
    mp_load_method_protected(base, attr, dest, true);
    return dest[0] == MP_OBJ_NULL ? mp_const_none : dest[0];
}
#endif

// CIRCUITPY-CHANGE
static void mp_obj_print_inner_exception(const mp_print_t *print, mp_obj_t self_in, mp_int_t limit) {
    #if MICROPY_CPYTHON_EXCEPTION_CHAIN
    mp_obj_exception_t *self = mp_obj_exception_get_native(self_in);
    mp_rom_error_text_t msg = MP_ERROR_TEXT("During handling of the above exception, another exception occurred:");
    mp_obj_t inner_obj = mp_const_none;
    if (!self->suppress_context) {
        inner_obj = mp_load_attr_or_none(self_in, MP_QSTR___context__);
    }
    if (inner_obj == mp_const_none) {
        msg = MP_ERROR_TEXT("The above exception was the direct cause of the following exception:");
        inner_obj = mp_load_attr_or_none(self_in, MP_QSTR___cause__);
    }
    mp_obj_exception_t *inner = mp_obj_is_exception_instance(inner_obj) ?
        mp_obj_exception_get_native(inner_obj) : NULL;
    if (inner && !inner->marked) {
        inner->marked = true;
        mp_obj_print_exception_with_limit(print, MP_OBJ_FROM_PTR(inner), limit);
        inner->marked = false;
        mp_printf(print, "\n");
        mp_cprintf(print, msg);
        mp_printf(print, "\n\n");
    }
    #endif
}

// CIRCUITPY-CHANGE
// helper function to print an exception with traceback
void mp_obj_print_exception_with_limit(const mp_print_t *print, mp_obj_t exc, mp_int_t limit) {
    if (mp_obj_is_exception_instance(exc) && stack_ok()) {
        mp_obj_print_inner_exception(print, exc, limit);

        size_t n, *values;
        mp_obj_exception_get_traceback(exc, &n, &values);
        if (n > 0) {
            assert(n % 3 == 0);
            #if MICROPY_ENABLE_SOURCE_LINE
            mp_rom_error_text_t frame = MP_ERROR_TEXT("  File \"%q\", line %d");
            #else
            mp_rom_error_text_t frame = MP_ERROR_TEXT("  File \"%q\"");
            #endif
            mp_rom_error_text_t block_fmt = MP_ERROR_TEXT(", in %q\n");

            // Set traceback formatting
            // Default: Print full traceback
            limit = limit * 3;
            mp_int_t i = n - 3, j;
            if (limit > 0) {
                // Print upto limit traceback
                // entries from caller's frame
                if ((unsigned)limit > n) {
                    limit = n;
                }
                limit = n - limit;
            } else if (limit < 0) {
                // Print upto limit traceback
                // entries from last
                if ((unsigned)-limit > n) {
                    limit = -n;
                }
                i = 0, limit = limit + 3;
            }

            // Print the traceback
            mp_cprintf(print, MP_ERROR_TEXT("Traceback (most recent call last):\n"));

            for (; i >= limit; i -= 3) {
                j = (i < 0) ? -i : i;
                #if MICROPY_ENABLE_SOURCE_LINE
                mp_cprintf(print, frame, values[j], (int)values[j + 1]);
                #else
                mp_cprintf(print, frame, values[j]);
                #endif
                // The block name can be NULL if it's unknown
                qstr block = values[j + 2];
                if (block == MP_QSTRnull) {
                    mp_print_str(print, "\n");
                } else {
                    mp_cprintf(print, block_fmt, block);
                }
            }
        }
    }
    mp_obj_print_helper(print, exc, PRINT_EXC);
    mp_print_str(print, "\n");
}

// CIRCUITPY-CHANGE
void mp_obj_print_exception(const mp_print_t *print, mp_obj_t exc) {
    mp_obj_print_exception_with_limit(print, exc, 0);
}

// CIRCUITPY-CHANGE
bool PLACE_IN_ITCM(mp_obj_is_true)(mp_obj_t arg) {
    if (arg == mp_const_false) {
        return 0;
    } else if (arg == mp_const_true) {
        return 1;
    } else if (arg == mp_const_none) {
        return 0;
    } else if (mp_obj_is_small_int(arg)) {
        if (arg == MP_OBJ_NEW_SMALL_INT(0)) {
            return 0;
        } else {
            return 1;
        }
    } else {
        const mp_obj_type_t *type = mp_obj_get_type(arg);
        if (MP_OBJ_TYPE_HAS_SLOT(type, unary_op)) {
            mp_obj_t result = MP_OBJ_TYPE_GET_SLOT(type, unary_op)(MP_UNARY_OP_BOOL, arg);
            if (result != MP_OBJ_NULL) {
                return result == mp_const_true;
            }
        }

        mp_obj_t len = mp_obj_len_maybe(arg);
        if (len != MP_OBJ_NULL) {
            // obj has a length, truth determined if len != 0
            return len != MP_OBJ_NEW_SMALL_INT(0);
        } else {
            // any other obj is true per Python semantics
            return 1;
        }
    }
}

bool mp_obj_is_callable(mp_obj_t o_in) {
    const mp_call_fun_t call = MP_OBJ_TYPE_GET_SLOT_OR_NULL(mp_obj_get_type(o_in), call);
    if (call != mp_obj_instance_call) {
        return call != NULL;
    }
    return mp_obj_instance_is_callable(o_in);
}

// This function implements the '==' and '!=' operators.
//
// From the Python language reference:
// (https://docs.python.org/3/reference/expressions.html#not-in)
// "The objects need not have the same type. If both are numbers, they are converted
// to a common type. Otherwise, the == and != operators always consider objects of
// different types to be unequal."
//
// This means that False==0 and True==1 are true expressions.
//
// Furthermore, from the v3.4.2 code for object.c: "Practical amendments: If rich
// comparison returns NotImplemented, == and != are decided by comparing the object
// pointer."
mp_obj_t mp_obj_equal_not_equal(mp_binary_op_t op, mp_obj_t o1, mp_obj_t o2) {
    mp_obj_t local_true = (op == MP_BINARY_OP_NOT_EQUAL) ? mp_const_false : mp_const_true;
    mp_obj_t local_false = (op == MP_BINARY_OP_NOT_EQUAL) ? mp_const_true : mp_const_false;
    int pass_number = 0;

    // Shortcut for very common cases
    if (o1 == o2 &&
        (mp_obj_is_small_int(o1) || !(mp_obj_get_type(o1)->flags & MP_TYPE_FLAG_EQ_NOT_REFLEXIVE))) {
        return local_true;
    }

    // fast path for strings
    if (mp_obj_is_str(o1)) {
        if (mp_obj_is_str(o2)) {
            // both strings, use special function
            return mp_obj_str_equal(o1, o2) ? local_true : local_false;
        #if MICROPY_PY_STR_BYTES_CMP_WARN
        } else if (mp_obj_is_type(o2, &mp_type_bytes)) {
        str_bytes_cmp:
            mp_warning(MP_WARN_CAT(BytesWarning), "Comparison between bytes and str");
            return local_false;
        #endif
        } else {
            goto skip_one_pass;
        }
    #if MICROPY_PY_STR_BYTES_CMP_WARN
    } else if (mp_obj_is_str(o2) && mp_obj_is_type(o1, &mp_type_bytes)) {
        // o1 is not a string (else caught above), so the objects are not equal
        goto str_bytes_cmp;
    #endif
    }

    // fast path for small ints
    if (mp_obj_is_small_int(o1)) {
        if (mp_obj_is_small_int(o2)) {
            // both SMALL_INT, and not equal if we get here
            return local_false;
        } else {
            goto skip_one_pass;
        }
    }

    // generic type, call binary_op(MP_BINARY_OP_EQUAL)
    while (pass_number < 2) {
        const mp_obj_type_t *type = mp_obj_get_type(o1);
        // If a full equality test is not needed and the other object is a different
        // type then we don't need to bother trying the comparison.
        if (MP_OBJ_TYPE_HAS_SLOT(type, binary_op) &&
            ((type->flags & MP_TYPE_FLAG_EQ_CHECKS_OTHER_TYPE) || mp_obj_get_type(o2) == type)) {
            // CPython is asymmetric: it will try __eq__ if there's no __ne__ but not the
            // other way around.  If the class doesn't need a full test we can skip __ne__.
            if (op == MP_BINARY_OP_NOT_EQUAL && (type->flags & MP_TYPE_FLAG_EQ_HAS_NEQ_TEST)) {
                mp_obj_t r = MP_OBJ_TYPE_GET_SLOT(type, binary_op)(MP_BINARY_OP_NOT_EQUAL, o1, o2);
                if (r != MP_OBJ_NULL) {
                    return r;
                }
            }

            // Try calling __eq__.
            mp_obj_t r = MP_OBJ_TYPE_GET_SLOT(type, binary_op)(MP_BINARY_OP_EQUAL, o1, o2);
            if (r != MP_OBJ_NULL) {
                if (op == MP_BINARY_OP_EQUAL) {
                    return r;
                } else {
                    return mp_obj_is_true(r) ? local_true : local_false;
                }
            }
        }

    skip_one_pass:
        // Try the other way around if none of the above worked
        ++pass_number;
        mp_obj_t temp = o1;
        o1 = o2;
        o2 = temp;
    }

    // equality not implemented, so fall back to pointer comparison
    return (o1 == o2) ? local_true : local_false;
}

bool mp_obj_equal(mp_obj_t o1, mp_obj_t o2) {
    return mp_obj_is_true(mp_obj_equal_not_equal(MP_BINARY_OP_EQUAL, o1, o2));
}

mp_int_t mp_obj_get_int(mp_const_obj_t arg) {
    // This function essentially performs implicit type conversion to int
    // Note that Python does NOT provide implicit type conversion from
    // float to int in the core expression language, try some_list[1.0].
    mp_int_t val;
    if (!mp_obj_get_int_maybe(arg, &val)) {
        mp_raise_TypeError_int_conversion(arg);
    }
    return val;
}

mp_int_t mp_obj_get_int_truncated(mp_const_obj_t arg) {
    if (mp_obj_is_int(arg)) {
        return mp_obj_int_get_truncated(arg);
    } else {
        return mp_obj_get_int(arg);
    }
}

// returns false if arg is not of integral type
// returns true and sets *value if it is of integral type
// can throw OverflowError if arg is of integral type, but doesn't fit in a mp_int_t
bool mp_obj_get_int_maybe(mp_const_obj_t arg, mp_int_t *value) {
    if (arg == mp_const_false) {
        *value = 0;
    } else if (arg == mp_const_true) {
        *value = 1;
    } else if (mp_obj_is_small_int(arg)) {
        *value = MP_OBJ_SMALL_INT_VALUE(arg);
    } else if (mp_obj_is_exact_type(arg, &mp_type_int)) {
        *value = mp_obj_int_get_checked(arg);
    } else {
        arg = mp_unary_op(MP_UNARY_OP_INT_MAYBE, (mp_obj_t)arg);
        if (arg != MP_OBJ_NULL) {
            *value = mp_obj_int_get_checked(arg);
        } else {
            return false;
        }
    }
    return true;
}

#if MICROPY_PY_BUILTINS_FLOAT
bool mp_obj_get_float_maybe(mp_obj_t arg, mp_float_t *value) {
    mp_float_t val;

    if (arg == mp_const_false) {
        val = 0;
    } else if (arg == mp_const_true) {
        val = 1;
    } else if (mp_obj_is_small_int(arg)) {
        val = (mp_float_t)MP_OBJ_SMALL_INT_VALUE(arg);
    #if MICROPY_LONGINT_IMPL != MICROPY_LONGINT_IMPL_NONE
    } else if (mp_obj_is_exact_type(arg, &mp_type_int)) {
        val = mp_obj_int_as_float_impl(arg);
    #endif
    } else if (mp_obj_is_float(arg)) {
        val = mp_obj_float_get(arg);
    } else {
        arg = mp_unary_op(MP_UNARY_OP_FLOAT_MAYBE, (mp_obj_t)arg);
        if (arg != MP_OBJ_NULL && mp_obj_is_float(arg)) {
            val = mp_obj_float_get(arg);
        } else {
            return false;
        }
    }
    *value = val;
    return true;
}

mp_float_t mp_obj_get_float(mp_obj_t arg) {
    mp_float_t val;

    if (!mp_obj_get_float_maybe(arg, &val)) {
        #if MICROPY_ERROR_REPORTING <= MICROPY_ERROR_REPORTING_TERSE
        mp_raise_TypeError(MP_ERROR_TEXT("can't convert to float"));
        #else
        mp_raise_msg_varg(&mp_type_TypeError,
            MP_ERROR_TEXT("can't convert %s to float"), mp_obj_get_type_str(arg));
        #endif
    }

    return val;
}

#if MICROPY_PY_BUILTINS_COMPLEX
bool mp_obj_get_complex_maybe(mp_obj_t arg, mp_float_t *real, mp_float_t *imag) {
    if (mp_obj_get_float_maybe(arg, real)) {
        *imag = 0;
    } else if (mp_obj_is_type(arg, &mp_type_complex)) {
        mp_obj_complex_get(arg, real, imag);
    } else {
        arg = mp_unary_op(MP_UNARY_OP_COMPLEX_MAYBE, (mp_obj_t)arg);
        if (arg != MP_OBJ_NULL && mp_obj_is_type(arg, &mp_type_complex)) {
            mp_obj_complex_get(arg, real, imag);
        } else {
            return false;
        }
    }
    return true;
}

void mp_obj_get_complex(mp_obj_t arg, mp_float_t *real, mp_float_t *imag) {
    if (!mp_obj_get_complex_maybe(arg, real, imag)) {
        #if MICROPY_ERROR_REPORTING <= MICROPY_ERROR_REPORTING_TERSE
        mp_raise_TypeError(MP_ERROR_TEXT("can't convert to complex"));
        #else
        // CIRCUITPY-CHANGE: more specific mp_raise
        mp_raise_TypeError_varg(
            MP_ERROR_TEXT("can't convert %s to complex"), mp_obj_get_type_str(arg));
        #endif
    }
}
#endif
#endif

// note: returned value in *items may point to the interior of a GC block
void mp_obj_get_array(mp_obj_t o, size_t *len, mp_obj_t **items) {
    // CIRCUITPY-CHANGE
    if (mp_obj_is_tuple_compatible(o)) {
        mp_obj_tuple_get(o, len, items);
    } else if (mp_obj_is_type(o, &mp_type_list)) {
        mp_obj_list_get(o, len, items);
    } else {
        #if MICROPY_ERROR_REPORTING <= MICROPY_ERROR_REPORTING_TERSE
        mp_raise_TypeError(MP_ERROR_TEXT("expected tuple/list"));
        #else
        // CIRCUITPY-CHANGE: more specific mp_raise
        mp_raise_TypeError_varg(
            MP_ERROR_TEXT("object '%s' isn't a tuple or list"), mp_obj_get_type_str(o));
        #endif
    }
}

// note: returned value in *items may point to the interior of a GC block
void mp_obj_get_array_fixed_n(mp_obj_t o, size_t len, mp_obj_t **items) {
    size_t seq_len;
    mp_obj_get_array(o, &seq_len, items);
    if (seq_len != len) {
        #if MICROPY_ERROR_REPORTING <= MICROPY_ERROR_REPORTING_TERSE
        mp_raise_ValueError(MP_ERROR_TEXT("tuple/list has wrong length"));
        #else
        mp_raise_msg_varg(&mp_type_ValueError,
            MP_ERROR_TEXT("requested length %d but object has length %d"), (int)len, (int)seq_len);
        #endif
    }
}

// is_slice determines whether the index is a slice index
size_t mp_get_index(const mp_obj_type_t *type, size_t len, mp_obj_t index, bool is_slice) {
    mp_int_t i;
    if (mp_obj_is_small_int(index)) {
        i = MP_OBJ_SMALL_INT_VALUE(index);
    } else if (!mp_obj_get_int_maybe(index, &i)) {
        #if MICROPY_ERROR_REPORTING <= MICROPY_ERROR_REPORTING_TERSE
        mp_raise_TypeError(MP_ERROR_TEXT("indices must be integers"));
        #else
        mp_raise_msg_varg(&mp_type_TypeError,
            MP_ERROR_TEXT("%q indices must be integers, not %s"),
            type->name, mp_obj_get_type_str(index));
        #endif
    }

    if (i < 0) {
        i += len;
    }
    if (is_slice) {
        if (i < 0) {
            i = 0;
        } else if ((mp_uint_t)i > len) {
            i = len;
        }
    } else {
        // CIRCUITPY-CHANGE
        mp_arg_validate_index_range(i, 0, len - 1, MP_QSTR_index);
    }

    // By this point 0 <= i <= len and so fits in a size_t
    return (size_t)i;
}

mp_obj_t mp_obj_id(mp_obj_t o_in) {
    mp_int_t id = (mp_int_t)o_in;
    if (!mp_obj_is_obj(o_in)) {
        return mp_obj_new_int(id);
    } else if (id >= 0) {
        // Many OSes and CPUs have affinity for putting "user" memories
        // into low half of address space, and "system" into upper half.
        // We're going to take advantage of that and return small int
        // (signed) for such "user" addresses.
        return MP_OBJ_NEW_SMALL_INT(id);
    } else {
        // If that didn't work, well, let's return long int, just as
        // a (big) positive value, so it will never clash with the range
        // of small int returned in previous case.
        return mp_obj_new_int_from_uint((mp_uint_t)id);
    }
}

// will raise a TypeError if object has no length
mp_obj_t mp_obj_len(mp_obj_t o_in) {
    mp_obj_t len = mp_obj_len_maybe(o_in);
    if (len == MP_OBJ_NULL) {
        #if MICROPY_ERROR_REPORTING <= MICROPY_ERROR_REPORTING_TERSE
        mp_raise_TypeError(MP_ERROR_TEXT("object has no len"));
        #else
        // CIRCUITPY-CHANGE: more specific mp_raise
        mp_raise_TypeError_varg(
            MP_ERROR_TEXT("object of type '%s' has no len()"), mp_obj_get_type_str(o_in));
        #endif
    } else {
        return len;
    }
}

// may return MP_OBJ_NULL
mp_obj_t mp_obj_len_maybe(mp_obj_t o_in) {
    if (
        #if !MICROPY_PY_BUILTINS_STR_UNICODE
        // It's simple - unicode is slow, non-unicode is fast
        mp_obj_is_str(o_in) ||
        #endif
        mp_obj_is_type(o_in, &mp_type_bytes)) {
        GET_STR_LEN(o_in, l);
        return MP_OBJ_NEW_SMALL_INT(l);
    } else {
        const mp_obj_type_t *type = mp_obj_get_type(o_in);
        if (MP_OBJ_TYPE_HAS_SLOT(type, unary_op)) {
            return MP_OBJ_TYPE_GET_SLOT(type, unary_op)(MP_UNARY_OP_LEN, o_in);
        } else {
            return MP_OBJ_NULL;
        }
    }
}

mp_obj_t mp_obj_subscr(mp_obj_t base, mp_obj_t index, mp_obj_t value) {
    const mp_obj_type_t *type = mp_obj_get_type(base);
    if (MP_OBJ_TYPE_HAS_SLOT(type, subscr)) {
        mp_obj_t ret = MP_OBJ_TYPE_GET_SLOT(type, subscr)(base, index, value);
        // CIRCUITPY-CHANGE
        // May have called port specific C code. Make sure it didn't mess up the heap.
        assert_heap_ok();
        if (ret != MP_OBJ_NULL) {
            return ret;
        }
        // TODO: call base classes here?
    }
    if (value == MP_OBJ_NULL) {
        #if MICROPY_ERROR_REPORTING <= MICROPY_ERROR_REPORTING_TERSE
        mp_raise_TypeError(MP_ERROR_TEXT("object doesn't support item deletion"));
        #else
        // CIRCUITPY-CHANGE: more specific mp_raise
        mp_raise_TypeError_varg(
            MP_ERROR_TEXT("'%s' object doesn't support item deletion"), mp_obj_get_type_str(base));
        #endif
    } else if (value == MP_OBJ_SENTINEL) {
        #if MICROPY_ERROR_REPORTING <= MICROPY_ERROR_REPORTING_TERSE
        mp_raise_TypeError(MP_ERROR_TEXT("object isn't subscriptable"));
        #else
        // CIRCUITPY-CHANGE: more specific mp_raise
        mp_raise_TypeError_varg(
            MP_ERROR_TEXT("'%s' object isn't subscriptable"), mp_obj_get_type_str(base));
        #endif
    } else {
        #if MICROPY_ERROR_REPORTING <= MICROPY_ERROR_REPORTING_TERSE
        mp_raise_TypeError(MP_ERROR_TEXT("object doesn't support item assignment"));
        #else
        // CIRCUITPY-CHANGE: more specific mp_raise
        mp_raise_TypeError_varg(
            MP_ERROR_TEXT("'%s' object doesn't support item assignment"), mp_obj_get_type_str(base));
        #endif
    }
}

// Return input argument. Useful as .getiter for objects which are
// their own iterators, etc.
mp_obj_t mp_identity(mp_obj_t self) {
    return self;
}
MP_DEFINE_CONST_FUN_OBJ_1(mp_identity_obj, mp_identity);

// CIRCUITPY-CHANGE
// generic subscript iterator, which iterates through anything with a 0-based subscript.
typedef struct {
    mp_obj_base_t base;
    mp_fun_1_t iternext;
    mp_obj_t obj;
    mp_int_t cur;
} mp_obj_generic_subscript_it_t;

static mp_obj_t generic_subscript_it_iternext(mp_obj_t self_in) {
    mp_obj_generic_subscript_it_t *self = MP_OBJ_TO_PTR(self_in);
    const mp_obj_type_t *type = mp_obj_get_type(self->obj);
    mp_obj_t current_length = MP_OBJ_TYPE_GET_SLOT(type, unary_op)(MP_UNARY_OP_LEN, self->obj);
    if (self->cur < MP_OBJ_SMALL_INT_VALUE(current_length)) {
        mp_obj_t o_out =
            MP_OBJ_TYPE_GET_SLOT(type, subscr)(self->obj, MP_OBJ_NEW_SMALL_INT(self->cur), MP_OBJ_SENTINEL);
        self->cur += 1;
        return o_out;
    } else {
        return MP_OBJ_STOP_ITERATION;
    }
}

mp_obj_t mp_obj_generic_subscript_getiter(mp_obj_t obj, mp_obj_iter_buf_t *iter_buf) {
    assert(sizeof(mp_obj_generic_subscript_it_t) <= sizeof(mp_obj_iter_buf_t));
    mp_obj_generic_subscript_it_t *o = (mp_obj_generic_subscript_it_t *)iter_buf;
    o->base.type = &mp_type_polymorph_iter;
    o->iternext = &generic_subscript_it_iternext;
    o->obj = obj;
    o->cur = 0;
    return MP_OBJ_FROM_PTR(o);
}

// mp_obj_t mp_identity_getiter(mp_obj_t self, mp_obj_iter_buf_t *iter_buf) {
//     (void)iter_buf;
//     return self;
// }

bool mp_get_buffer(mp_obj_t obj, mp_buffer_info_t *bufinfo, mp_uint_t flags) {
    const mp_obj_type_t *type = mp_obj_get_type(obj);
    if (MP_OBJ_TYPE_HAS_SLOT(type, buffer)
        && MP_OBJ_TYPE_GET_SLOT(type, buffer)(obj, bufinfo, flags & MP_BUFFER_RW) == 0) {
        return true;
    }
    if (flags & MP_BUFFER_RAISE_IF_UNSUPPORTED) {
        mp_raise_TypeError(MP_ERROR_TEXT("object with buffer protocol required"));
    }
    return false;
}<|MERGE_RESOLUTION|>--- conflicted
+++ resolved
@@ -128,8 +128,7 @@
 
 void mp_obj_print_helper(const mp_print_t *print, mp_obj_t o_in, mp_print_kind_t kind) {
     // There can be data structures nested too deep, or just recursive
-<<<<<<< HEAD
-    MP_STACK_CHECK();
+    mp_cstack_check();
     // CIRCUITPY-CHANGE
     #ifdef RUN_BACKGROUND_TASKS
     RUN_BACKGROUND_TASKS;
@@ -141,9 +140,6 @@
     }
     #endif
 
-=======
-    mp_cstack_check();
->>>>>>> ecfdd5d6
     #ifndef NDEBUG
     if (o_in == MP_OBJ_NULL) {
         mp_print_str(print, "(nil)");
