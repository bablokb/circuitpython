--- conflicted
+++ resolved
@@ -3,8 +3,8 @@
  *
  * The MIT License (MIT)
  *
- * SPDX-FileCopyrightText: Copyright (c) 2013-2019 Damien P. George
- * SPDX-FileCopyrightText: Copyright (c) 2014-2017 Paul Sokolovsky
+ * Copyright (c) 2013-2019 Damien P. George
+ * Copyright (c) 2014-2017 Paul Sokolovsky
  *
  * Permission is hereby granted, free of charge, to any person obtaining a copy
  * of this software and associated documentation files (the "Software"), to deal
@@ -65,8 +65,6 @@
     mp_code_state_t code_state;
 } mp_obj_gen_instance_t;
 
-<<<<<<< HEAD
-=======
 STATIC mp_obj_t gen_wrap_call(mp_obj_t self_in, size_t n_args, size_t n_kw, const mp_obj_t *args) {
     // A generating function is just a bytecode function with type mp_type_gen_wrap
     mp_obj_fun_bc_t *self_fun = MP_OBJ_TO_PTR(self_in);
@@ -98,7 +96,6 @@
     #endif
 };
 
->>>>>>> 9b486340
 /******************************************************************************/
 // native generator wrapper
 
@@ -112,26 +109,9 @@
 } mp_obj_gen_instance_native_t;
 
 STATIC mp_obj_t native_gen_wrap_call(mp_obj_t self_in, size_t n_args, size_t n_kw, const mp_obj_t *args) {
-    mp_obj_gen_wrap_t *self = MP_OBJ_TO_PTR(self_in);
-    mp_obj_fun_bc_t *self_fun = (mp_obj_fun_bc_t *)self->fun;
-
-<<<<<<< HEAD
-    // Determine start of prelude, and extract n_state from it
-    #pragma GCC diagnostic push
-    #pragma GCC diagnostic ignored "-Wcast-align"
-    uintptr_t prelude_offset = ((uintptr_t *)self_fun->bytecode)[0];
-    #pragma GCC diagnostic pop
-
-    #if MICROPY_EMIT_NATIVE_PRELUDE_AS_BYTES_OBJ
-    // Prelude is in bytes object in const_table, at index prelude_offset
-    mp_obj_str_t *prelude_bytes = MP_OBJ_TO_PTR(self_fun->const_table[prelude_offset]);
-    prelude_offset = (const byte *)prelude_bytes->data - self_fun->bytecode;
-    #endif
-    const uint8_t *ip = self_fun->bytecode + prelude_offset;
-    size_t n_state, n_exc_stack_unused, scope_flags, n_pos_args, n_kwonly_args, n_def_args;
-    MP_BC_PRELUDE_SIG_DECODE_INTO(ip, n_state, n_exc_stack_unused, scope_flags, n_pos_args, n_kwonly_args, n_def_args);
-    size_t n_exc_stack = 0;
-=======
+    // The state for a native generating function is held in the same struct as a bytecode function
+    mp_obj_fun_bc_t *self_fun = MP_OBJ_TO_PTR(self_in);
+
     // Determine start of prelude.
     uintptr_t prelude_ptr_index = ((uintptr_t *)self_fun->bytecode)[0];
     const uint8_t *prelude_ptr;
@@ -144,7 +124,6 @@
     // Extract n_state from the prelude.
     const uint8_t *ip = prelude_ptr;
     MP_BC_PRELUDE_SIG_DECODE(ip);
->>>>>>> 9b486340
 
     // Allocate the generator object, with room for local stack (exception stack not needed).
     mp_obj_gen_instance_native_t *o = mp_obj_malloc_var(mp_obj_gen_instance_native_t, byte, n_state * sizeof(mp_obj_t), &mp_type_gen_instance);
