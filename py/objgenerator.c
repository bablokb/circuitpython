/*
 * This file is part of the MicroPython project, http://micropython.org/
 *
 * The MIT License (MIT)
 *
 * Copyright (c) 2013-2019 Damien P. George
 * Copyright (c) 2014-2017 Paul Sokolovsky
 *
 * Permission is hereby granted, free of charge, to any person obtaining a copy
 * of this software and associated documentation files (the "Software"), to deal
 * in the Software without restriction, including without limitation the rights
 * to use, copy, modify, merge, publish, distribute, sublicense, and/or sell
 * copies of the Software, and to permit persons to whom the Software is
 * furnished to do so, subject to the following conditions:
 *
 * The above copyright notice and this permission notice shall be included in
 * all copies or substantial portions of the Software.
 *
 * THE SOFTWARE IS PROVIDED "AS IS", WITHOUT WARRANTY OF ANY KIND, EXPRESS OR
 * IMPLIED, INCLUDING BUT NOT LIMITED TO THE WARRANTIES OF MERCHANTABILITY,
 * FITNESS FOR A PARTICULAR PURPOSE AND NONINFRINGEMENT. IN NO EVENT SHALL THE
 * AUTHORS OR COPYRIGHT HOLDERS BE LIABLE FOR ANY CLAIM, DAMAGES OR OTHER
 * LIABILITY, WHETHER IN AN ACTION OF CONTRACT, TORT OR OTHERWISE, ARISING FROM,
 * OUT OF OR IN CONNECTION WITH THE SOFTWARE OR THE USE OR OTHER DEALINGS IN
 * THE SOFTWARE.
 */

#include <stdlib.h>
#include <assert.h>

#include "py/runtime.h"
#include "py/bc.h"
#include "py/objstr.h"
#include "py/objgenerator.h"
#include "py/objfun.h"
#include "py/stackctrl.h"

#include "supervisor/shared/translate/translate.h"

// Instance of GeneratorExit exception - needed by generator.close()
// CIRCUITPY: https://github.com/adafruit/circuitpython/pull/7069 fix
#if MICROPY_CONST_GENERATOREXIT_OBJ
const
mp_obj_exception_t mp_static_GeneratorExit_obj = {{&mp_type_GeneratorExit}, (mp_obj_tuple_t *)&mp_const_empty_tuple_obj, (mp_obj_traceback_t *)&mp_const_empty_traceback_obj};
#else
static
mp_obj_exception_t mp_static_GeneratorExit_obj;
#endif

/******************************************************************************/
/* generator wrapper                                                          */

typedef struct _mp_obj_gen_instance_t {
    mp_obj_base_t base;
    // mp_const_none: Not-running, no exception.
    // MP_OBJ_NULL: Running, no exception.
    // other: Not running, pending exception.
    mp_obj_t pend_exc;
    mp_code_state_t code_state;
} mp_obj_gen_instance_t;

STATIC mp_obj_t gen_wrap_call(mp_obj_t self_in, size_t n_args, size_t n_kw, const mp_obj_t *args) {
    // A generating or coroutine function is just a bytecode function
    // with type mp_type_gen_wrap or mp_type_coro_wrap.
    mp_obj_fun_bc_t *self_fun = MP_OBJ_TO_PTR(self_in);

    // bytecode prelude: get state size and exception stack size
    const uint8_t *ip = self_fun->bytecode;
    MP_BC_PRELUDE_SIG_DECODE(ip);

    // allocate the generator or coroutine object, with room for local stack and exception stack
    mp_obj_gen_instance_t *o = mp_obj_malloc_var(mp_obj_gen_instance_t, byte,
        n_state * sizeof(mp_obj_t) + n_exc_stack * sizeof(mp_exc_stack_t),
        #if MICROPY_PY_ASYNC_AWAIT
        self_fun->base.type == &mp_type_gen_wrap ? &mp_type_gen_instance : &mp_type_coro_instance
        #else
        &mp_type_gen_instance
        #endif
        );

    o->pend_exc = mp_const_none;
    o->code_state.fun_bc = self_fun;
    o->code_state.n_state = n_state;
    mp_setup_code_state(&o->code_state, n_args, n_kw, args);
    return MP_OBJ_FROM_PTR(o);
}

<<<<<<< HEAD
const mp_obj_type_t mp_type_gen_wrap = {
    { &mp_type_type },
    .flags = MP_TYPE_FLAG_BINDS_SELF | MP_TYPE_FLAG_EXTENDED,
    .name = MP_QSTR_generator,
    #if MICROPY_PY_FUNCTION_ATTRS
    .attr = mp_obj_fun_bc_attr,
    #endif
    MP_TYPE_EXTENDED_FIELDS(
        .call = gen_wrap_call,
        .unary_op = mp_generic_unary_op,
        ),
};
=======
#if MICROPY_PY_FUNCTION_ATTRS
#define GEN_WRAP_TYPE_ATTR attr, mp_obj_fun_bc_attr,
#else
#define GEN_WRAP_TYPE_ATTR
#endif

MP_DEFINE_CONST_OBJ_TYPE(
    mp_type_gen_wrap,
    MP_QSTR_generator,
    MP_TYPE_FLAG_BINDS_SELF,
    GEN_WRAP_TYPE_ATTR
    call, gen_wrap_call,
    unary_op, mp_generic_unary_op
    );
>>>>>>> 294baf52

#if MICROPY_PY_ASYNC_AWAIT
const mp_obj_type_t mp_type_coro_wrap = {
    { &mp_type_type },
    .flags = MP_TYPE_FLAG_BINDS_SELF | MP_TYPE_FLAG_EXTENDED,
    .name = MP_QSTR_coroutine,
    #if MICROPY_PY_FUNCTION_ATTRS
    .attr = mp_obj_fun_bc_attr,
    #endif
    MP_TYPE_EXTENDED_FIELDS(
        .call = gen_wrap_call,
        .unary_op = mp_generic_unary_op,
        ),
};
#endif

/******************************************************************************/
// native generator wrapper

#if MICROPY_EMIT_NATIVE

// Based on mp_obj_gen_instance_t.
typedef struct _mp_obj_gen_instance_native_t {
    mp_obj_base_t base;
    mp_obj_t pend_exc;
    mp_code_state_native_t code_state;
} mp_obj_gen_instance_native_t;

STATIC mp_obj_t native_gen_wrap_call(mp_obj_t self_in, size_t n_args, size_t n_kw, const mp_obj_t *args) {
    // The state for a native generating function is held in the same struct as a bytecode function
    mp_obj_fun_bc_t *self_fun = MP_OBJ_TO_PTR(self_in);

    // Determine start of prelude.
    #pragma GCC diagnostic push
    #pragma GCC diagnostic ignored "-Wcast-align"
    uintptr_t prelude_ptr_index = ((uintptr_t *)self_fun->bytecode)[0];
    #pragma GCC diagnostic pop
    const uint8_t *prelude_ptr;
    if (prelude_ptr_index == 0) {
        prelude_ptr = (void *)self_fun->child_table;
    } else {
        prelude_ptr = (void *)self_fun->child_table[prelude_ptr_index];
    }

    // Extract n_state from the prelude.
    const uint8_t *ip = prelude_ptr;
    MP_BC_PRELUDE_SIG_DECODE(ip);

    // Allocate the generator object, with room for local stack (exception stack not needed).
    mp_obj_gen_instance_native_t *o = mp_obj_malloc_var(mp_obj_gen_instance_native_t, byte, n_state * sizeof(mp_obj_t),
        #if MICROPY_PY_ASYNC_AWAIT
        (self_fun->base.type == &mp_type_native_gen_wrap) ? &mp_type_gen_instance : &mp_type_coro_instance
        #else
        &mp_type_gen_instance
        #endif
        );

    // Parse the input arguments and set up the code state
    o->pend_exc = mp_const_none;
    o->code_state.fun_bc = self_fun;
    o->code_state.ip = prelude_ptr;
    o->code_state.n_state = n_state;
    o->code_state.sp = &o->code_state.state[0] - 1;
    mp_setup_code_state_native(&o->code_state, n_args, n_kw, args);

    // Indicate we are a native function, which doesn't use this variable
    o->code_state.exc_sp_idx = MP_CODE_STATE_EXC_SP_IDX_SENTINEL;

    // Prepare the generator instance for execution
    #pragma GCC diagnostic push
    #pragma GCC diagnostic ignored "-Wcast-align"
    uintptr_t start_offset = ((uintptr_t *)self_fun->bytecode)[1];
    #pragma GCC diagnostic pop
    o->code_state.ip = MICROPY_MAKE_POINTER_CALLABLE((void *)(self_fun->bytecode + start_offset));

    return MP_OBJ_FROM_PTR(o);
}

<<<<<<< HEAD
const mp_obj_type_t mp_type_native_gen_wrap = {
    { &mp_type_type },
    .flags = MP_TYPE_FLAG_BINDS_SELF | MP_TYPE_FLAG_EXTENDED,
    .name = MP_QSTR_generator,
    #if MICROPY_PY_FUNCTION_ATTRS
    .attr = mp_obj_fun_bc_attr,
    #endif
    MP_TYPE_EXTENDED_FIELDS(
        .call = native_gen_wrap_call,
        .unary_op = mp_generic_unary_op,
        ),
};

#if MICROPY_PY_ASYNC_AWAIT
const mp_obj_type_t mp_type_native_coro_wrap = {
    { &mp_type_type },
    .flags = MP_TYPE_FLAG_BINDS_SELF | MP_TYPE_FLAG_EXTENDED,
    .name = MP_QSTR_coroutine,
    #if MICROPY_PY_FUNCTION_ATTRS
    .attr = mp_obj_fun_bc_attr,
    #endif
    MP_TYPE_EXTENDED_FIELDS(
        .call = native_gen_wrap_call,
        .unary_op = mp_generic_unary_op,
        ),
};
#endif
=======
#if MICROPY_PY_FUNCTION_ATTRS
#define NATIVE_GEN_WRAP_TYPE_ATTR attr, mp_obj_fun_bc_attr,
#else
#define NATIVE_GEN_WRAP_TYPE_ATTR
#endif

MP_DEFINE_CONST_OBJ_TYPE(
    mp_type_native_gen_wrap,
    MP_QSTR_generator,
    MP_TYPE_FLAG_BINDS_SELF,
    call, native_gen_wrap_call,
    NATIVE_GEN_WRAP_TYPE_ATTR
    unary_op, mp_generic_unary_op
    );
>>>>>>> 294baf52

#endif // MICROPY_EMIT_NATIVE

/******************************************************************************/
/* generator instance                                                         */

STATIC void gen_instance_print(const mp_print_t *print, mp_obj_t self_in, mp_print_kind_t kind) {
    (void)kind;
    mp_obj_gen_instance_t *self = MP_OBJ_TO_PTR(self_in);
    mp_printf(print, "<generator object '%q' at %p>", mp_obj_fun_get_name(MP_OBJ_FROM_PTR(self->code_state.fun_bc)), self);
}

// CIRCUITPY
#if MICROPY_PY_ASYNC_AWAIT
STATIC void coro_instance_print(const mp_print_t *print, mp_obj_t self_in, mp_print_kind_t kind) {
    (void)kind;
    mp_obj_gen_instance_t *self = MP_OBJ_TO_PTR(self_in);
    mp_printf(print, "<coroutine object '%q' at %p>", mp_obj_fun_get_name(MP_OBJ_FROM_PTR(self->code_state.fun_bc)), self);
}
#endif

mp_vm_return_kind_t mp_obj_gen_resume(mp_obj_t self_in, mp_obj_t send_value, mp_obj_t throw_value, mp_obj_t *ret_val) {
    MP_STACK_CHECK();
    // CIRCUITPY
    // note that self may have as its type either gen or coro,
    // both of which are stored as an mp_obj_gen_instance_t .
    mp_check_self(
        mp_obj_is_type(self_in, &mp_type_gen_instance)
        #if MICROPY_PY_ASYNC_AWAIT
        || mp_obj_is_type(self_in, &mp_type_coro_instance)
        #endif
        );
    mp_obj_gen_instance_t *self = MP_OBJ_TO_PTR(self_in);
    if (self->code_state.ip == 0) {
        // Trying to resume an already stopped generator.
        // This is an optimised "raise StopIteration(None)".
        *ret_val = mp_const_none;
        return MP_VM_RETURN_NORMAL;
    }
    // Ensure the generator cannot be reentered during execution
    if (self->pend_exc == MP_OBJ_NULL) {
        mp_raise_ValueError(MP_ERROR_TEXT("generator already executing"));
    }

    #if MICROPY_PY_GENERATOR_PEND_THROW
    // If exception is pending (set using .pend_throw()), process it now.
    if (self->pend_exc != mp_const_none) {
        throw_value = self->pend_exc;
    }
    #endif

    // If the generator is started, allow sending a value.
    void *state_start = self->code_state.state - 1;
    #if MICROPY_EMIT_NATIVE
    if (self->code_state.exc_sp_idx == MP_CODE_STATE_EXC_SP_IDX_SENTINEL) {
        state_start = ((mp_obj_gen_instance_native_t *)self)->code_state.state - 1;
    }
    #endif
    if (self->code_state.sp == state_start) {
        if (send_value != mp_const_none) {
            mp_raise_TypeError(MP_ERROR_TEXT("can't send non-None value to a just-started generator"));
        }
    } else {
        *self->code_state.sp = send_value;
    }

    // Mark as running
    self->pend_exc = MP_OBJ_NULL;

    // Set up the correct globals context for the generator and execute it
    self->code_state.old_globals = mp_globals_get();
    mp_globals_set(self->code_state.fun_bc->context->module.globals);

    mp_vm_return_kind_t ret_kind;

    #if MICROPY_EMIT_NATIVE
    if (self->code_state.exc_sp_idx == MP_CODE_STATE_EXC_SP_IDX_SENTINEL) {
        // A native generator, with entry point 2 words into the "bytecode" pointer
        typedef uintptr_t (*mp_fun_native_gen_t)(void *, mp_obj_t);
        mp_fun_native_gen_t fun = MICROPY_MAKE_POINTER_CALLABLE((const void *)(self->code_state.fun_bc->bytecode + 2 * sizeof(uintptr_t)));
        ret_kind = fun((void *)&self->code_state, throw_value);
    } else
    #endif
    {
        // A bytecode generator
        ret_kind = mp_execute_bytecode(&self->code_state, throw_value);
    }

    mp_globals_set(self->code_state.old_globals);

    // Mark as not running
    self->pend_exc = mp_const_none;

    switch (ret_kind) {
        case MP_VM_RETURN_NORMAL:
        default:
            // Explicitly mark generator as completed. If we don't do this,
            // subsequent next() may re-execute statements after last yield
            // again and again, leading to side effects.
            self->code_state.ip = 0;
            // This is an optimised "raise StopIteration(*ret_val)".
            *ret_val = *self->code_state.sp;
            break;

        case MP_VM_RETURN_YIELD:
            *ret_val = *self->code_state.sp;
            #if MICROPY_PY_GENERATOR_PEND_THROW
            *self->code_state.sp = mp_const_none;
            #endif
            break;

        case MP_VM_RETURN_EXCEPTION: {
            self->code_state.ip = 0;
            #if MICROPY_EMIT_NATIVE
            if (self->code_state.exc_sp_idx == MP_CODE_STATE_EXC_SP_IDX_SENTINEL) {
                *ret_val = ((mp_obj_gen_instance_native_t *)self)->code_state.state[0];
            } else
            #endif
            {
                *ret_val = self->code_state.state[0];
            }
            // PEP479: if StopIteration is raised inside a generator it is replaced with RuntimeError
            if (mp_obj_is_subclass_fast(MP_OBJ_FROM_PTR(mp_obj_get_type(*ret_val)), MP_OBJ_FROM_PTR(&mp_type_StopIteration))) {
                *ret_val = mp_obj_new_exception_msg(&mp_type_RuntimeError, MP_ERROR_TEXT("generator raised StopIteration"));
            }
            break;
        }
    }

    return ret_kind;
}

STATIC mp_obj_t gen_resume_and_raise(mp_obj_t self_in, mp_obj_t send_value, mp_obj_t throw_value, bool raise_stop_iteration) {
    mp_obj_t ret;
    switch (mp_obj_gen_resume(self_in, send_value, throw_value, &ret)) {

        case MP_VM_RETURN_NORMAL:
        default:
            // A normal return is a StopIteration, either raise it or return
            // MP_OBJ_STOP_ITERATION as an optimisation.
            if (ret == mp_const_none) {
                ret = MP_OBJ_NULL;
            }
            if (raise_stop_iteration) {
                mp_raise_StopIteration(ret);
            } else {
                return mp_make_stop_iteration(ret);
            }

        case MP_VM_RETURN_YIELD:
            return ret;

        case MP_VM_RETURN_EXCEPTION:
            nlr_raise(ret);
    }
}

STATIC mp_obj_t gen_instance_iternext(mp_obj_t self_in) {
    return gen_resume_and_raise(self_in, mp_const_none, MP_OBJ_NULL, false);
}

STATIC mp_obj_t gen_instance_send(mp_obj_t self_in, mp_obj_t send_value) {
    return gen_resume_and_raise(self_in, send_value, MP_OBJ_NULL, true);
}
STATIC MP_DEFINE_CONST_FUN_OBJ_2(gen_instance_send_obj, gen_instance_send);

#if MICROPY_PY_ASYNC_AWAIT
STATIC mp_obj_t coro_instance_await(mp_obj_t self_in) {
    return self_in;
}
STATIC MP_DEFINE_CONST_FUN_OBJ_1(coro_instance_await_obj, coro_instance_await);
#endif

STATIC mp_obj_t gen_instance_throw(size_t n_args, const mp_obj_t *args) {
    // The signature of this function is: throw(type[, value[, traceback]])
    // CPython will pass all given arguments through the call chain and process them
    // at the point they are used (native generators will handle them differently to
    // user-defined generators with a throw() method).  To save passing multiple
    // values, MicroPython instead does partial processing here to reduce it down to
    // one argument and passes that through:
    // - if only args[1] is given, or args[2] is given but is None, args[1] is
    //   passed through (in the standard case it is an exception class or instance)
    // - if args[2] is given and not None it is passed through (in the standard
    //   case it would be an exception instance and args[1] its corresponding class)
    // - args[3] is always ignored

    mp_obj_t exc = args[1];
    if (n_args > 2 && args[2] != mp_const_none) {
        exc = args[2];
    }

    return gen_resume_and_raise(args[0], mp_const_none, exc, true);
}
STATIC MP_DEFINE_CONST_FUN_OBJ_VAR_BETWEEN(gen_instance_throw_obj, 2, 4, gen_instance_throw);

static mp_obj_t generatorexit(void) {
    #if MICROPY_CPYTHON_EXCEPTION_CHAIN
    MP_STATIC_ASSERT(!MICROPY_CONST_GENERATOREXIT_OBJ);
    mp_obj_exception_initialize0(&mp_static_GeneratorExit_obj, &mp_type_GeneratorExit);
    #endif
    return MP_OBJ_FROM_PTR(&mp_static_GeneratorExit_obj);
}

STATIC mp_obj_t gen_instance_close(mp_obj_t self_in) {
    mp_obj_t ret;
    switch (mp_obj_gen_resume(self_in, mp_const_none, generatorexit(), &ret)) {
        case MP_VM_RETURN_YIELD:
            mp_raise_msg(&mp_type_RuntimeError, MP_ERROR_TEXT("generator ignored GeneratorExit"));

        // Swallow GeneratorExit (== successful close), and re-raise any other
        case MP_VM_RETURN_EXCEPTION:
            // ret should always be an instance of an exception class
            if (mp_obj_is_subclass_fast(MP_OBJ_FROM_PTR(mp_obj_get_type(ret)), MP_OBJ_FROM_PTR(&mp_type_GeneratorExit))) {
                return mp_const_none;
            }
            nlr_raise(ret);

        default:
            // The only choice left is MP_VM_RETURN_NORMAL which is successful close
            return mp_const_none;
    }
}
STATIC MP_DEFINE_CONST_FUN_OBJ_1(gen_instance_close_obj, gen_instance_close);

#if MICROPY_PY_GENERATOR_PEND_THROW
STATIC mp_obj_t gen_instance_pend_throw(mp_obj_t self_in, mp_obj_t exc_in) {
    mp_obj_gen_instance_t *self = MP_OBJ_TO_PTR(self_in);
    if (self->pend_exc == MP_OBJ_NULL) {
        mp_raise_ValueError(MP_ERROR_TEXT("generator already executing"));
    }
    mp_obj_t prev = self->pend_exc;
    self->pend_exc = exc_in;
    return prev;
}
STATIC MP_DEFINE_CONST_FUN_OBJ_2(gen_instance_pend_throw_obj, gen_instance_pend_throw);
#endif

STATIC const mp_rom_map_elem_t gen_instance_locals_dict_table[] = {
    { MP_ROM_QSTR(MP_QSTR_close), MP_ROM_PTR(&gen_instance_close_obj) },
    { MP_ROM_QSTR(MP_QSTR_send), MP_ROM_PTR(&gen_instance_send_obj) },
    { MP_ROM_QSTR(MP_QSTR_throw), MP_ROM_PTR(&gen_instance_throw_obj) },
    #if MICROPY_PY_GENERATOR_PEND_THROW
    { MP_ROM_QSTR(MP_QSTR_pend_throw), MP_ROM_PTR(&gen_instance_pend_throw_obj) },
    #endif
};

STATIC MP_DEFINE_CONST_DICT(gen_instance_locals_dict, gen_instance_locals_dict_table);

<<<<<<< HEAD
const mp_obj_type_t mp_type_gen_instance = {
    { &mp_type_type },
    .flags = MP_TYPE_FLAG_EXTENDED,
    .name = MP_QSTR_generator,
    .print = gen_instance_print,
    .locals_dict = (mp_obj_dict_t *)&gen_instance_locals_dict,
    MP_TYPE_EXTENDED_FIELDS(
        .unary_op = mp_generic_unary_op,
        .getiter = mp_identity_getiter,
        .iternext = gen_instance_iternext,
        ),
};

#if MICROPY_PY_ASYNC_AWAIT
// CIRCUITPY
// coroutine instance locals dict and type
// same as generator, but with addition of __await()__.
STATIC const mp_rom_map_elem_t coro_instance_locals_dict_table[] = {
    { MP_ROM_QSTR(MP_QSTR_close), MP_ROM_PTR(&gen_instance_close_obj) },
    { MP_ROM_QSTR(MP_QSTR_send), MP_ROM_PTR(&gen_instance_send_obj) },
    { MP_ROM_QSTR(MP_QSTR_throw), MP_ROM_PTR(&gen_instance_throw_obj) },
    #if MICROPY_PY_GENERATOR_PEND_THROW
    { MP_ROM_QSTR(MP_QSTR_pend_throw), MP_ROM_PTR(&gen_instance_pend_throw_obj) },
    #endif
    #if MICROPY_PY_ASYNC_AWAIT
    { MP_ROM_QSTR(MP_QSTR___await__), MP_ROM_PTR(&coro_instance_await_obj) },
    #endif
};

STATIC MP_DEFINE_CONST_DICT(coro_instance_locals_dict, coro_instance_locals_dict_table);

const mp_obj_type_t mp_type_coro_instance = {
    { &mp_type_type },
    .flags = MP_TYPE_FLAG_EXTENDED,
    .name = MP_QSTR_coroutine,
    .print = coro_instance_print,
    .locals_dict = (mp_obj_dict_t *)&coro_instance_locals_dict,
    MP_TYPE_EXTENDED_FIELDS(
        .unary_op = mp_generic_unary_op,
        .getiter = mp_identity_getiter,
        .iternext = gen_instance_iternext,
        ),
};
#endif
=======
MP_DEFINE_CONST_OBJ_TYPE(
    mp_type_gen_instance,
    MP_QSTR_generator,
    MP_TYPE_FLAG_ITER_IS_ITERNEXT,
    print, gen_instance_print,
    unary_op, mp_generic_unary_op,
    iter, gen_instance_iternext,
    locals_dict, &gen_instance_locals_dict
    );
>>>>>>> 294baf52
<|MERGE_RESOLUTION|>--- conflicted
+++ resolved
@@ -35,8 +35,6 @@
 #include "py/objfun.h"
 #include "py/stackctrl.h"
 
-#include "supervisor/shared/translate/translate.h"
-
 // Instance of GeneratorExit exception - needed by generator.close()
 // CIRCUITPY: https://github.com/adafruit/circuitpython/pull/7069 fix
 #if MICROPY_CONST_GENERATOREXIT_OBJ
@@ -85,20 +83,6 @@
     return MP_OBJ_FROM_PTR(o);
 }
 
-<<<<<<< HEAD
-const mp_obj_type_t mp_type_gen_wrap = {
-    { &mp_type_type },
-    .flags = MP_TYPE_FLAG_BINDS_SELF | MP_TYPE_FLAG_EXTENDED,
-    .name = MP_QSTR_generator,
-    #if MICROPY_PY_FUNCTION_ATTRS
-    .attr = mp_obj_fun_bc_attr,
-    #endif
-    MP_TYPE_EXTENDED_FIELDS(
-        .call = gen_wrap_call,
-        .unary_op = mp_generic_unary_op,
-        ),
-};
-=======
 #if MICROPY_PY_FUNCTION_ATTRS
 #define GEN_WRAP_TYPE_ATTR attr, mp_obj_fun_bc_attr,
 #else
@@ -113,21 +97,16 @@
     call, gen_wrap_call,
     unary_op, mp_generic_unary_op
     );
->>>>>>> 294baf52
 
 #if MICROPY_PY_ASYNC_AWAIT
-const mp_obj_type_t mp_type_coro_wrap = {
-    { &mp_type_type },
-    .flags = MP_TYPE_FLAG_BINDS_SELF | MP_TYPE_FLAG_EXTENDED,
-    .name = MP_QSTR_coroutine,
-    #if MICROPY_PY_FUNCTION_ATTRS
-    .attr = mp_obj_fun_bc_attr,
-    #endif
-    MP_TYPE_EXTENDED_FIELDS(
-        .call = gen_wrap_call,
-        .unary_op = mp_generic_unary_op,
-        ),
-};
+MP_DEFINE_CONST_OBJ_TYPE(
+   mp_type_coro_wrap,
+   MP_QSTR_coroutine,
+   MP_TYPE_FLAG_BINDS_SELF,
+   GEN_WRAP_TYPE_ATTR
+   call, gen_wrap_call,
+   unary_op, mp_generic_unary_op
+   );
 #endif
 
 /******************************************************************************/
@@ -192,35 +171,6 @@
     return MP_OBJ_FROM_PTR(o);
 }
 
-<<<<<<< HEAD
-const mp_obj_type_t mp_type_native_gen_wrap = {
-    { &mp_type_type },
-    .flags = MP_TYPE_FLAG_BINDS_SELF | MP_TYPE_FLAG_EXTENDED,
-    .name = MP_QSTR_generator,
-    #if MICROPY_PY_FUNCTION_ATTRS
-    .attr = mp_obj_fun_bc_attr,
-    #endif
-    MP_TYPE_EXTENDED_FIELDS(
-        .call = native_gen_wrap_call,
-        .unary_op = mp_generic_unary_op,
-        ),
-};
-
-#if MICROPY_PY_ASYNC_AWAIT
-const mp_obj_type_t mp_type_native_coro_wrap = {
-    { &mp_type_type },
-    .flags = MP_TYPE_FLAG_BINDS_SELF | MP_TYPE_FLAG_EXTENDED,
-    .name = MP_QSTR_coroutine,
-    #if MICROPY_PY_FUNCTION_ATTRS
-    .attr = mp_obj_fun_bc_attr,
-    #endif
-    MP_TYPE_EXTENDED_FIELDS(
-        .call = native_gen_wrap_call,
-        .unary_op = mp_generic_unary_op,
-        ),
-};
-#endif
-=======
 #if MICROPY_PY_FUNCTION_ATTRS
 #define NATIVE_GEN_WRAP_TYPE_ATTR attr, mp_obj_fun_bc_attr,
 #else
@@ -235,7 +185,18 @@
     NATIVE_GEN_WRAP_TYPE_ATTR
     unary_op, mp_generic_unary_op
     );
->>>>>>> 294baf52
+
+
+#if MICROPY_PY_ASYNC_AWAIT
+MP_DEFINE_CONST_OBJ_TYPE(
+   mp_type_native_coro_wrap,
+   MP_QSTR_coroutine,
+   MP_TYPE_FLAG_BINDS_SELF,
+   GEN_WRAP_TYPE_ATTR
+   call, native_gen_wrap_call,
+   unary_op, mp_generic_unary_op
+   );
+#endif
 
 #endif // MICROPY_EMIT_NATIVE
 
@@ -275,6 +236,7 @@
         *ret_val = mp_const_none;
         return MP_VM_RETURN_NORMAL;
     }
+
     // Ensure the generator cannot be reentered during execution
     if (self->pend_exc == MP_OBJ_NULL) {
         mp_raise_ValueError(MP_ERROR_TEXT("generator already executing"));
@@ -371,7 +333,6 @@
 STATIC mp_obj_t gen_resume_and_raise(mp_obj_t self_in, mp_obj_t send_value, mp_obj_t throw_value, bool raise_stop_iteration) {
     mp_obj_t ret;
     switch (mp_obj_gen_resume(self_in, send_value, throw_value, &ret)) {
-
         case MP_VM_RETURN_NORMAL:
         default:
             // A normal return is a StopIteration, either raise it or return
@@ -484,52 +445,6 @@
 
 STATIC MP_DEFINE_CONST_DICT(gen_instance_locals_dict, gen_instance_locals_dict_table);
 
-<<<<<<< HEAD
-const mp_obj_type_t mp_type_gen_instance = {
-    { &mp_type_type },
-    .flags = MP_TYPE_FLAG_EXTENDED,
-    .name = MP_QSTR_generator,
-    .print = gen_instance_print,
-    .locals_dict = (mp_obj_dict_t *)&gen_instance_locals_dict,
-    MP_TYPE_EXTENDED_FIELDS(
-        .unary_op = mp_generic_unary_op,
-        .getiter = mp_identity_getiter,
-        .iternext = gen_instance_iternext,
-        ),
-};
-
-#if MICROPY_PY_ASYNC_AWAIT
-// CIRCUITPY
-// coroutine instance locals dict and type
-// same as generator, but with addition of __await()__.
-STATIC const mp_rom_map_elem_t coro_instance_locals_dict_table[] = {
-    { MP_ROM_QSTR(MP_QSTR_close), MP_ROM_PTR(&gen_instance_close_obj) },
-    { MP_ROM_QSTR(MP_QSTR_send), MP_ROM_PTR(&gen_instance_send_obj) },
-    { MP_ROM_QSTR(MP_QSTR_throw), MP_ROM_PTR(&gen_instance_throw_obj) },
-    #if MICROPY_PY_GENERATOR_PEND_THROW
-    { MP_ROM_QSTR(MP_QSTR_pend_throw), MP_ROM_PTR(&gen_instance_pend_throw_obj) },
-    #endif
-    #if MICROPY_PY_ASYNC_AWAIT
-    { MP_ROM_QSTR(MP_QSTR___await__), MP_ROM_PTR(&coro_instance_await_obj) },
-    #endif
-};
-
-STATIC MP_DEFINE_CONST_DICT(coro_instance_locals_dict, coro_instance_locals_dict_table);
-
-const mp_obj_type_t mp_type_coro_instance = {
-    { &mp_type_type },
-    .flags = MP_TYPE_FLAG_EXTENDED,
-    .name = MP_QSTR_coroutine,
-    .print = coro_instance_print,
-    .locals_dict = (mp_obj_dict_t *)&coro_instance_locals_dict,
-    MP_TYPE_EXTENDED_FIELDS(
-        .unary_op = mp_generic_unary_op,
-        .getiter = mp_identity_getiter,
-        .iternext = gen_instance_iternext,
-        ),
-};
-#endif
-=======
 MP_DEFINE_CONST_OBJ_TYPE(
     mp_type_gen_instance,
     MP_QSTR_generator,
@@ -538,5 +453,4 @@
     unary_op, mp_generic_unary_op,
     iter, gen_instance_iternext,
     locals_dict, &gen_instance_locals_dict
-    );
->>>>>>> 294baf52
+    );