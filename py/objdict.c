/*
 * This file is part of the MicroPython project, http://micropython.org/
 *
 * The MIT License (MIT)
 *
 * Copyright (c) 2013, 2014 Damien P. George
 * Copyright (c) 2014-2017 Paul Sokolovsky
 *
 * Permission is hereby granted, free of charge, to any person obtaining a copy
 * of this software and associated documentation files (the "Software"), to deal
 * in the Software without restriction, including without limitation the rights
 * to use, copy, modify, merge, publish, distribute, sublicense, and/or sell
 * copies of the Software, and to permit persons to whom the Software is
 * furnished to do so, subject to the following conditions:
 *
 * The above copyright notice and this permission notice shall be included in
 * all copies or substantial portions of the Software.
 *
 * THE SOFTWARE IS PROVIDED "AS IS", WITHOUT WARRANTY OF ANY KIND, EXPRESS OR
 * IMPLIED, INCLUDING BUT NOT LIMITED TO THE WARRANTIES OF MERCHANTABILITY,
 * FITNESS FOR A PARTICULAR PURPOSE AND NONINFRINGEMENT. IN NO EVENT SHALL THE
 * AUTHORS OR COPYRIGHT HOLDERS BE LIABLE FOR ANY CLAIM, DAMAGES OR OTHER
 * LIABILITY, WHETHER IN AN ACTION OF CONTRACT, TORT OR OTHERWISE, ARISING FROM,
 * OUT OF OR IN CONNECTION WITH THE SOFTWARE OR THE USE OR OTHER DEALINGS IN
 * THE SOFTWARE.
 */

#include <string.h>
#include <assert.h>

#include "py/runtime.h"
#include "py/builtin.h"
#include "py/objtype.h"
#include "py/objstr.h"

bool mp_obj_is_dict_or_ordereddict(mp_obj_t o) {
    return mp_obj_is_obj(o) && MP_OBJ_TYPE_GET_SLOT_OR_NULL(((mp_obj_base_t *)MP_OBJ_TO_PTR(o))->type, make_new) == mp_obj_dict_make_new;
}

const mp_obj_dict_t mp_const_empty_dict_obj = {
    .base = { .type = &mp_type_dict },
    .map = {
        .all_keys_are_qstrs = 0,
        .is_fixed = 1,
        .is_ordered = 1,
        .used = 0,
        .alloc = 0,
        .table = NULL,
    }
};

<<<<<<< HEAD
// CIRCUITPY-CHANGE: Native methods are passed the subclass instance so they can
// refer to subclass members. Dict only cares about the native struct so this
// function gets it.
STATIC mp_obj_dict_t *native_dict(mp_obj_t self_in) {
    // Check for OrderedDict first because it is marked as a subclass of dict. However, it doesn't
    // store its state in subobj like python types to native types do.
    mp_obj_t native_instance = MP_OBJ_NULL;
    #if MICROPY_PY_COLLECTIONS_ORDEREDDICT
    native_instance = mp_obj_cast_to_native_base(self_in, MP_OBJ_FROM_PTR(&mp_type_ordereddict));
    #endif
    if (native_instance == MP_OBJ_NULL) {
        native_instance = mp_obj_cast_to_native_base(self_in, MP_OBJ_FROM_PTR(&mp_type_dict));
    }
    return MP_OBJ_TO_PTR(native_instance);
}

STATIC mp_obj_t dict_update(size_t n_args, const mp_obj_t *args, mp_map_t *kwargs);
=======
static mp_obj_t dict_update(size_t n_args, const mp_obj_t *args, mp_map_t *kwargs);
>>>>>>> a61c446c

// This is a helper function to iterate through a dictionary.  The state of
// the iteration is held in *cur and should be initialised with zero for the
// first call.  Will return NULL when no more elements are available.
static mp_map_elem_t *dict_iter_next(mp_obj_dict_t *dict, size_t *cur) {
    size_t max = dict->map.alloc;
    mp_map_t *map = &dict->map;

    size_t i = *cur;
    for (; i < max; i++) {
        if (mp_map_slot_is_filled(map, i)) {
            *cur = i + 1;
            return &(map->table[i]);
        }
    }

    assert(map->used == 0 || i == max);
    return NULL;
}

<<<<<<< HEAD
STATIC void dict_print(const mp_print_t *print, mp_obj_t self_in, mp_print_kind_t kind) {
    // CIRCUITPY-CHANGE
    mp_obj_dict_t *self = native_dict(self_in);
=======
static void dict_print(const mp_print_t *print, mp_obj_t self_in, mp_print_kind_t kind) {
    mp_obj_dict_t *self = MP_OBJ_TO_PTR(self_in);
>>>>>>> a61c446c
    bool first = true;
    const char *item_separator = ", ";
    const char *key_separator = ": ";
    if (!(MICROPY_PY_JSON && kind == PRINT_JSON)) {
        kind = PRINT_REPR;
    } else {
        #if MICROPY_PY_JSON_SEPARATORS
        item_separator = MP_PRINT_GET_EXT(print)->item_separator;
        key_separator = MP_PRINT_GET_EXT(print)->key_separator;
        #endif
    }
    if (MICROPY_PY_COLLECTIONS_ORDEREDDICT && self->base.type != &mp_type_dict && kind != PRINT_JSON) {
        mp_printf(print, "%q(", self->base.type->name);
    }
    mp_print_str(print, "{");
    size_t cur = 0;
    mp_map_elem_t *next = NULL;
    while ((next = dict_iter_next(self, &cur)) != NULL) {
        if (!first) {
            mp_print_str(print, item_separator);
        }
        first = false;
        bool add_quote = MICROPY_PY_JSON && kind == PRINT_JSON && !mp_obj_is_str_or_bytes(next->key);
        if (add_quote) {
            mp_print_str(print, "\"");
        }
        mp_obj_print_helper(print, next->key, kind);
        if (add_quote) {
            mp_print_str(print, "\"");
        }
        mp_print_str(print, key_separator);
        mp_obj_print_helper(print, next->value, kind);
    }
    mp_print_str(print, "}");
    if (MICROPY_PY_COLLECTIONS_ORDEREDDICT && self->base.type != &mp_type_dict && kind != PRINT_JSON) {
        mp_print_str(print, ")");
    }
}

// CIRCUITPY-CHANGE
// This is a helper function to initialize an empty, but typed dictionary with
// a given number of slots.
STATIC mp_obj_t dict_new_typed(const mp_obj_type_t *type, const size_t n) {
    mp_obj_t dict_out = mp_obj_new_dict(n);
    mp_obj_dict_t *dict = MP_OBJ_TO_PTR(dict_out);
    dict->base.type = type;
    #if MICROPY_PY_COLLECTIONS_ORDEREDDICT
    if (type == &mp_type_ordereddict) {
        dict->map.is_ordered = 1;
    }
    #endif
    return dict_out;
}

mp_obj_t mp_obj_dict_make_new(const mp_obj_type_t *type, size_t n_args, size_t n_kw, const mp_obj_t *args) {
    mp_obj_t dict_out = mp_obj_new_dict(0);
    mp_obj_dict_t *dict = MP_OBJ_TO_PTR(dict_out);
    dict->base.type = type;
    #if MICROPY_PY_COLLECTIONS_ORDEREDDICT
    if (type == &mp_type_ordereddict) {
        dict->map.is_ordered = 1;
    }
    #endif
    if (n_args > 0 || n_kw > 0) {
        mp_obj_t args2[2] = {dict_out, args[0]}; // args[0] is always valid, even if it's not a positional arg
        mp_map_t kwargs;
        mp_map_init_fixed_table(&kwargs, n_kw, args + n_args);
        dict_update(n_args + 1, args2, &kwargs); // dict_update will check that n_args + 1 == 1 or 2
    }
    return dict_out;
}

<<<<<<< HEAD
STATIC mp_obj_t dict_unary_op(mp_unary_op_t op, mp_obj_t self_in) {
    // CIRCUITPY-CHANGE
    mp_obj_dict_t *self = native_dict(self_in);
=======
static mp_obj_t dict_unary_op(mp_unary_op_t op, mp_obj_t self_in) {
    mp_obj_dict_t *self = MP_OBJ_TO_PTR(self_in);
>>>>>>> a61c446c
    switch (op) {
        case MP_UNARY_OP_BOOL:
            return mp_obj_new_bool(self->map.used != 0);
        case MP_UNARY_OP_LEN:
            return MP_OBJ_NEW_SMALL_INT(self->map.used);
        #if MICROPY_PY_SYS_GETSIZEOF
        case MP_UNARY_OP_SIZEOF: {
            size_t sz = sizeof(*self) + sizeof(*self->map.table) * self->map.alloc;
            return MP_OBJ_NEW_SMALL_INT(sz);
        }
        #endif
        default:
            return MP_OBJ_NULL;      // op not supported
    }
}

<<<<<<< HEAD
STATIC mp_obj_t dict_binary_op(mp_binary_op_t op, mp_obj_t lhs_in, mp_obj_t rhs_in) {
    // CIRCUITPY-CHANGE
    mp_obj_dict_t *o = native_dict(lhs_in);
=======
static mp_obj_t dict_binary_op(mp_binary_op_t op, mp_obj_t lhs_in, mp_obj_t rhs_in) {
    mp_obj_dict_t *o = MP_OBJ_TO_PTR(lhs_in);
>>>>>>> a61c446c
    switch (op) {
        case MP_BINARY_OP_CONTAINS: {
            mp_map_elem_t *elem = mp_map_lookup(&o->map, rhs_in, MP_MAP_LOOKUP);
            return mp_obj_new_bool(elem != NULL);
        }
        case MP_BINARY_OP_EQUAL: {
            #if MICROPY_PY_COLLECTIONS_ORDEREDDICT
            if (MP_UNLIKELY(mp_obj_is_type(lhs_in, &mp_type_ordereddict) && mp_obj_is_type(rhs_in, &mp_type_ordereddict))) {
                // Iterate through both dictionaries simultaneously and compare keys and values.
                mp_obj_dict_t *rhs = MP_OBJ_TO_PTR(rhs_in);
                size_t c1 = 0, c2 = 0;
                mp_map_elem_t *e1 = dict_iter_next(o, &c1), *e2 = dict_iter_next(rhs, &c2);
                for (; e1 != NULL && e2 != NULL; e1 = dict_iter_next(o, &c1), e2 = dict_iter_next(rhs, &c2)) {
                    if (!mp_obj_equal(e1->key, e2->key) || !mp_obj_equal(e1->value, e2->value)) {
                        return mp_const_false;
                    }
                }
                return e1 == NULL && e2 == NULL ? mp_const_true : mp_const_false;
            }
            #endif

            if (mp_obj_is_type(rhs_in, &mp_type_dict)) {
                mp_obj_dict_t *rhs = MP_OBJ_TO_PTR(rhs_in);
                if (o->map.used != rhs->map.used) {
                    return mp_const_false;
                }

                size_t cur = 0;
                mp_map_elem_t *next = NULL;
                while ((next = dict_iter_next(o, &cur)) != NULL) {
                    mp_map_elem_t *elem = mp_map_lookup(&rhs->map, next->key, MP_MAP_LOOKUP);
                    if (elem == NULL || !mp_obj_equal(next->value, elem->value)) {
                        return mp_const_false;
                    }
                }
                return mp_const_true;
            } else {
                // dict is not equal to instance of any other type
                return mp_const_false;
            }
        }
        #if MICROPY_CPYTHON_COMPAT
        case MP_BINARY_OP_INPLACE_OR:
        case MP_BINARY_OP_OR: {
            if (op == MP_BINARY_OP_OR) {
                lhs_in = mp_obj_dict_copy(lhs_in);
            }
            mp_obj_t dicts[2] = {lhs_in, rhs_in};
            dict_update(2, dicts, (mp_map_t *)&mp_const_empty_map);
            return lhs_in;
        }
        #endif
        default:
            // op not supported
            return MP_OBJ_NULL;
    }
}

// Note: Make sure this is inlined in load part of dict_subscr() below.
mp_obj_t mp_obj_dict_get(mp_obj_t self_in, mp_obj_t index) {
    // CIRCUITPY-CHANGE
    mp_obj_dict_t *self = native_dict(self_in);
    mp_map_elem_t *elem = mp_map_lookup(&self->map, index, MP_MAP_LOOKUP);
    if (elem == NULL) {
        mp_raise_type_arg(&mp_type_KeyError, index);
    } else {
        return elem->value;
    }
}

static mp_obj_t dict_subscr(mp_obj_t self_in, mp_obj_t index, mp_obj_t value) {
    if (value == MP_OBJ_NULL) {
        // delete
        mp_obj_dict_delete(self_in, index);
        return mp_const_none;
    } else if (value == MP_OBJ_SENTINEL) {
        // load
        // CIRCUITPY-CHANGE
        mp_obj_dict_t *self = native_dict(self_in);
        mp_map_elem_t *elem = mp_map_lookup(&self->map, index, MP_MAP_LOOKUP);
        if (elem == NULL) {
            mp_raise_type_arg(&mp_type_KeyError, index);
        } else {
            return elem->value;
        }
    } else {
        // store
        mp_obj_dict_store(self_in, index, value);
        return mp_const_none;
    }
}

/******************************************************************************/
/* dict methods                                                               */

<<<<<<< HEAD
// CIRCUITPY-CHANGE
STATIC void PLACE_IN_ITCM(mp_ensure_not_fixed)(const mp_obj_dict_t * dict) {
=======
static void mp_ensure_not_fixed(const mp_obj_dict_t *dict) {
>>>>>>> a61c446c
    if (dict->map.is_fixed) {
        mp_raise_TypeError(NULL);
    }
}

static mp_obj_t dict_clear(mp_obj_t self_in) {
    mp_check_self(mp_obj_is_dict_or_ordereddict(self_in));
    // CIRCUITPY-CHANGE
    mp_obj_dict_t *self = native_dict(self_in);
    mp_ensure_not_fixed(self);

    mp_map_clear(&self->map);

    return mp_const_none;
}
static MP_DEFINE_CONST_FUN_OBJ_1(dict_clear_obj, dict_clear);

mp_obj_t mp_obj_dict_copy(mp_obj_t self_in) {
    mp_check_self(mp_obj_is_dict_or_ordereddict(self_in));
    // CIRCUITPY-CHANGE
    mp_obj_dict_t *self = native_dict(self_in);
    mp_obj_t other_out = mp_obj_new_dict(self->map.alloc);
    // CIRCUITPY-CHANGE
    mp_obj_dict_t *other = native_dict(other_out);
    other->base.type = self->base.type;
    other->map.used = self->map.used;
    other->map.all_keys_are_qstrs = self->map.all_keys_are_qstrs;
    other->map.is_fixed = 0;
    other->map.is_ordered = self->map.is_ordered;
    memcpy(other->map.table, self->map.table, self->map.alloc * sizeof(mp_map_elem_t));
    return other_out;
}
static MP_DEFINE_CONST_FUN_OBJ_1(dict_copy_obj, mp_obj_dict_copy);

#if MICROPY_PY_BUILTINS_DICT_FROMKEYS
// this is a classmethod
<<<<<<< HEAD
STATIC mp_obj_t dict_fromkeys(size_t n_args, const mp_obj_t *args) {
    // CIRCUITPY-CHANGE
    mp_obj_type_t *type = MP_OBJ_TO_PTR(args[0]);
=======
static mp_obj_t dict_fromkeys(size_t n_args, const mp_obj_t *args) {
>>>>>>> a61c446c
    mp_obj_t iter = mp_getiter(args[1], NULL);
    mp_obj_t value = mp_const_none;
    mp_obj_t next = MP_OBJ_NULL;

    if (n_args > 2) {
        value = args[2];
    }

    // optimisation to allocate result based on len of argument
    mp_obj_t self_out;
    mp_obj_t len = mp_obj_len_maybe(args[1]);
    if (len == MP_OBJ_NULL) {
        /* object's type doesn't have a __len__ slot */
        // CIRCUITPY-CHANGE: uses dict_new_typed() here.
        self_out = dict_new_typed(type, 0);
    } else {
        self_out = dict_new_typed(type, MP_OBJ_SMALL_INT_VALUE(len));
    }

    mp_obj_dict_t *self = MP_OBJ_TO_PTR(self_out);
    while ((next = mp_iternext(iter)) != MP_OBJ_STOP_ITERATION) {
        mp_map_lookup(&self->map, next, MP_MAP_LOOKUP_ADD_IF_NOT_FOUND)->value = value;
    }

    return self_out;
}
static MP_DEFINE_CONST_FUN_OBJ_VAR_BETWEEN(dict_fromkeys_fun_obj, 2, 3, dict_fromkeys);
static MP_DEFINE_CONST_CLASSMETHOD_OBJ(dict_fromkeys_obj, MP_ROM_PTR(&dict_fromkeys_fun_obj));
#endif

static mp_obj_t dict_get_helper(size_t n_args, const mp_obj_t *args, mp_map_lookup_kind_t lookup_kind) {
    mp_check_self(mp_obj_is_dict_or_ordereddict(args[0]));
    // CIRCUITPY-CHANGE
    mp_obj_dict_t *self = native_dict(args[0]);
    if (lookup_kind != MP_MAP_LOOKUP) {
        mp_ensure_not_fixed(self);
    }
    mp_map_elem_t *elem = mp_map_lookup(&self->map, args[1], lookup_kind);
    mp_obj_t value;
    if (elem == NULL || elem->value == MP_OBJ_NULL) {
        if (n_args == 2) {
            if (lookup_kind == MP_MAP_LOOKUP_REMOVE_IF_FOUND) {
                mp_raise_type_arg(&mp_type_KeyError, args[1]);
            } else {
                value = mp_const_none;
            }
        } else {
            value = args[2];
        }
        if (lookup_kind == MP_MAP_LOOKUP_ADD_IF_NOT_FOUND) {
            elem->value = value;
        }
    } else {
        value = elem->value;
        if (lookup_kind == MP_MAP_LOOKUP_REMOVE_IF_FOUND) {
            elem->value = MP_OBJ_NULL; // so that GC can collect the deleted value
        }
    }
    return value;
}

static mp_obj_t dict_get(size_t n_args, const mp_obj_t *args) {
    return dict_get_helper(n_args, args, MP_MAP_LOOKUP);
}
static MP_DEFINE_CONST_FUN_OBJ_VAR_BETWEEN(dict_get_obj, 2, 3, dict_get);

static mp_obj_t dict_pop(size_t n_args, const mp_obj_t *args) {
    return dict_get_helper(n_args, args, MP_MAP_LOOKUP_REMOVE_IF_FOUND);
}
static MP_DEFINE_CONST_FUN_OBJ_VAR_BETWEEN(dict_pop_obj, 2, 3, dict_pop);

static mp_obj_t dict_setdefault(size_t n_args, const mp_obj_t *args) {
    return dict_get_helper(n_args, args, MP_MAP_LOOKUP_ADD_IF_NOT_FOUND);
}
static MP_DEFINE_CONST_FUN_OBJ_VAR_BETWEEN(dict_setdefault_obj, 2, 3, dict_setdefault);

static mp_obj_t dict_popitem(mp_obj_t self_in) {
    mp_check_self(mp_obj_is_dict_or_ordereddict(self_in));
    // CIRCUITPY-CHANGE
    mp_obj_dict_t *self = native_dict(self_in);
    mp_ensure_not_fixed(self);
    if (self->map.used == 0) {
        // CIRCUITPY-CHANGE
        mp_raise_msg_varg(&mp_type_KeyError, MP_ERROR_TEXT("pop from empty %q"), MP_QSTR_dict);
    }
    size_t cur = 0;
    #if MICROPY_PY_COLLECTIONS_ORDEREDDICT
    if (self->map.is_ordered) {
        cur = self->map.used - 1;
    }
    #endif
    mp_map_elem_t *next = dict_iter_next(self, &cur);
    assert(next);
    self->map.used--;
    mp_obj_t items[] = {next->key, next->value};
    next->key = MP_OBJ_SENTINEL; // must mark key as sentinel to indicate that it was deleted
    next->value = MP_OBJ_NULL;
    mp_obj_t tuple = mp_obj_new_tuple(2, items);

    return tuple;
}
static MP_DEFINE_CONST_FUN_OBJ_1(dict_popitem_obj, dict_popitem);

static mp_obj_t dict_update(size_t n_args, const mp_obj_t *args, mp_map_t *kwargs) {
    mp_check_self(mp_obj_is_dict_or_ordereddict(args[0]));
    // CIRCUITPY-CHANGE
    mp_obj_dict_t *self = native_dict(args[0]);
    mp_ensure_not_fixed(self);

    mp_arg_check_num(n_args, kwargs->used, 1, 2, true);

    if (n_args == 2) {
        // given a positional argument

        if (mp_obj_is_dict_or_ordereddict(args[1])) {
            // update from other dictionary (make sure other is not self)
            if (args[1] != args[0]) {
                size_t cur = 0;
                mp_map_elem_t *elem = NULL;
                while ((elem = dict_iter_next((mp_obj_dict_t *)MP_OBJ_TO_PTR(args[1]), &cur)) != NULL) {
                    mp_map_lookup(&self->map, elem->key, MP_MAP_LOOKUP_ADD_IF_NOT_FOUND)->value = elem->value;
                }
            }
        } else {
            // update from a generic iterable of pairs
            mp_obj_t iter = mp_getiter(args[1], NULL);
            mp_obj_t next = MP_OBJ_NULL;
            while ((next = mp_iternext(iter)) != MP_OBJ_STOP_ITERATION) {
                mp_obj_t inneriter = mp_getiter(next, NULL);
                mp_obj_t key = mp_iternext(inneriter);
                mp_obj_t value = mp_iternext(inneriter);
                mp_obj_t stop = mp_iternext(inneriter);
                if (key == MP_OBJ_STOP_ITERATION
                    || value == MP_OBJ_STOP_ITERATION
                    || stop != MP_OBJ_STOP_ITERATION) {
                    mp_raise_ValueError(MP_ERROR_TEXT("dict update sequence has wrong length"));
                } else {
                    mp_map_lookup(&self->map, key, MP_MAP_LOOKUP_ADD_IF_NOT_FOUND)->value = value;
                }
            }
        }
    }

    // update the dict with any keyword args
    for (size_t i = 0; i < kwargs->alloc; i++) {
        if (mp_map_slot_is_filled(kwargs, i)) {
            mp_map_lookup(&self->map, kwargs->table[i].key, MP_MAP_LOOKUP_ADD_IF_NOT_FOUND)->value = kwargs->table[i].value;
        }
    }

    return mp_const_none;
}
static MP_DEFINE_CONST_FUN_OBJ_KW(dict_update_obj, 1, dict_update);

// CIRCUITPY-CHANGE
#if MICROPY_PY_COLLECTIONS_ORDEREDDICT
STATIC mp_obj_t dict_move_to_end(size_t n_args, const mp_obj_t *pos_args, mp_map_t *kw_args) {
    mp_obj_dict_t *self = MP_OBJ_TO_PTR(pos_args[0]);
    mp_arg_validate_type(self, &mp_type_ordereddict, MP_QSTR_self);

    // parse args
    enum { ARG_key, ARG_last };
    static const mp_arg_t allowed_args[] = {
        { MP_QSTR_key, MP_ARG_REQUIRED | MP_ARG_OBJ, {.u_rom_obj = MP_ROM_NONE } },
        { MP_QSTR_last, MP_ARG_BOOL, {.u_bool = true } }
    };
    mp_arg_val_t args[MP_ARRAY_SIZE(allowed_args)];
    mp_arg_parse_all(n_args - 1, pos_args + 1, kw_args, MP_ARRAY_SIZE(allowed_args), allowed_args, args);

    mp_obj_t *key = args[ARG_key].u_obj;
    bool last = args[ARG_last].u_bool;

    mp_map_elem_t *elem = mp_map_lookup(&self->map, key, MP_MAP_LOOKUP);
    if (!elem) {
        mp_raise_type_arg(&mp_type_KeyError, key);
    }

    mp_map_elem_t tmp = *elem;
    mp_map_elem_t *table = self->map.table;
    mp_map_elem_t *dest, *move_begin, *move_dest;
    size_t move_count;

    if (last) {
        mp_map_elem_t *top = &table[self->map.used];
        dest = top - 1;
        move_begin = elem + 1;
        move_dest = elem;
        move_count = top - move_begin;
    } else {
        dest = &table[0];
        move_begin = table;
        move_dest = table + 1;
        move_count = elem - table;
    }
    memmove(move_dest, move_begin, move_count * sizeof(*elem));
    *dest = tmp;

    return mp_const_none;
}
STATIC MP_DEFINE_CONST_FUN_OBJ_KW(dict_move_to_end_obj, 1, dict_move_to_end);
#endif

/******************************************************************************/
/* dict views                                                                 */

static const mp_obj_type_t mp_type_dict_view;
static const mp_obj_type_t mp_type_dict_view_it;

typedef enum _mp_dict_view_kind_t {
    MP_DICT_VIEW_ITEMS,
    MP_DICT_VIEW_KEYS,
    MP_DICT_VIEW_VALUES,
} mp_dict_view_kind_t;

static const char *const mp_dict_view_names[] = {"dict_items", "dict_keys", "dict_values"};

typedef struct _mp_obj_dict_view_it_t {
    mp_obj_base_t base;
    mp_dict_view_kind_t kind;
    mp_obj_t dict;
    size_t cur;
} mp_obj_dict_view_it_t;

typedef struct _mp_obj_dict_view_t {
    mp_obj_base_t base;
    mp_obj_t dict;
    mp_dict_view_kind_t kind;
} mp_obj_dict_view_t;

static mp_obj_t dict_view_it_iternext(mp_obj_t self_in) {
    mp_check_self(mp_obj_is_type(self_in, &mp_type_dict_view_it));
    mp_obj_dict_view_it_t *self = MP_OBJ_TO_PTR(self_in);
    // CIRCUITPY-CHANGE
    mp_map_elem_t *next = dict_iter_next(native_dict(self->dict), &self->cur);

    if (next == NULL) {
        return MP_OBJ_STOP_ITERATION;
    } else {
        switch (self->kind) {
            case MP_DICT_VIEW_ITEMS:
            default: {
                mp_obj_t items[] = {next->key, next->value};
                return mp_obj_new_tuple(2, items);
            }
            case MP_DICT_VIEW_KEYS:
                return next->key;
            case MP_DICT_VIEW_VALUES:
                return next->value;
        }
    }
}

static MP_DEFINE_CONST_OBJ_TYPE(
    mp_type_dict_view_it,
    MP_QSTR_iterator,
    MP_TYPE_FLAG_ITER_IS_ITERNEXT,
    iter, dict_view_it_iternext
    );

static mp_obj_t dict_view_getiter(mp_obj_t view_in, mp_obj_iter_buf_t *iter_buf) {
    assert(sizeof(mp_obj_dict_view_it_t) <= sizeof(mp_obj_iter_buf_t));
    mp_check_self(mp_obj_is_type(view_in, &mp_type_dict_view));
    mp_obj_dict_view_t *view = MP_OBJ_TO_PTR(view_in);
    mp_obj_dict_view_it_t *o = (mp_obj_dict_view_it_t *)iter_buf;
    o->base.type = &mp_type_dict_view_it;
    o->kind = view->kind;
    o->dict = view->dict;
    o->cur = 0;
    return MP_OBJ_FROM_PTR(o);
}

static void dict_view_print(const mp_print_t *print, mp_obj_t self_in, mp_print_kind_t kind) {
    (void)kind;
    mp_check_self(mp_obj_is_type(self_in, &mp_type_dict_view));
    mp_obj_dict_view_t *self = MP_OBJ_TO_PTR(self_in);
    bool first = true;
    mp_print_str(print, mp_dict_view_names[self->kind]);
    mp_print_str(print, "([");
    mp_obj_iter_buf_t iter_buf;
    mp_obj_t self_iter = dict_view_getiter(self_in, &iter_buf);
    mp_obj_t next = MP_OBJ_NULL;
    while ((next = dict_view_it_iternext(self_iter)) != MP_OBJ_STOP_ITERATION) {
        if (!first) {
            mp_print_str(print, ", ");
        }
        first = false;
        mp_obj_print_helper(print, next, PRINT_REPR);
    }
    mp_print_str(print, "])");
}

static mp_obj_t dict_view_unary_op(mp_unary_op_t op, mp_obj_t o_in) {
    mp_obj_dict_view_t *o = MP_OBJ_TO_PTR(o_in);
    // only dict.values() supports __hash__.
    if (op == MP_UNARY_OP_HASH && o->kind == MP_DICT_VIEW_VALUES) {
        return MP_OBJ_NEW_SMALL_INT((mp_uint_t)o_in);
    }
    return MP_OBJ_NULL;
}

static mp_obj_t dict_view_binary_op(mp_binary_op_t op, mp_obj_t lhs_in, mp_obj_t rhs_in) {
    // only supported for the 'keys' kind until sets and dicts are refactored
    mp_obj_dict_view_t *o = MP_OBJ_TO_PTR(lhs_in);
    if (o->kind != MP_DICT_VIEW_KEYS) {
        return MP_OBJ_NULL; // op not supported
    }
    if (op != MP_BINARY_OP_CONTAINS) {
        return MP_OBJ_NULL; // op not supported
    }
    return dict_binary_op(op, o->dict, rhs_in);
}

static MP_DEFINE_CONST_OBJ_TYPE(
    mp_type_dict_view,
    MP_QSTR_dict_view,
    MP_TYPE_FLAG_ITER_IS_GETITER,
    print, dict_view_print,
    unary_op, dict_view_unary_op,
    binary_op, dict_view_binary_op,
    iter, dict_view_getiter
    );

static mp_obj_t mp_obj_new_dict_view(mp_obj_t dict, mp_dict_view_kind_t kind) {
    mp_obj_dict_view_t *o = mp_obj_malloc(mp_obj_dict_view_t, &mp_type_dict_view);
    o->dict = dict;
    o->kind = kind;
    return MP_OBJ_FROM_PTR(o);
}

static mp_obj_t dict_view(mp_obj_t self_in, mp_dict_view_kind_t kind) {
    mp_check_self(mp_obj_is_dict_or_ordereddict(self_in));
    return mp_obj_new_dict_view(self_in, kind);
}

static mp_obj_t dict_items(mp_obj_t self_in) {
    return dict_view(self_in, MP_DICT_VIEW_ITEMS);
}
static MP_DEFINE_CONST_FUN_OBJ_1(dict_items_obj, dict_items);

static mp_obj_t dict_keys(mp_obj_t self_in) {
    return dict_view(self_in, MP_DICT_VIEW_KEYS);
}
static MP_DEFINE_CONST_FUN_OBJ_1(dict_keys_obj, dict_keys);

static mp_obj_t dict_values(mp_obj_t self_in) {
    return dict_view(self_in, MP_DICT_VIEW_VALUES);
}
static MP_DEFINE_CONST_FUN_OBJ_1(dict_values_obj, dict_values);

/******************************************************************************/
/* dict iterator                                                              */

static mp_obj_t dict_getiter(mp_obj_t self_in, mp_obj_iter_buf_t *iter_buf) {
    assert(sizeof(mp_obj_dict_view_it_t) <= sizeof(mp_obj_iter_buf_t));
    mp_check_self(mp_obj_is_dict_or_ordereddict(self_in));
    mp_obj_dict_view_it_t *o = (mp_obj_dict_view_it_t *)iter_buf;
    o->base.type = &mp_type_dict_view_it;
    o->kind = MP_DICT_VIEW_KEYS;
    o->dict = self_in;
    o->cur = 0;
    return MP_OBJ_FROM_PTR(o);
}

/******************************************************************************/
/* dict constructors & public C API                                           */

static const mp_rom_map_elem_t dict_locals_dict_table[] = {
    { MP_ROM_QSTR(MP_QSTR_clear), MP_ROM_PTR(&dict_clear_obj) },
    { MP_ROM_QSTR(MP_QSTR_copy), MP_ROM_PTR(&dict_copy_obj) },
    #if MICROPY_PY_BUILTINS_DICT_FROMKEYS
    { MP_ROM_QSTR(MP_QSTR_fromkeys), MP_ROM_PTR(&dict_fromkeys_obj) },
    #endif
    { MP_ROM_QSTR(MP_QSTR_get), MP_ROM_PTR(&dict_get_obj) },
    { MP_ROM_QSTR(MP_QSTR_items), MP_ROM_PTR(&dict_items_obj) },
    { MP_ROM_QSTR(MP_QSTR_keys), MP_ROM_PTR(&dict_keys_obj) },
    // CIRCUITPY-CHANGE
    #if MICROPY_PY_COLLECTIONS_ORDEREDDICT
    { MP_ROM_QSTR(MP_QSTR_move_to_end), MP_ROM_PTR(&dict_move_to_end_obj) },
    #endif
    { MP_ROM_QSTR(MP_QSTR_pop), MP_ROM_PTR(&dict_pop_obj) },
    { MP_ROM_QSTR(MP_QSTR_popitem), MP_ROM_PTR(&dict_popitem_obj) },
    { MP_ROM_QSTR(MP_QSTR_setdefault), MP_ROM_PTR(&dict_setdefault_obj) },
    { MP_ROM_QSTR(MP_QSTR_update), MP_ROM_PTR(&dict_update_obj) },
    { MP_ROM_QSTR(MP_QSTR_values), MP_ROM_PTR(&dict_values_obj) },
    { MP_ROM_QSTR(MP_QSTR___getitem__), MP_ROM_PTR(&mp_op_getitem_obj) },
    { MP_ROM_QSTR(MP_QSTR___setitem__), MP_ROM_PTR(&mp_op_setitem_obj) },
    { MP_ROM_QSTR(MP_QSTR___delitem__), MP_ROM_PTR(&mp_op_delitem_obj) },
};

static MP_DEFINE_CONST_DICT(dict_locals_dict, dict_locals_dict_table);

MP_DEFINE_CONST_OBJ_TYPE(
    mp_type_dict,
    MP_QSTR_dict,
    MP_TYPE_FLAG_ITER_IS_GETITER,
    make_new, mp_obj_dict_make_new,
    print, dict_print,
    unary_op, dict_unary_op,
    binary_op, dict_binary_op,
    subscr, dict_subscr,
    iter, dict_getiter,
    locals_dict, &dict_locals_dict
    );

#if MICROPY_PY_COLLECTIONS_ORDEREDDICT
MP_DEFINE_CONST_OBJ_TYPE(
    mp_type_ordereddict,
    MP_QSTR_OrderedDict,
    MP_TYPE_FLAG_ITER_IS_GETITER,
    make_new, mp_obj_dict_make_new,
    print, dict_print,
    unary_op, dict_unary_op,
    binary_op, dict_binary_op,
    subscr, dict_subscr,
    iter, dict_getiter,
    parent, &mp_type_dict,
    locals_dict, &dict_locals_dict
    );
#endif

void mp_obj_dict_init(mp_obj_dict_t *dict, size_t n_args) {
    dict->base.type = &mp_type_dict;
    mp_map_init(&dict->map, n_args);
}

mp_obj_t mp_obj_new_dict(size_t n_args) {
    mp_obj_dict_t *o = m_new_obj(mp_obj_dict_t);
    mp_obj_dict_init(o, n_args);
    return MP_OBJ_FROM_PTR(o);
}

size_t mp_obj_dict_len(mp_obj_t self_in) {
    mp_obj_dict_t *self = MP_OBJ_TO_PTR(self_in);
    return self->map.used;
}

mp_obj_t mp_obj_dict_store(mp_obj_t self_in, mp_obj_t key, mp_obj_t value) {
    mp_check_self(mp_obj_is_dict_or_ordereddict(self_in));
    // CIRCUITPY-CHANGE
    mp_obj_dict_t *self = native_dict(self_in);
    mp_ensure_not_fixed(self);
    mp_map_lookup(&self->map, key, MP_MAP_LOOKUP_ADD_IF_NOT_FOUND)->value = value;
    return self_in;
}

mp_obj_t mp_obj_dict_delete(mp_obj_t self_in, mp_obj_t key) {
    mp_obj_t args[2] = {self_in, key};
    dict_get_helper(2, args, MP_MAP_LOOKUP_REMOVE_IF_FOUND);
    return self_in;
}<|MERGE_RESOLUTION|>--- conflicted
+++ resolved
@@ -49,7 +49,6 @@
     }
 };
 
-<<<<<<< HEAD
 // CIRCUITPY-CHANGE: Native methods are passed the subclass instance so they can
 // refer to subclass members. Dict only cares about the native struct so this
 // function gets it.
@@ -66,10 +65,7 @@
     return MP_OBJ_TO_PTR(native_instance);
 }
 
-STATIC mp_obj_t dict_update(size_t n_args, const mp_obj_t *args, mp_map_t *kwargs);
-=======
 static mp_obj_t dict_update(size_t n_args, const mp_obj_t *args, mp_map_t *kwargs);
->>>>>>> a61c446c
 
 // This is a helper function to iterate through a dictionary.  The state of
 // the iteration is held in *cur and should be initialised with zero for the
@@ -90,14 +86,9 @@
     return NULL;
 }
 
-<<<<<<< HEAD
-STATIC void dict_print(const mp_print_t *print, mp_obj_t self_in, mp_print_kind_t kind) {
+static void dict_print(const mp_print_t *print, mp_obj_t self_in, mp_print_kind_t kind) {
     // CIRCUITPY-CHANGE
     mp_obj_dict_t *self = native_dict(self_in);
-=======
-static void dict_print(const mp_print_t *print, mp_obj_t self_in, mp_print_kind_t kind) {
-    mp_obj_dict_t *self = MP_OBJ_TO_PTR(self_in);
->>>>>>> a61c446c
     bool first = true;
     const char *item_separator = ", ";
     const char *key_separator = ": ";
@@ -170,14 +161,9 @@
     return dict_out;
 }
 
-<<<<<<< HEAD
-STATIC mp_obj_t dict_unary_op(mp_unary_op_t op, mp_obj_t self_in) {
+static mp_obj_t dict_unary_op(mp_unary_op_t op, mp_obj_t self_in) {
     // CIRCUITPY-CHANGE
     mp_obj_dict_t *self = native_dict(self_in);
-=======
-static mp_obj_t dict_unary_op(mp_unary_op_t op, mp_obj_t self_in) {
-    mp_obj_dict_t *self = MP_OBJ_TO_PTR(self_in);
->>>>>>> a61c446c
     switch (op) {
         case MP_UNARY_OP_BOOL:
             return mp_obj_new_bool(self->map.used != 0);
@@ -194,14 +180,9 @@
     }
 }
 
-<<<<<<< HEAD
-STATIC mp_obj_t dict_binary_op(mp_binary_op_t op, mp_obj_t lhs_in, mp_obj_t rhs_in) {
+static mp_obj_t dict_binary_op(mp_binary_op_t op, mp_obj_t lhs_in, mp_obj_t rhs_in) {
     // CIRCUITPY-CHANGE
     mp_obj_dict_t *o = native_dict(lhs_in);
-=======
-static mp_obj_t dict_binary_op(mp_binary_op_t op, mp_obj_t lhs_in, mp_obj_t rhs_in) {
-    mp_obj_dict_t *o = MP_OBJ_TO_PTR(lhs_in);
->>>>>>> a61c446c
     switch (op) {
         case MP_BINARY_OP_CONTAINS: {
             mp_map_elem_t *elem = mp_map_lookup(&o->map, rhs_in, MP_MAP_LOOKUP);
@@ -297,12 +278,8 @@
 /******************************************************************************/
 /* dict methods                                                               */
 
-<<<<<<< HEAD
-// CIRCUITPY-CHANGE
-STATIC void PLACE_IN_ITCM(mp_ensure_not_fixed)(const mp_obj_dict_t * dict) {
-=======
-static void mp_ensure_not_fixed(const mp_obj_dict_t *dict) {
->>>>>>> a61c446c
+// CIRCUITPY-CHANGE: PLACE_IN_ITCM
+static void PLACE_IN_ITCM(mp_ensure_not_fixed)(const mp_obj_dict_t * dict) {
     if (dict->map.is_fixed) {
         mp_raise_TypeError(NULL);
     }
@@ -339,13 +316,9 @@
 
 #if MICROPY_PY_BUILTINS_DICT_FROMKEYS
 // this is a classmethod
-<<<<<<< HEAD
-STATIC mp_obj_t dict_fromkeys(size_t n_args, const mp_obj_t *args) {
+static mp_obj_t dict_fromkeys(size_t n_args, const mp_obj_t *args) {
     // CIRCUITPY-CHANGE
     mp_obj_type_t *type = MP_OBJ_TO_PTR(args[0]);
-=======
-static mp_obj_t dict_fromkeys(size_t n_args, const mp_obj_t *args) {
->>>>>>> a61c446c
     mp_obj_t iter = mp_getiter(args[1], NULL);
     mp_obj_t value = mp_const_none;
     mp_obj_t next = MP_OBJ_NULL;
@@ -428,7 +401,7 @@
     mp_obj_dict_t *self = native_dict(self_in);
     mp_ensure_not_fixed(self);
     if (self->map.used == 0) {
-        // CIRCUITPY-CHANGE
+        // CIRCUITPY-CHANGE: different message
         mp_raise_msg_varg(&mp_type_KeyError, MP_ERROR_TEXT("pop from empty %q"), MP_QSTR_dict);
     }
     size_t cur = 0;
