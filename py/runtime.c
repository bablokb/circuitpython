--- conflicted
+++ resolved
@@ -1279,15 +1279,10 @@
 // may also raise StopIteration()
 mp_obj_t mp_iternext_allow_raise(mp_obj_t o_in) {
     const mp_obj_type_t *type = mp_obj_get_type(o_in);
-<<<<<<< HEAD
     mp_fun_1_t iternext = mp_type_get_iternext_slot(type);
     if (iternext != NULL) {
+        MP_STATE_THREAD(stop_iteration_arg) = MP_OBJ_NULL;
         return iternext(o_in);
-=======
-    if (type->iternext != NULL) {
-        MP_STATE_THREAD(stop_iteration_arg) = MP_OBJ_NULL;
-        return type->iternext(o_in);
->>>>>>> 7c54b642
     } else {
         // check for __next__ method
         mp_obj_t dest[2];
@@ -1311,15 +1306,10 @@
 mp_obj_t mp_iternext(mp_obj_t o_in) {
     MP_STACK_CHECK(); // enumerate, filter, map and zip can recursively call mp_iternext
     const mp_obj_type_t *type = mp_obj_get_type(o_in);
-<<<<<<< HEAD
     mp_fun_1_t iternext = mp_type_get_iternext_slot(type);
     if (iternext != NULL) {
+        MP_STATE_THREAD(stop_iteration_arg) = MP_OBJ_NULL;
         return iternext(o_in);
-=======
-    if (type->iternext != NULL) {
-        MP_STATE_THREAD(stop_iteration_arg) = MP_OBJ_NULL;
-        return type->iternext(o_in);
->>>>>>> 7c54b642
     } else {
         // check for __next__ method
         mp_obj_t dest[2];
@@ -1357,15 +1347,10 @@
         return mp_obj_gen_resume(self_in, send_value, throw_value, ret_val);
     }
 
-<<<<<<< HEAD
     mp_fun_1_t iternext = mp_type_get_iternext_slot(type);
     if (iternext != NULL && send_value == mp_const_none) {
+        MP_STATE_THREAD(stop_iteration_arg) = MP_OBJ_NULL;
         mp_obj_t ret = iternext(self_in);
-=======
-    if (type->iternext != NULL && send_value == mp_const_none) {
-        MP_STATE_THREAD(stop_iteration_arg) = MP_OBJ_NULL;
-        mp_obj_t ret = type->iternext(self_in);
->>>>>>> 7c54b642
         *ret_val = ret;
         if (ret != MP_OBJ_STOP_ITERATION) {
             return MP_VM_RETURN_YIELD;
@@ -1595,10 +1580,6 @@
         MP_ERROR_TEXT("memory allocation failed, allocating %u bytes"), (uint)num_bytes);
 }
 
-NORETURN void mp_raise_arg1(const mp_obj_type_t *exc_type, mp_obj_t arg) {
-    nlr_raise(mp_obj_new_exception_arg1(exc_type, arg));
-}
-
 #if MICROPY_ERROR_REPORTING == MICROPY_ERROR_REPORTING_NONE
 
 NORETURN void mp_raise_type(const mp_obj_type_t *exc_type) {
@@ -1690,10 +1671,6 @@
     va_start(argptr,fmt);
     mp_raise_msg_vlist(&mp_type_TypeError, fmt, argptr);
     va_end(argptr);
-}
-
-NORETURN void mp_raise_OSError(int errno_) {
-    mp_raise_arg1(&mp_type_OSError, MP_OBJ_NEW_SMALL_INT(errno_));
 }
 
 NORETURN void mp_raise_OSError_msg(const compressed_string_t *msg) {
@@ -1720,7 +1697,7 @@
 }
 
 NORETURN void mp_raise_BrokenPipeError(void) {
-    mp_raise_arg1(&mp_type_BrokenPipeError, MP_OBJ_NEW_SMALL_INT(MP_EPIPE));
+    mp_raise_type_arg(&mp_type_BrokenPipeError, MP_OBJ_NEW_SMALL_INT(MP_EPIPE));
 }
 
 NORETURN void mp_raise_NotImplementedError(const compressed_string_t *msg) {
@@ -1734,7 +1711,7 @@
     va_end(argptr);
 }
 
-<<<<<<< HEAD
+
 NORETURN void mp_raise_OverflowError_varg(const compressed_string_t *fmt, ...) {
     va_list argptr;
     va_start(argptr,fmt);
@@ -1744,7 +1721,8 @@
 
 NORETURN void mp_raise_MpyError(const compressed_string_t *msg) {
     mp_raise_msg(&mp_type_MpyError, msg);
-=======
+}
+
 NORETURN void mp_raise_type_arg(const mp_obj_type_t *exc_type, mp_obj_t arg) {
     nlr_raise(mp_obj_new_exception_arg1(exc_type, arg));
 }
@@ -1759,17 +1737,12 @@
 
 NORETURN void mp_raise_OSError(int errno_) {
     mp_raise_type_arg(&mp_type_OSError, MP_OBJ_NEW_SMALL_INT(errno_));
->>>>>>> 7c54b642
 }
 
 #endif
 
 #if MICROPY_STACK_CHECK || MICROPY_ENABLE_PYSTACK
 NORETURN void mp_raise_recursion_depth(void) {
-<<<<<<< HEAD
     mp_raise_RuntimeError(MP_ERROR_TEXT("maximum recursion depth exceeded"));
-=======
-    mp_raise_type_arg(&mp_type_RuntimeError, MP_OBJ_NEW_QSTR(MP_QSTR_maximum_space_recursion_space_depth_space_exceeded));
->>>>>>> 7c54b642
 }
 #endif