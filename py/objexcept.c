/*
 * This file is part of the MicroPython project, http://micropython.org/
 *
 * The MIT License (MIT)
 *
<<<<<<< HEAD
 * SPDX-FileCopyrightText: Copyright (c) 2013, 2014 Damien P. George
 * SPDX-FileCopyrightText: Copyright (c) 2014-2016 Paul Sokolovsky
=======
 * Copyright (c) 2013, 2014 Damien P. George
 * Copyright (c) 2014-2016 Paul Sokolovsky
>>>>>>> b0932fcf
 *
 * Permission is hereby granted, free of charge, to any person obtaining a copy
 * of this software and associated documentation files (the "Software"), to deal
 * in the Software without restriction, including without limitation the rights
 * to use, copy, modify, merge, publish, distribute, sublicense, and/or sell
 * copies of the Software, and to permit persons to whom the Software is
 * furnished to do so, subject to the following conditions:
 *
 * The above copyright notice and this permission notice shall be included in
 * all copies or substantial portions of the Software.
 *
 * THE SOFTWARE IS PROVIDED "AS IS", WITHOUT WARRANTY OF ANY KIND, EXPRESS OR
 * IMPLIED, INCLUDING BUT NOT LIMITED TO THE WARRANTIES OF MERCHANTABILITY,
 * FITNESS FOR A PARTICULAR PURPOSE AND NONINFRINGEMENT. IN NO EVENT SHALL THE
 * AUTHORS OR COPYRIGHT HOLDERS BE LIABLE FOR ANY CLAIM, DAMAGES OR OTHER
 * LIABILITY, WHETHER IN AN ACTION OF CONTRACT, TORT OR OTHERWISE, ARISING FROM,
 * OUT OF OR IN CONNECTION WITH THE SOFTWARE OR THE USE OR OTHER DEALINGS IN
 * THE SOFTWARE.
 */

#include <string.h>
#include <stdarg.h>
#include <assert.h>
#include <stdio.h>

#include "py/objlist.h"
#include "py/objnamedtuple.h"
#include "py/objstr.h"
#include "py/objtuple.h"
#include "py/objtype.h"
#include "py/runtime.h"
#include "py/gc.h"
#include "py/mperrno.h"

<<<<<<< HEAD
#include "supervisor/shared/translate.h"
=======
#if MICROPY_ROM_TEXT_COMPRESSION && !defined(NO_QSTR)
// Extract the MP_MAX_UNCOMPRESSED_TEXT_LEN macro from "genhdr/compressed.data.h".
// Only need this if compression enabled and in a regular build (i.e. not during QSTR extraction).
#define MP_MATCH_COMPRESSED(...) // Ignore
#define MP_COMPRESSED_DATA(...) // Ignore
#include "genhdr/compressed.data.h"
#undef MP_MATCH_COMPRESSED
#undef MP_COMPRESSED_DATA
#endif
>>>>>>> b0932fcf

// Number of items per traceback entry (file, line, block)
#define TRACEBACK_ENTRY_LEN (3)

// Optionally allocated buffer for storing some traceback, the tuple argument,
// and possible string object and data, for when the heap is locked.
#if MICROPY_ENABLE_EMERGENCY_EXCEPTION_BUF

// When used the layout of the emergency exception buffer is:
//  - traceback entry (file, line, block)
//  - traceback entry (file, line, block)
//  - mp_obj_tuple_t object
//  - n_args * mp_obj_t for tuple
//  - mp_obj_str_t object
//  - string data
#define EMG_BUF_TRACEBACK_OFFSET    (0)
#define EMG_BUF_TRACEBACK_SIZE      (2 * TRACEBACK_ENTRY_LEN * sizeof(size_t))
#define EMG_BUF_TUPLE_OFFSET        (EMG_BUF_TRACEBACK_OFFSET + EMG_BUF_TRACEBACK_SIZE)
#define EMG_BUF_TUPLE_SIZE(n_args)  (sizeof(mp_obj_tuple_t) + n_args * sizeof(mp_obj_t))
#define EMG_BUF_STR_OFFSET          (EMG_BUF_TUPLE_OFFSET + EMG_BUF_TUPLE_SIZE(1))
#define EMG_BUF_STR_BUF_OFFSET      (EMG_BUF_STR_OFFSET + sizeof(mp_obj_str_t))

#if MICROPY_EMERGENCY_EXCEPTION_BUF_SIZE > 0
#define mp_emergency_exception_buf_size MICROPY_EMERGENCY_EXCEPTION_BUF_SIZE

void mp_init_emergency_exception_buf(void) {
    // Nothing to do since the buffer was declared statically. We put this
    // definition here so that the calling code can call this function
    // regardless of how its configured (makes the calling code a bit cleaner).
}

#else
#define mp_emergency_exception_buf_size MP_STATE_VM(mp_emergency_exception_buf_size)

void mp_init_emergency_exception_buf(void) {
    mp_emergency_exception_buf_size = 0;
    MP_STATE_VM(mp_emergency_exception_buf) = NULL;
}

mp_obj_t mp_alloc_emergency_exception_buf(mp_obj_t size_in) {
    mp_int_t size = mp_obj_get_int(size_in);
    void *buf = NULL;
    if (size > 0) {
        buf = m_new(byte, size);
    }

    int old_size = mp_emergency_exception_buf_size;
    void *old_buf = MP_STATE_VM(mp_emergency_exception_buf);

    // Update the 2 variables atomically so that an interrupt can't occur
    // between the assignments.
    mp_uint_t atomic_state = MICROPY_BEGIN_ATOMIC_SECTION();
    mp_emergency_exception_buf_size = size;
    MP_STATE_VM(mp_emergency_exception_buf) = buf;
    MICROPY_END_ATOMIC_SECTION(atomic_state);

    if (old_buf != NULL) {
        m_del(byte, old_buf, old_size);
    }
    return mp_const_none;
}
#endif
#endif  // MICROPY_ENABLE_EMERGENCY_EXCEPTION_BUF

<<<<<<< HEAD
=======
STATIC void decompress_error_text_maybe(mp_obj_exception_t *o) {
    #if MICROPY_ROM_TEXT_COMPRESSION
    if (o->args->len == 1 && mp_obj_is_type(o->args->items[0], &mp_type_str)) {
        mp_obj_str_t *o_str = MP_OBJ_TO_PTR(o->args->items[0]);
        if (MP_IS_COMPRESSED_ROM_STRING(o_str->data)) {
            byte *buf = m_new_maybe(byte, MP_MAX_UNCOMPRESSED_TEXT_LEN + 1);
            if (!buf) {
                #if MICROPY_ENABLE_EMERGENCY_EXCEPTION_BUF
                // Try and use the emergency exception buf if enough space is available.
                buf = (byte *)((uint8_t *)MP_STATE_VM(mp_emergency_exception_buf) + EMG_BUF_STR_BUF_OFFSET);
                size_t avail = (uint8_t *)MP_STATE_VM(mp_emergency_exception_buf) + mp_emergency_exception_buf_size - buf;
                if (avail < MP_MAX_UNCOMPRESSED_TEXT_LEN + 1) {
                    // No way to decompress, fallback to no message text.
                    o->args = (mp_obj_tuple_t *)&mp_const_empty_tuple_obj;
                    return;
                }
                #else
                o->args = (mp_obj_tuple_t *)&mp_const_empty_tuple_obj;
                return;
                #endif
            }
            mp_decompress_rom_string(buf, (mp_rom_error_text_t)o_str->data);
            o_str->data = buf;
            o_str->len = strlen((const char *)buf);
            o_str->hash = 0;
        }
        // Lazily compute the string hash.
        if (o_str->hash == 0) {
            o_str->hash = qstr_compute_hash(o_str->data, o_str->len);
        }
    }
    #endif
}

>>>>>>> b0932fcf
void mp_obj_exception_print(const mp_print_t *print, mp_obj_t o_in, mp_print_kind_t kind) {
    mp_obj_exception_t *o = MP_OBJ_TO_PTR(o_in);
    mp_print_kind_t k = kind & ~PRINT_EXC_SUBCLASS;
    bool is_subclass = kind & PRINT_EXC_SUBCLASS;
    if (!is_subclass && (k == PRINT_REPR || k == PRINT_EXC)) {
        mp_print_str(print, qstr_str(o->base.type->name));
    }

    if (k == PRINT_EXC) {
        mp_print_str(print, ": ");
    }

    decompress_error_text_maybe(o);

    if (k == PRINT_STR || k == PRINT_EXC) {
        if (o->args == NULL || o->args->len == 0) {
            mp_print_str(print, "");
            return;
        }
        if (mp_obj_is_small_int(o->args->items[0]) &&
            mp_obj_is_subclass_fast(MP_OBJ_FROM_PTR(o->base.type), MP_OBJ_FROM_PTR(&mp_type_OSError)) &&
            o->args->len <= 2) {
            // try to provide a nice OSError error message
<<<<<<< HEAD
            char decompressed[50];
            const char *msg = mp_common_errno_to_str(o->args->items[0], decompressed, sizeof(decompressed));
            if (msg != NULL) {
                mp_printf(print, "[Errno " INT_FMT "] %s", MP_OBJ_SMALL_INT_VALUE(o->args->items[0]), msg);
                // if second arg exists, it is filename.
                if (o->args->len == 2) {
                    mp_printf(print, ": '%s'", mp_obj_str_get_str(o->args->items[1]));
=======
            if (o->base.type == &mp_type_OSError && mp_obj_is_small_int(o->args->items[0])) {
                qstr qst = mp_errno_to_str(o->args->items[0]);
                if (qst != MP_QSTRnull) {
                    mp_printf(print, "[Errno " INT_FMT "] %q", MP_OBJ_SMALL_INT_VALUE(o->args->items[0]), qst);
                    return;
>>>>>>> b0932fcf
                }
                return;
            }
        }
        if (o->args->len == 1) {
            mp_obj_print_helper(print, o->args->items[0], PRINT_STR);
            return;
        }
    }

    mp_obj_tuple_print(print, MP_OBJ_FROM_PTR(o->args), kind);
}

mp_obj_t mp_obj_exception_make_new(const mp_obj_type_t *type, size_t n_args, const mp_obj_t *args, mp_map_t *kw_args) {
    mp_arg_check_num(n_args, kw_args, 0, MP_OBJ_FUN_ARGS_MAX, false);

    // Try to allocate memory for the exception, with fallback to emergency exception object
    mp_obj_exception_t *o_exc = m_new_obj_maybe(mp_obj_exception_t);
    if (o_exc == NULL) {
        o_exc = &MP_STATE_VM(mp_emergency_exception_obj);
    }

    // Populate the exception object
    o_exc->base.type = type;
    o_exc->traceback_data = NULL;

    mp_obj_tuple_t *o_tuple;
    if (n_args == 0) {
        // No args, can use the empty tuple straightaway
        o_tuple = (mp_obj_tuple_t *)&mp_const_empty_tuple_obj;
    } else {
        // Try to allocate memory for the tuple containing the args
        o_tuple = m_new_obj_var_maybe(mp_obj_tuple_t, mp_obj_t, n_args);

        #if MICROPY_ENABLE_EMERGENCY_EXCEPTION_BUF
        // If we are called by mp_obj_new_exception_msg_varg then it will have
        // reserved room (after the traceback data) for a tuple with 1 element.
        // Otherwise we are free to use the whole buffer after the traceback data.
        if (o_tuple == NULL && mp_emergency_exception_buf_size >=
            EMG_BUF_TUPLE_OFFSET + EMG_BUF_TUPLE_SIZE(n_args)) {
            o_tuple = (mp_obj_tuple_t *)
                ((uint8_t *)MP_STATE_VM(mp_emergency_exception_buf) + EMG_BUF_TUPLE_OFFSET);
        }
        #endif

        if (o_tuple == NULL) {
            // No memory for a tuple, fallback to an empty tuple
            o_tuple = (mp_obj_tuple_t *)&mp_const_empty_tuple_obj;
        } else {
            // Have memory for a tuple so populate it
            o_tuple->base.type = &mp_type_tuple;
            o_tuple->len = n_args;
            memcpy(o_tuple->items, args, n_args * sizeof(mp_obj_t));
        }
    }

    // Store the tuple of args in the exception object
    o_exc->args = o_tuple;

    return MP_OBJ_FROM_PTR(o_exc);
}

// Get exception "value" - that is, first argument, or None
mp_obj_t mp_obj_exception_get_value(mp_obj_t self_in) {
    mp_obj_exception_t *self = MP_OBJ_TO_PTR(self_in);
    if (self->args->len == 0) {
        return mp_const_none;
    } else {
        decompress_error_text_maybe(self);
        return self->args->items[0];
    }
}

void mp_obj_exception_attr(mp_obj_t self_in, qstr attr, mp_obj_t *dest) {
    mp_obj_exception_t *self = MP_OBJ_TO_PTR(self_in);
    if (dest[0] != MP_OBJ_NULL) {
        // store/delete attribute
        if (attr == MP_QSTR___traceback__ && dest[1] == mp_const_none) {
            // We allow 'exc.__traceback__ = None' assignment as low-level
            // optimization of pre-allocating exception instance and raising
            // it repeatedly - this avoids memory allocation during raise.
            // However, uPy will keep adding traceback entries to such
            // exception instance, so before throwing it, traceback should
            // be cleared like above.
            self->traceback_len = 0;
            dest[0] = MP_OBJ_NULL; // indicate success
        }
        return;
    }
    if (attr == MP_QSTR_args) {
        decompress_error_text_maybe(self);
        dest[0] = MP_OBJ_FROM_PTR(self->args);
    } else if (self->base.type == &mp_type_StopIteration && attr == MP_QSTR_value) {
        dest[0] = mp_obj_exception_get_value(self_in);
    #if MICROPY_CPYTHON_COMPAT
    } else if (mp_obj_is_subclass_fast(MP_OBJ_FROM_PTR(self->base.type), MP_OBJ_FROM_PTR(&mp_type_OSError))) {
        if (attr == MP_QSTR_errno) {
            dest[0] = mp_obj_exception_get_value(self_in);
        } else if (attr == MP_QSTR_strerror) {
            if (self->args->len > 1) {
                dest[0] = self->args->items[1];
            } else if (self->args->len > 0) {
                char decompressed[50];
                const char *msg = mp_common_errno_to_str(self->args->items[0], decompressed, sizeof(decompressed));
                if (msg != NULL) {
                    dest[0] = mp_obj_new_str(msg, strlen(msg));
                } else {
                    dest[0] = mp_const_none;
                }
            } else {
                dest[0] = mp_const_none;
            }
        } else if (attr == MP_QSTR_filename) {
            dest[0] = self->args->len > 2 ? self->args->items[2] : mp_const_none;
            // skip winerror
        } else if (attr == MP_QSTR_filename2) {
            dest[0] = self->args->len > 4 ? self->args->items[4] : mp_const_none;
        }
    #endif
    }
}

const mp_obj_type_t mp_type_BaseException = {
    { &mp_type_type },
    .name = MP_QSTR_BaseException,
    .print = mp_obj_exception_print,
    .make_new = mp_obj_exception_make_new,
    .attr = mp_obj_exception_attr,
};

// *FORMAT-OFF*

// List of all exceptions, arranged as in the table at:
// http://docs.python.org/3/library/exceptions.html
MP_DEFINE_EXCEPTION(SystemExit, BaseException)
MP_DEFINE_EXCEPTION(KeyboardInterrupt, BaseException)
MP_DEFINE_EXCEPTION(ReloadException, BaseException)
MP_DEFINE_EXCEPTION(GeneratorExit, BaseException)
MP_DEFINE_EXCEPTION(Exception, BaseException)
  #if MICROPY_PY_ASYNC_AWAIT
MP_DEFINE_EXCEPTION(StopAsyncIteration, Exception)
  #endif
<<<<<<< HEAD
MP_DEFINE_EXCEPTION(StopIteration, Exception)
MP_DEFINE_EXCEPTION(ArithmeticError, Exception)
// MP_DEFINE_EXCEPTION(FloatingPointError, ArithmeticError)
MP_DEFINE_EXCEPTION(OverflowError, ArithmeticError)
MP_DEFINE_EXCEPTION(ZeroDivisionError, ArithmeticError)
MP_DEFINE_EXCEPTION(AssertionError, Exception)
MP_DEFINE_EXCEPTION(AttributeError, Exception)
// MP_DEFINE_EXCEPTION(BufferError, Exception)
// MP_DEFINE_EXCEPTION(EnvironmentError, Exception) use OSError instead
MP_DEFINE_EXCEPTION(EOFError, Exception)
MP_DEFINE_EXCEPTION(ImportError, Exception)
// MP_DEFINE_EXCEPTION(IOError, Exception) use OSError instead
MP_DEFINE_EXCEPTION(LookupError, Exception)
MP_DEFINE_EXCEPTION(IndexError, LookupError)
MP_DEFINE_EXCEPTION(KeyError, LookupError)
MP_DEFINE_EXCEPTION(MemoryError, Exception)
MP_DEFINE_EXCEPTION(NameError, Exception)
/*
    MP_DEFINE_EXCEPTION(UnboundLocalError, NameError)
    */
MP_DEFINE_EXCEPTION(OSError, Exception)
MP_DEFINE_EXCEPTION(TimeoutError, OSError)
MP_DEFINE_EXCEPTION(ConnectionError, OSError)
MP_DEFINE_EXCEPTION(BrokenPipeError, ConnectionError)
/*
=======
  MP_DEFINE_EXCEPTION(StopIteration, Exception)
  MP_DEFINE_EXCEPTION(ArithmeticError, Exception)
    //MP_DEFINE_EXCEPTION(FloatingPointError, ArithmeticError)
    MP_DEFINE_EXCEPTION(OverflowError, ArithmeticError)
    MP_DEFINE_EXCEPTION(ZeroDivisionError, ArithmeticError)
  MP_DEFINE_EXCEPTION(AssertionError, Exception)
  MP_DEFINE_EXCEPTION(AttributeError, Exception)
  //MP_DEFINE_EXCEPTION(BufferError, Exception)
  MP_DEFINE_EXCEPTION(EOFError, Exception)
  MP_DEFINE_EXCEPTION(ImportError, Exception)
  MP_DEFINE_EXCEPTION(LookupError, Exception)
    MP_DEFINE_EXCEPTION(IndexError, LookupError)
    MP_DEFINE_EXCEPTION(KeyError, LookupError)
  MP_DEFINE_EXCEPTION(MemoryError, Exception)
  MP_DEFINE_EXCEPTION(NameError, Exception)
    /*
    MP_DEFINE_EXCEPTION(UnboundLocalError, NameError)
    */
  MP_DEFINE_EXCEPTION(OSError, Exception)
    /*
    MP_DEFINE_EXCEPTION(BlockingIOError, OSError)
    MP_DEFINE_EXCEPTION(ChildProcessError, OSError)
    MP_DEFINE_EXCEPTION(ConnectionError, OSError)
      MP_DEFINE_EXCEPTION(BrokenPipeError, ConnectionError)
>>>>>>> b0932fcf
      MP_DEFINE_EXCEPTION(ConnectionAbortedError, ConnectionError)
      MP_DEFINE_EXCEPTION(ConnectionRefusedError, ConnectionError)
      MP_DEFINE_EXCEPTION(ConnectionResetError, ConnectionError)
      */
/*
    MP_DEFINE_EXCEPTION(BlockingIOError, OSError)
    MP_DEFINE_EXCEPTION(ChildProcessError, OSError)
    MP_DEFINE_EXCEPTION(InterruptedError, OSError)
    MP_DEFINE_EXCEPTION(IsADirectoryError, OSError)
    MP_DEFINE_EXCEPTION(NotADirectoryError, OSError)
    MP_DEFINE_EXCEPTION(PermissionError, OSError)
    MP_DEFINE_EXCEPTION(ProcessLookupError, OSError)
    MP_DEFINE_EXCEPTION(TimeoutError, OSError)
    MP_DEFINE_EXCEPTION(FileExistsError, OSError)
    MP_DEFINE_EXCEPTION(FileNotFoundError, OSError)
    MP_DEFINE_EXCEPTION(ReferenceError, Exception)
    */
MP_DEFINE_EXCEPTION(RuntimeError, Exception)
MP_DEFINE_EXCEPTION(NotImplementedError, RuntimeError)
MP_DEFINE_EXCEPTION(SyntaxError, Exception)
MP_DEFINE_EXCEPTION(IndentationError, SyntaxError)
/*
      MP_DEFINE_EXCEPTION(TabError, IndentationError)
      */
// MP_DEFINE_EXCEPTION(SystemError, Exception)
MP_DEFINE_EXCEPTION(TypeError, Exception)
#if MICROPY_EMIT_NATIVE
MP_DEFINE_EXCEPTION(ViperTypeError, TypeError)
#endif
MP_DEFINE_EXCEPTION(ValueError, Exception)
#if MICROPY_PY_BUILTINS_STR_UNICODE
MP_DEFINE_EXCEPTION(UnicodeError, ValueError)
// TODO: Implement more UnicodeError subclasses which take arguments
#endif
#if CIRCUITPY_ALARM
MP_DEFINE_EXCEPTION(DeepSleepRequest, BaseException)
#endif
MP_DEFINE_EXCEPTION(MpyError, ValueError)
/*
  MP_DEFINE_EXCEPTION(Warning, Exception)
    MP_DEFINE_EXCEPTION(DeprecationWarning, Warning)
    MP_DEFINE_EXCEPTION(PendingDeprecationWarning, Warning)
    MP_DEFINE_EXCEPTION(RuntimeWarning, Warning)
    MP_DEFINE_EXCEPTION(SyntaxWarning, Warning)
    MP_DEFINE_EXCEPTION(UserWarning, Warning)
    MP_DEFINE_EXCEPTION(FutureWarning, Warning)
    MP_DEFINE_EXCEPTION(ImportWarning, Warning)
    MP_DEFINE_EXCEPTION(UnicodeWarning, Warning)
    MP_DEFINE_EXCEPTION(BytesWarning, Warning)
    MP_DEFINE_EXCEPTION(ResourceWarning, Warning)
    */

// *FORMAT-ON*

mp_obj_t mp_obj_new_exception(const mp_obj_type_t *exc_type) {
    assert(exc_type->make_new == mp_obj_exception_make_new);
    return mp_obj_exception_make_new(exc_type, 0, 0, NULL);
}

// "Optimized" version for common(?) case of having 1 exception arg
mp_obj_t mp_obj_new_exception_arg1(const mp_obj_type_t *exc_type, mp_obj_t arg) {
    assert(exc_type->make_new == mp_obj_exception_make_new);
    return mp_obj_exception_make_new(exc_type, 1, 0, &arg);
}

mp_obj_t mp_obj_new_exception_args(const mp_obj_type_t *exc_type, size_t n_args, const mp_obj_t *args) {
    assert(exc_type->make_new == mp_obj_exception_make_new);
<<<<<<< HEAD
    return exc_type->make_new(exc_type, n_args, args, NULL);
}

mp_obj_t mp_obj_new_exception_msg(const mp_obj_type_t *exc_type, const compressed_string_t *msg) {
    return mp_obj_new_exception_msg_varg(exc_type, msg);
=======
    return mp_obj_exception_make_new(exc_type, n_args, 0, args);
}

mp_obj_t mp_obj_new_exception_msg(const mp_obj_type_t *exc_type, mp_rom_error_text_t msg) {
    // Check that the given type is an exception type
    assert(exc_type->make_new == mp_obj_exception_make_new);

    // Try to allocate memory for the message
    mp_obj_str_t *o_str = m_new_obj_maybe(mp_obj_str_t);

    #if MICROPY_ENABLE_EMERGENCY_EXCEPTION_BUF
    // If memory allocation failed and there is an emergency buffer then try to use
    // that buffer to store the string object, reserving room at the start for the
    // traceback and 1-tuple.
    if (o_str == NULL
        && mp_emergency_exception_buf_size >= EMG_BUF_STR_OFFSET + sizeof(mp_obj_str_t)) {
        o_str = (mp_obj_str_t *)((uint8_t *)MP_STATE_VM(mp_emergency_exception_buf)
            + EMG_BUF_STR_OFFSET);
    }
    #endif

    if (o_str == NULL) {
        // No memory for the string object so create the exception with no args
        return mp_obj_exception_make_new(exc_type, 0, 0, NULL);
    }

    // Create the string object and call mp_obj_exception_make_new to create the exception
    o_str->base.type = &mp_type_str;
    o_str->len = strlen((const char *)msg);
    o_str->data = (const byte *)msg;
    #if MICROPY_ROM_TEXT_COMPRESSION
    o_str->hash = 0; // will be computed only if string object is accessed
    #else
    o_str->hash = qstr_compute_hash(o_str->data, o_str->len);
    #endif
    mp_obj_t arg = MP_OBJ_FROM_PTR(o_str);
    return mp_obj_exception_make_new(exc_type, 1, 0, &arg);
>>>>>>> b0932fcf
}

// The following struct and function implement a simple printer that conservatively
// allocates memory and truncates the output data if no more memory can be obtained.
// It leaves room for a null byte at the end of the buffer.

struct _exc_printer_t {
    bool allow_realloc;
    size_t alloc;
    size_t len;
    byte *buf;
};

STATIC void exc_add_strn(void *data, const char *str, size_t len) {
    struct _exc_printer_t *pr = data;
    if (pr->len + len >= pr->alloc) {
        // Not enough room for data plus a null byte so try to grow the buffer
        if (pr->allow_realloc) {
            size_t new_alloc = pr->alloc + len + 16;
            byte *new_buf = m_renew_maybe(byte, pr->buf, pr->alloc, new_alloc, true);
            if (new_buf == NULL) {
                pr->allow_realloc = false;
                len = pr->alloc - pr->len - 1;
            } else {
                pr->alloc = new_alloc;
                pr->buf = new_buf;
            }
        } else {
            len = pr->alloc - pr->len - 1;
        }
    }
    memcpy(pr->buf + pr->len, str, len);
    pr->len += len;
}

<<<<<<< HEAD

mp_obj_t mp_obj_new_exception_msg_varg(const mp_obj_type_t *exc_type, const compressed_string_t *fmt, ...) {
    va_list ap;
    va_start(ap, fmt);
    mp_obj_t exception = mp_obj_new_exception_msg_vlist(exc_type, fmt, ap);
    va_end(ap);
    return exception;
}

mp_obj_t mp_obj_new_exception_msg_vlist(const mp_obj_type_t *exc_type, const compressed_string_t *fmt, va_list ap) {
=======
mp_obj_t mp_obj_new_exception_msg_varg(const mp_obj_type_t *exc_type, mp_rom_error_text_t fmt, ...) {
    va_list args;
    va_start(args, fmt);
    mp_obj_t exc = mp_obj_new_exception_msg_vlist(exc_type, fmt, args);
    va_end(args);
    return exc;
}

mp_obj_t mp_obj_new_exception_msg_vlist(const mp_obj_type_t *exc_type, mp_rom_error_text_t fmt, va_list args) {
>>>>>>> b0932fcf
    assert(fmt != NULL);

    // Check that the given type is an exception type
    assert(exc_type->make_new == mp_obj_exception_make_new);

    // Try to allocate memory for the message
    mp_obj_str_t *o_str = m_new_obj_maybe(mp_obj_str_t);
<<<<<<< HEAD
    size_t o_str_alloc = decompress_length(fmt);
=======
    size_t o_str_alloc = strlen((const char *)fmt) + 1;
>>>>>>> b0932fcf
    byte *o_str_buf = m_new_maybe(byte, o_str_alloc);

    bool used_emg_buf = false;
    #if MICROPY_ENABLE_EMERGENCY_EXCEPTION_BUF
    // If memory allocation failed and there is an emergency buffer then try to use
    // that buffer to store the string object and its data (at least 16 bytes for
    // the string data), reserving room at the start for the traceback and 1-tuple.
    if ((o_str == NULL || o_str_buf == NULL)
        && mp_emergency_exception_buf_size >= EMG_BUF_STR_OFFSET + sizeof(mp_obj_str_t) + 16) {
        used_emg_buf = true;
<<<<<<< HEAD
        o_str = (mp_obj_str_t *)((uint8_t *)MP_STATE_VM(mp_emergency_exception_buf)
            + EMG_BUF_STR_OFFSET);
        o_str_buf = (byte *)&o_str[1];
        o_str_alloc = (uint8_t *)MP_STATE_VM(mp_emergency_exception_buf)
            + mp_emergency_exception_buf_size - o_str_buf;
=======
        o_str = (mp_obj_str_t *)((uint8_t *)MP_STATE_VM(mp_emergency_exception_buf) + EMG_BUF_STR_OFFSET);
        o_str_buf = (byte *)((uint8_t *)MP_STATE_VM(mp_emergency_exception_buf) + EMG_BUF_STR_BUF_OFFSET);
        o_str_alloc = (uint8_t *)MP_STATE_VM(mp_emergency_exception_buf) + mp_emergency_exception_buf_size - o_str_buf;
>>>>>>> b0932fcf
    }
    #endif

    if (o_str == NULL) {
        // No memory for the string object so create the exception with no args.
        // The exception will only have a type and no message (compression is irrelevant).
        return mp_obj_exception_make_new(exc_type, 0, 0, NULL);
    }

    if (o_str_buf == NULL) {
<<<<<<< HEAD
        // No memory for the string buffer: the string is compressed so don't add it.
        o_str->len = 0;
        o_str->data = NULL;
=======
        // No memory for the string buffer: assume that the fmt string is in ROM
        // and use that data as the data of the string.
        // The string will point directly to the compressed data -- will need to be decompressed
        // prior to display (this case is identical to mp_obj_new_exception_msg above).
        o_str->len = o_str_alloc - 1; // will be equal to strlen(fmt)
        o_str->data = (const byte *)fmt;
>>>>>>> b0932fcf
    } else {
        // We have some memory to format the string.
        // TODO: Optimise this to format-while-decompressing (and not require the temp stack space).
        struct _exc_printer_t exc_pr = {!used_emg_buf, o_str_alloc, 0, o_str_buf};
        mp_print_t print = {&exc_pr, exc_add_strn};
<<<<<<< HEAD
        char fmt_decompressed[decompress_length(fmt)];
        decompress(fmt, fmt_decompressed);
        mp_vprintf(&print, fmt_decompressed, ap);
=======
        const char *fmt2 = (const char *)fmt;
        #if MICROPY_ROM_TEXT_COMPRESSION
        byte decompressed[MP_MAX_UNCOMPRESSED_TEXT_LEN];
        if (MP_IS_COMPRESSED_ROM_STRING(fmt)) {
            mp_decompress_rom_string(decompressed, fmt);
            fmt2 = (const char *)decompressed;
        }
        #endif
        mp_vprintf(&print, fmt2, args);
>>>>>>> b0932fcf
        exc_pr.buf[exc_pr.len] = '\0';
        o_str->len = exc_pr.len;
        o_str->data = exc_pr.buf;
    }

    // Create the string object and call mp_obj_exception_make_new to create the exception
    o_str->base.type = &mp_type_str;
    #if MICROPY_ROM_TEXT_COMPRESSION
    o_str->hash = 0; // will be computed only if string object is accessed
    #else
    o_str->hash = qstr_compute_hash(o_str->data, o_str->len);
    #endif
    mp_obj_t arg = MP_OBJ_FROM_PTR(o_str);
    return mp_obj_exception_make_new(exc_type, 1, &arg, NULL);
}

mp_obj_t mp_obj_new_exception_msg_str(const mp_obj_type_t *exc_type, const char *msg) {
    assert(msg != NULL);

    // Check that the given type is an exception type
    assert(exc_type->make_new == mp_obj_exception_make_new);

    // Try to allocate memory for the message
    mp_obj_str_t *o_str = m_new_obj_maybe(mp_obj_str_t);

    #if MICROPY_ENABLE_EMERGENCY_EXCEPTION_BUF
    // If memory allocation failed and there is an emergency buffer then try to use
    // that buffer to store the string object and its data (at least 16 bytes for
    // the string data), reserving room at the start for the traceback and 1-tuple.
    if (o_str == NULL
        && mp_emergency_exception_buf_size >= EMG_BUF_STR_OFFSET + sizeof(mp_obj_str_t) + 16) {
        o_str = (mp_obj_str_t *)((uint8_t *)MP_STATE_VM(mp_emergency_exception_buf)
            + EMG_BUF_STR_OFFSET);
    }
    #endif

    if (o_str == NULL) {
        // No memory for the string object so create the exception with no args
        return mp_obj_exception_make_new(exc_type, 0, 0, NULL);
    }

    // Assume the message is statically allocated.
    o_str->len = strlen(msg);
    o_str->data = (const byte *)msg;

    // Create the string object and call mp_obj_exception_make_new to create the exception
    o_str->base.type = &mp_type_str;
    o_str->hash = qstr_compute_hash(o_str->data, o_str->len);
    mp_obj_t arg = MP_OBJ_FROM_PTR(o_str);
    return mp_obj_exception_make_new(exc_type, 1, &arg, NULL);
}

// return true if the given object is an exception type
bool mp_obj_is_exception_type(mp_obj_t self_in) {
    if (mp_obj_is_type(self_in, &mp_type_type)) {
        // optimisation when self_in is a builtin exception
        mp_obj_type_t *self = MP_OBJ_TO_PTR(self_in);
        if (self->make_new == mp_obj_exception_make_new) {
            return true;
        }
    }
    return mp_obj_is_subclass_fast(self_in, MP_OBJ_FROM_PTR(&mp_type_BaseException));
}

// return true if the given object is an instance of an exception type
bool mp_obj_is_exception_instance(mp_obj_t self_in) {
    return mp_obj_is_exception_type(MP_OBJ_FROM_PTR(mp_obj_get_type(self_in)));
}

// Return true if exception (type or instance) is a subclass of given
// exception type.  Assumes exc_type is a subclass of BaseException, as
// defined by mp_obj_is_exception_type(exc_type).
bool mp_obj_exception_match(mp_obj_t exc, mp_const_obj_t exc_type) {
    // if exc is an instance of an exception, then extract and use its type
    if (mp_obj_is_exception_instance(exc)) {
        exc = MP_OBJ_FROM_PTR(mp_obj_get_type(exc));
    }
    return mp_obj_is_subclass_fast(exc, exc_type);
}

// traceback handling functions

#define GET_NATIVE_EXCEPTION(self, self_in) \
    /* make sure self_in is an exception instance */ \
    assert(mp_obj_is_exception_instance(self_in)); \
    mp_obj_exception_t *self; \
    if (mp_obj_is_native_exception_instance(self_in)) { \
        self = MP_OBJ_TO_PTR(self_in); \
    } else { \
        self = MP_OBJ_TO_PTR(((mp_obj_instance_t *)MP_OBJ_TO_PTR(self_in))->subobj[0]); \
    }

void mp_obj_exception_clear_traceback(mp_obj_t self_in) {
    GET_NATIVE_EXCEPTION(self, self_in);
    // just set the traceback to the null object
    // we don't want to call any memory management functions here
    self->traceback_data = NULL;
}

void mp_obj_exception_add_traceback(mp_obj_t self_in, qstr file, size_t line, qstr block) {
    GET_NATIVE_EXCEPTION(self, self_in);

    // append this traceback info to traceback data
    // if memory allocation fails (eg because gc is locked), just return

    if (self->traceback_data == NULL) {
        self->traceback_data = m_new_maybe(size_t, TRACEBACK_ENTRY_LEN);
        if (self->traceback_data == NULL) {
            #if MICROPY_ENABLE_EMERGENCY_EXCEPTION_BUF
            if (mp_emergency_exception_buf_size >= EMG_BUF_TRACEBACK_OFFSET + EMG_BUF_TRACEBACK_SIZE) {
                // There is room in the emergency buffer for traceback data
                size_t *tb = (size_t *)((uint8_t *)MP_STATE_VM(mp_emergency_exception_buf)
                    + EMG_BUF_TRACEBACK_OFFSET);
                self->traceback_data = tb;
                self->traceback_alloc = EMG_BUF_TRACEBACK_SIZE / sizeof(size_t);
            } else {
                // Can't allocate and no room in emergency buffer
                return;
            }
            #else
            // Can't allocate
            return;
            #endif
        } else {
            // Allocated the traceback data on the heap
            self->traceback_alloc = TRACEBACK_ENTRY_LEN;
        }
        self->traceback_len = 0;
    } else if (self->traceback_len + TRACEBACK_ENTRY_LEN > self->traceback_alloc) {
        #if MICROPY_ENABLE_EMERGENCY_EXCEPTION_BUF
        if (self->traceback_data == (size_t *)MP_STATE_VM(mp_emergency_exception_buf)) {
            // Can't resize the emergency buffer
            return;
        }
        #endif
        // be conservative with growing traceback data
        size_t *tb_data = m_renew_maybe(size_t, self->traceback_data, self->traceback_alloc,
            self->traceback_alloc + TRACEBACK_ENTRY_LEN, true);
        if (tb_data == NULL) {
            return;
        }
        self->traceback_data = tb_data;
        self->traceback_alloc += TRACEBACK_ENTRY_LEN;
    }

    size_t *tb_data = &self->traceback_data[self->traceback_len];
    self->traceback_len += TRACEBACK_ENTRY_LEN;
    tb_data[0] = file;
    tb_data[1] = line;
    tb_data[2] = block;
}

void mp_obj_exception_get_traceback(mp_obj_t self_in, size_t *n, size_t **values) {
    GET_NATIVE_EXCEPTION(self, self_in);

    if (self->traceback_data == NULL) {
        *n = 0;
        *values = NULL;
    } else {
        *n = self->traceback_len;
        *values = self->traceback_data;
    }
}

#if MICROPY_PY_SYS_EXC_INFO
STATIC const mp_obj_namedtuple_type_t code_type_obj = {
    .base = {
        .base = {
            .type = &mp_type_type
        },
        .name = MP_QSTR_code,
        .print = namedtuple_print,
        .make_new = namedtuple_make_new,
        .unary_op = mp_obj_tuple_unary_op,
        .binary_op = mp_obj_tuple_binary_op,
        .attr = namedtuple_attr,
        .subscr = mp_obj_tuple_subscr,
        .getiter = mp_obj_tuple_getiter,
        .parent = &mp_type_tuple,
    },
    .n_fields = 15,
    .fields = {
        MP_QSTR_co_argcount,
        MP_QSTR_co_kwonlyargcount,
        MP_QSTR_co_nlocals,
        MP_QSTR_co_stacksize,
        MP_QSTR_co_flags,
        MP_QSTR_co_code,
        MP_QSTR_co_consts,
        MP_QSTR_co_names,
        MP_QSTR_co_varnames,
        MP_QSTR_co_freevars,
        MP_QSTR_co_cellvars,
        MP_QSTR_co_filename,
        MP_QSTR_co_name,
        MP_QSTR_co_firstlineno,
        MP_QSTR_co_lnotab,
    },
};

STATIC mp_obj_t code_make_new(qstr file, qstr block) {
    mp_obj_t elems[15] = {
        mp_obj_new_int(0),             // co_argcount
        mp_obj_new_int(0),             // co_kwonlyargcount
        mp_obj_new_int(0),             // co_nlocals
        mp_obj_new_int(0),             // co_stacksize
        mp_obj_new_int(0),             // co_flags
        mp_obj_new_bytearray(0, NULL), // co_code
        mp_obj_new_tuple(0, NULL),     // co_consts
        mp_obj_new_tuple(0, NULL),     // co_names
        mp_obj_new_tuple(0, NULL),     // co_varnames
        mp_obj_new_tuple(0, NULL),     // co_freevars
        mp_obj_new_tuple(0, NULL),     // co_cellvars
        MP_OBJ_NEW_QSTR(file),         // co_filename
        MP_OBJ_NEW_QSTR(block),        // co_name
        mp_obj_new_int(1),             // co_firstlineno
        mp_obj_new_bytearray(0, NULL), // co_lnotab
    };

    return namedtuple_make_new((const mp_obj_type_t *)&code_type_obj, 15, elems, NULL);
}

STATIC const mp_obj_namedtuple_type_t frame_type_obj = {
    .base = {
        .base = {
            .type = &mp_type_type
        },
        .name = MP_QSTR_frame,
        .print = namedtuple_print,
        .make_new = namedtuple_make_new,
        .unary_op = mp_obj_tuple_unary_op,
        .binary_op = mp_obj_tuple_binary_op,
        .attr = namedtuple_attr,
        .subscr = mp_obj_tuple_subscr,
        .getiter = mp_obj_tuple_getiter,
        .parent = &mp_type_tuple,
    },
    .n_fields = 8,
    .fields = {
        MP_QSTR_f_back,
        MP_QSTR_f_builtins,
        MP_QSTR_f_code,
        MP_QSTR_f_globals,
        MP_QSTR_f_lasti,
        MP_QSTR_f_lineno,
        MP_QSTR_f_locals,
        MP_QSTR_f_trace,
    },
};

STATIC mp_obj_t frame_make_new(mp_obj_t f_code, int f_lineno) {
    mp_obj_t elems[8] = {
        mp_const_none,             // f_back
        mp_obj_new_dict(0),        // f_builtins
        f_code,                    // f_code
        mp_obj_new_dict(0),        // f_globals
        mp_obj_new_int(0),         // f_lasti
        mp_obj_new_int(f_lineno),  // f_lineno
        mp_obj_new_dict(0),        // f_locals
        mp_const_none,             // f_trace
    };

    return namedtuple_make_new((const mp_obj_type_t *)&frame_type_obj, 8, elems, NULL);
}

STATIC const mp_obj_namedtuple_type_t traceback_type_obj = {
    .base = {
        .base = {
            .type = &mp_type_type
        },
        .name = MP_QSTR_traceback,
        .print = namedtuple_print,
        .make_new = namedtuple_make_new,
        .unary_op = mp_obj_tuple_unary_op,
        .binary_op = mp_obj_tuple_binary_op,
        .attr = namedtuple_attr,
        .subscr = mp_obj_tuple_subscr,
        .getiter = mp_obj_tuple_getiter,
        .parent = &mp_type_tuple,
    },
    .n_fields = 4,
    .fields = {
        MP_QSTR_tb_frame,
        MP_QSTR_tb_lasti,
        MP_QSTR_tb_lineno,
        MP_QSTR_tb_next,
    },
};

STATIC mp_obj_t traceback_from_values(size_t *values, mp_obj_t tb_next) {
    int lineno = values[1];

    mp_obj_t elems[4] = {
        frame_make_new(code_make_new(values[0], values[2]), lineno),
        mp_obj_new_int(0),
        mp_obj_new_int(lineno),
        tb_next,
    };

    return namedtuple_make_new((const mp_obj_type_t *)&traceback_type_obj, 4, elems, NULL);
};

mp_obj_t mp_obj_exception_get_traceback_obj(mp_obj_t self_in) {
    mp_obj_exception_t *self = MP_OBJ_TO_PTR(self_in);

    if (!mp_obj_is_exception_instance(self)) {
        return mp_const_none;
    }

    size_t n, *values;
    mp_obj_exception_get_traceback(self, &n, &values);
    if (n == 0) {
        return mp_const_none;
    }

    mp_obj_t tb_next = mp_const_none;

    for (size_t i = 0; i < n; i += 3) {
        tb_next = traceback_from_values(&values[i], tb_next);
    }

    return tb_next;
}
#endif<|MERGE_RESOLUTION|>--- conflicted
+++ resolved
@@ -3,13 +3,8 @@
  *
  * The MIT License (MIT)
  *
-<<<<<<< HEAD
  * SPDX-FileCopyrightText: Copyright (c) 2013, 2014 Damien P. George
  * SPDX-FileCopyrightText: Copyright (c) 2014-2016 Paul Sokolovsky
-=======
- * Copyright (c) 2013, 2014 Damien P. George
- * Copyright (c) 2014-2016 Paul Sokolovsky
->>>>>>> b0932fcf
  *
  * Permission is hereby granted, free of charge, to any person obtaining a copy
  * of this software and associated documentation files (the "Software"), to deal
@@ -44,19 +39,7 @@
 #include "py/gc.h"
 #include "py/mperrno.h"
 
-<<<<<<< HEAD
 #include "supervisor/shared/translate.h"
-=======
-#if MICROPY_ROM_TEXT_COMPRESSION && !defined(NO_QSTR)
-// Extract the MP_MAX_UNCOMPRESSED_TEXT_LEN macro from "genhdr/compressed.data.h".
-// Only need this if compression enabled and in a regular build (i.e. not during QSTR extraction).
-#define MP_MATCH_COMPRESSED(...) // Ignore
-#define MP_COMPRESSED_DATA(...) // Ignore
-#include "genhdr/compressed.data.h"
-#undef MP_MATCH_COMPRESSED
-#undef MP_COMPRESSED_DATA
-#endif
->>>>>>> b0932fcf
 
 // Number of items per traceback entry (file, line, block)
 #define TRACEBACK_ENTRY_LEN (3)
@@ -121,43 +104,6 @@
 #endif
 #endif  // MICROPY_ENABLE_EMERGENCY_EXCEPTION_BUF
 
-<<<<<<< HEAD
-=======
-STATIC void decompress_error_text_maybe(mp_obj_exception_t *o) {
-    #if MICROPY_ROM_TEXT_COMPRESSION
-    if (o->args->len == 1 && mp_obj_is_type(o->args->items[0], &mp_type_str)) {
-        mp_obj_str_t *o_str = MP_OBJ_TO_PTR(o->args->items[0]);
-        if (MP_IS_COMPRESSED_ROM_STRING(o_str->data)) {
-            byte *buf = m_new_maybe(byte, MP_MAX_UNCOMPRESSED_TEXT_LEN + 1);
-            if (!buf) {
-                #if MICROPY_ENABLE_EMERGENCY_EXCEPTION_BUF
-                // Try and use the emergency exception buf if enough space is available.
-                buf = (byte *)((uint8_t *)MP_STATE_VM(mp_emergency_exception_buf) + EMG_BUF_STR_BUF_OFFSET);
-                size_t avail = (uint8_t *)MP_STATE_VM(mp_emergency_exception_buf) + mp_emergency_exception_buf_size - buf;
-                if (avail < MP_MAX_UNCOMPRESSED_TEXT_LEN + 1) {
-                    // No way to decompress, fallback to no message text.
-                    o->args = (mp_obj_tuple_t *)&mp_const_empty_tuple_obj;
-                    return;
-                }
-                #else
-                o->args = (mp_obj_tuple_t *)&mp_const_empty_tuple_obj;
-                return;
-                #endif
-            }
-            mp_decompress_rom_string(buf, (mp_rom_error_text_t)o_str->data);
-            o_str->data = buf;
-            o_str->len = strlen((const char *)buf);
-            o_str->hash = 0;
-        }
-        // Lazily compute the string hash.
-        if (o_str->hash == 0) {
-            o_str->hash = qstr_compute_hash(o_str->data, o_str->len);
-        }
-    }
-    #endif
-}
-
->>>>>>> b0932fcf
 void mp_obj_exception_print(const mp_print_t *print, mp_obj_t o_in, mp_print_kind_t kind) {
     mp_obj_exception_t *o = MP_OBJ_TO_PTR(o_in);
     mp_print_kind_t k = kind & ~PRINT_EXC_SUBCLASS;
@@ -170,8 +116,6 @@
         mp_print_str(print, ": ");
     }
 
-    decompress_error_text_maybe(o);
-
     if (k == PRINT_STR || k == PRINT_EXC) {
         if (o->args == NULL || o->args->len == 0) {
             mp_print_str(print, "");
@@ -181,7 +125,6 @@
             mp_obj_is_subclass_fast(MP_OBJ_FROM_PTR(o->base.type), MP_OBJ_FROM_PTR(&mp_type_OSError)) &&
             o->args->len <= 2) {
             // try to provide a nice OSError error message
-<<<<<<< HEAD
             char decompressed[50];
             const char *msg = mp_common_errno_to_str(o->args->items[0], decompressed, sizeof(decompressed));
             if (msg != NULL) {
@@ -189,13 +132,6 @@
                 // if second arg exists, it is filename.
                 if (o->args->len == 2) {
                     mp_printf(print, ": '%s'", mp_obj_str_get_str(o->args->items[1]));
-=======
-            if (o->base.type == &mp_type_OSError && mp_obj_is_small_int(o->args->items[0])) {
-                qstr qst = mp_errno_to_str(o->args->items[0]);
-                if (qst != MP_QSTRnull) {
-                    mp_printf(print, "[Errno " INT_FMT "] %q", MP_OBJ_SMALL_INT_VALUE(o->args->items[0]), qst);
-                    return;
->>>>>>> b0932fcf
                 }
                 return;
             }
@@ -264,7 +200,6 @@
     if (self->args->len == 0) {
         return mp_const_none;
     } else {
-        decompress_error_text_maybe(self);
         return self->args->items[0];
     }
 }
@@ -286,7 +221,6 @@
         return;
     }
     if (attr == MP_QSTR_args) {
-        decompress_error_text_maybe(self);
         dest[0] = MP_OBJ_FROM_PTR(self->args);
     } else if (self->base.type == &mp_type_StopIteration && attr == MP_QSTR_value) {
         dest[0] = mp_obj_exception_get_value(self_in);
@@ -338,7 +272,6 @@
   #if MICROPY_PY_ASYNC_AWAIT
 MP_DEFINE_EXCEPTION(StopAsyncIteration, Exception)
   #endif
-<<<<<<< HEAD
 MP_DEFINE_EXCEPTION(StopIteration, Exception)
 MP_DEFINE_EXCEPTION(ArithmeticError, Exception)
 // MP_DEFINE_EXCEPTION(FloatingPointError, ArithmeticError)
@@ -364,32 +297,6 @@
 MP_DEFINE_EXCEPTION(ConnectionError, OSError)
 MP_DEFINE_EXCEPTION(BrokenPipeError, ConnectionError)
 /*
-=======
-  MP_DEFINE_EXCEPTION(StopIteration, Exception)
-  MP_DEFINE_EXCEPTION(ArithmeticError, Exception)
-    //MP_DEFINE_EXCEPTION(FloatingPointError, ArithmeticError)
-    MP_DEFINE_EXCEPTION(OverflowError, ArithmeticError)
-    MP_DEFINE_EXCEPTION(ZeroDivisionError, ArithmeticError)
-  MP_DEFINE_EXCEPTION(AssertionError, Exception)
-  MP_DEFINE_EXCEPTION(AttributeError, Exception)
-  //MP_DEFINE_EXCEPTION(BufferError, Exception)
-  MP_DEFINE_EXCEPTION(EOFError, Exception)
-  MP_DEFINE_EXCEPTION(ImportError, Exception)
-  MP_DEFINE_EXCEPTION(LookupError, Exception)
-    MP_DEFINE_EXCEPTION(IndexError, LookupError)
-    MP_DEFINE_EXCEPTION(KeyError, LookupError)
-  MP_DEFINE_EXCEPTION(MemoryError, Exception)
-  MP_DEFINE_EXCEPTION(NameError, Exception)
-    /*
-    MP_DEFINE_EXCEPTION(UnboundLocalError, NameError)
-    */
-  MP_DEFINE_EXCEPTION(OSError, Exception)
-    /*
-    MP_DEFINE_EXCEPTION(BlockingIOError, OSError)
-    MP_DEFINE_EXCEPTION(ChildProcessError, OSError)
-    MP_DEFINE_EXCEPTION(ConnectionError, OSError)
-      MP_DEFINE_EXCEPTION(BrokenPipeError, ConnectionError)
->>>>>>> b0932fcf
       MP_DEFINE_EXCEPTION(ConnectionAbortedError, ConnectionError)
       MP_DEFINE_EXCEPTION(ConnectionRefusedError, ConnectionError)
       MP_DEFINE_EXCEPTION(ConnectionResetError, ConnectionError)
@@ -452,56 +359,16 @@
 // "Optimized" version for common(?) case of having 1 exception arg
 mp_obj_t mp_obj_new_exception_arg1(const mp_obj_type_t *exc_type, mp_obj_t arg) {
     assert(exc_type->make_new == mp_obj_exception_make_new);
-    return mp_obj_exception_make_new(exc_type, 1, 0, &arg);
+    return mp_obj_exception_make_new(exc_type, 1, &arg, NULL);
 }
 
 mp_obj_t mp_obj_new_exception_args(const mp_obj_type_t *exc_type, size_t n_args, const mp_obj_t *args) {
     assert(exc_type->make_new == mp_obj_exception_make_new);
-<<<<<<< HEAD
     return exc_type->make_new(exc_type, n_args, args, NULL);
 }
 
 mp_obj_t mp_obj_new_exception_msg(const mp_obj_type_t *exc_type, const compressed_string_t *msg) {
     return mp_obj_new_exception_msg_varg(exc_type, msg);
-=======
-    return mp_obj_exception_make_new(exc_type, n_args, 0, args);
-}
-
-mp_obj_t mp_obj_new_exception_msg(const mp_obj_type_t *exc_type, mp_rom_error_text_t msg) {
-    // Check that the given type is an exception type
-    assert(exc_type->make_new == mp_obj_exception_make_new);
-
-    // Try to allocate memory for the message
-    mp_obj_str_t *o_str = m_new_obj_maybe(mp_obj_str_t);
-
-    #if MICROPY_ENABLE_EMERGENCY_EXCEPTION_BUF
-    // If memory allocation failed and there is an emergency buffer then try to use
-    // that buffer to store the string object, reserving room at the start for the
-    // traceback and 1-tuple.
-    if (o_str == NULL
-        && mp_emergency_exception_buf_size >= EMG_BUF_STR_OFFSET + sizeof(mp_obj_str_t)) {
-        o_str = (mp_obj_str_t *)((uint8_t *)MP_STATE_VM(mp_emergency_exception_buf)
-            + EMG_BUF_STR_OFFSET);
-    }
-    #endif
-
-    if (o_str == NULL) {
-        // No memory for the string object so create the exception with no args
-        return mp_obj_exception_make_new(exc_type, 0, 0, NULL);
-    }
-
-    // Create the string object and call mp_obj_exception_make_new to create the exception
-    o_str->base.type = &mp_type_str;
-    o_str->len = strlen((const char *)msg);
-    o_str->data = (const byte *)msg;
-    #if MICROPY_ROM_TEXT_COMPRESSION
-    o_str->hash = 0; // will be computed only if string object is accessed
-    #else
-    o_str->hash = qstr_compute_hash(o_str->data, o_str->len);
-    #endif
-    mp_obj_t arg = MP_OBJ_FROM_PTR(o_str);
-    return mp_obj_exception_make_new(exc_type, 1, 0, &arg);
->>>>>>> b0932fcf
 }
 
 // The following struct and function implement a simple printer that conservatively
@@ -537,7 +404,6 @@
     pr->len += len;
 }
 
-<<<<<<< HEAD
 
 mp_obj_t mp_obj_new_exception_msg_varg(const mp_obj_type_t *exc_type, const compressed_string_t *fmt, ...) {
     va_list ap;
@@ -548,17 +414,6 @@
 }
 
 mp_obj_t mp_obj_new_exception_msg_vlist(const mp_obj_type_t *exc_type, const compressed_string_t *fmt, va_list ap) {
-=======
-mp_obj_t mp_obj_new_exception_msg_varg(const mp_obj_type_t *exc_type, mp_rom_error_text_t fmt, ...) {
-    va_list args;
-    va_start(args, fmt);
-    mp_obj_t exc = mp_obj_new_exception_msg_vlist(exc_type, fmt, args);
-    va_end(args);
-    return exc;
-}
-
-mp_obj_t mp_obj_new_exception_msg_vlist(const mp_obj_type_t *exc_type, mp_rom_error_text_t fmt, va_list args) {
->>>>>>> b0932fcf
     assert(fmt != NULL);
 
     // Check that the given type is an exception type
@@ -566,11 +421,7 @@
 
     // Try to allocate memory for the message
     mp_obj_str_t *o_str = m_new_obj_maybe(mp_obj_str_t);
-<<<<<<< HEAD
     size_t o_str_alloc = decompress_length(fmt);
-=======
-    size_t o_str_alloc = strlen((const char *)fmt) + 1;
->>>>>>> b0932fcf
     byte *o_str_buf = m_new_maybe(byte, o_str_alloc);
 
     bool used_emg_buf = false;
@@ -581,17 +432,11 @@
     if ((o_str == NULL || o_str_buf == NULL)
         && mp_emergency_exception_buf_size >= EMG_BUF_STR_OFFSET + sizeof(mp_obj_str_t) + 16) {
         used_emg_buf = true;
-<<<<<<< HEAD
         o_str = (mp_obj_str_t *)((uint8_t *)MP_STATE_VM(mp_emergency_exception_buf)
             + EMG_BUF_STR_OFFSET);
         o_str_buf = (byte *)&o_str[1];
         o_str_alloc = (uint8_t *)MP_STATE_VM(mp_emergency_exception_buf)
             + mp_emergency_exception_buf_size - o_str_buf;
-=======
-        o_str = (mp_obj_str_t *)((uint8_t *)MP_STATE_VM(mp_emergency_exception_buf) + EMG_BUF_STR_OFFSET);
-        o_str_buf = (byte *)((uint8_t *)MP_STATE_VM(mp_emergency_exception_buf) + EMG_BUF_STR_BUF_OFFSET);
-        o_str_alloc = (uint8_t *)MP_STATE_VM(mp_emergency_exception_buf) + mp_emergency_exception_buf_size - o_str_buf;
->>>>>>> b0932fcf
     }
     #endif
 
@@ -602,38 +447,17 @@
     }
 
     if (o_str_buf == NULL) {
-<<<<<<< HEAD
         // No memory for the string buffer: the string is compressed so don't add it.
         o_str->len = 0;
         o_str->data = NULL;
-=======
-        // No memory for the string buffer: assume that the fmt string is in ROM
-        // and use that data as the data of the string.
-        // The string will point directly to the compressed data -- will need to be decompressed
-        // prior to display (this case is identical to mp_obj_new_exception_msg above).
-        o_str->len = o_str_alloc - 1; // will be equal to strlen(fmt)
-        o_str->data = (const byte *)fmt;
->>>>>>> b0932fcf
     } else {
         // We have some memory to format the string.
         // TODO: Optimise this to format-while-decompressing (and not require the temp stack space).
         struct _exc_printer_t exc_pr = {!used_emg_buf, o_str_alloc, 0, o_str_buf};
         mp_print_t print = {&exc_pr, exc_add_strn};
-<<<<<<< HEAD
         char fmt_decompressed[decompress_length(fmt)];
         decompress(fmt, fmt_decompressed);
         mp_vprintf(&print, fmt_decompressed, ap);
-=======
-        const char *fmt2 = (const char *)fmt;
-        #if MICROPY_ROM_TEXT_COMPRESSION
-        byte decompressed[MP_MAX_UNCOMPRESSED_TEXT_LEN];
-        if (MP_IS_COMPRESSED_ROM_STRING(fmt)) {
-            mp_decompress_rom_string(decompressed, fmt);
-            fmt2 = (const char *)decompressed;
-        }
-        #endif
-        mp_vprintf(&print, fmt2, args);
->>>>>>> b0932fcf
         exc_pr.buf[exc_pr.len] = '\0';
         o_str->len = exc_pr.len;
         o_str->data = exc_pr.buf;
