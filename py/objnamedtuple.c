--- conflicted
+++ resolved
@@ -45,7 +45,7 @@
     return (size_t)-1;
 }
 
-// CIRCUITPY-CHANGE: differences
+// CIRCUITPY-CHANGE: multiple differences
 #if MICROPY_PY_COLLECTIONS_NAMEDTUPLE__ASDICT
 static mp_obj_t namedtuple_asdict(mp_obj_t self_in) {
     mp_obj_namedtuple_t *self = MP_OBJ_TO_PTR(self_in);
@@ -69,12 +69,8 @@
 MP_DEFINE_CONST_FUN_OBJ_1(namedtuple_asdict_obj, namedtuple_asdict);
 #endif
 
-<<<<<<< HEAD
 // CIRCUITPY-CHANGE: make public
 void namedtuple_print(const mp_print_t *print, mp_obj_t o_in, mp_print_kind_t kind) {
-=======
-static void namedtuple_print(const mp_print_t *print, mp_obj_t o_in, mp_print_kind_t kind) {
->>>>>>> a61c446c
     (void)kind;
     mp_obj_namedtuple_t *o = MP_OBJ_TO_PTR(o_in);
     mp_printf(print, "%q", o->tuple.base.type->name);
@@ -82,12 +78,8 @@
     mp_obj_attrtuple_print_helper(print, fields, &o->tuple);
 }
 
-<<<<<<< HEAD
 // CIRCUITPY-CHANGE: make public
 void namedtuple_attr(mp_obj_t self_in, qstr attr, mp_obj_t *dest) {
-=======
-static void namedtuple_attr(mp_obj_t self_in, qstr attr, mp_obj_t *dest) {
->>>>>>> a61c446c
     if (dest[0] == MP_OBJ_NULL) {
         // load attribute
         mp_obj_namedtuple_t *self = MP_OBJ_TO_PTR(self_in);
@@ -111,12 +103,8 @@
     }
 }
 
-<<<<<<< HEAD
 // CIRCUITPY-CHANGE: make public
 mp_obj_t namedtuple_make_new(const mp_obj_type_t *type_in, size_t n_args, size_t n_kw, const mp_obj_t *args) {
-=======
-static mp_obj_t namedtuple_make_new(const mp_obj_type_t *type_in, size_t n_args, size_t n_kw, const mp_obj_t *args) {
->>>>>>> a61c446c
     const mp_obj_namedtuple_type_t *type = (const mp_obj_namedtuple_type_t *)type_in;
     size_t num_fields = type->n_fields;
     if (n_args + n_kw != num_fields) {
