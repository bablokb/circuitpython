--- conflicted
+++ resolved
@@ -1,6 +1,7 @@
 """
 Generate header file with macros defining MicroPython version info.
 
+# CIRCUITPY-CHANGE: This script is thoroughly reword for use with CircuitPython.
 This script works with Python 3.7 and newer
 """
 
@@ -18,14 +19,6 @@
 tools_describe = str(pathlib.Path(__file__).resolve().parent.parent / "tools/describe")
 
 
-# The MicroPython repository tags a release commit as "vX.Y.Z", and the commit
-# immediately following as "vX.(Y+1).Z-preview".
-# This function will return:
-#   "vX.Y.Z" -- building at the release commit
-#   "vX.Y.Z-preview" -- building at the first commit in the next cycle
-#   "vX.Y.Z-preview.N.gHASH" -- building at any subsequent commit in the cycle
-#   "vX.Y.Z-preview.N.gHASH.dirty" -- building at any subsequent commit in the cycle
-#                                     with local changes
 def get_version_info_from_git(repo_path):
     # Python 2.6 doesn't have check_output, so check for that
     try:
@@ -43,19 +36,43 @@
             stderr=subprocess.STDOUT,
             universal_newlines=True,
         ).strip()
-        # Turn git-describe's output into semver compatible (dot-separated
-        # identifiers inside the prerelease field).
-        git_tag = git_tag.split("-", 1)
-        if len(git_tag) == 1:
-            return git_tag[0]
-        else:
-            return git_tag[0] + "-" + git_tag[1].replace("-", ".")
+    except subprocess.CalledProcessError as er:
+        if er.returncode == 128:
+            # git exit code of 128 means no repository found
+            return None
+        git_tag = ""
+    except OSError:
+        return None
+    try:
+        git_hash = subprocess.check_output(
+            ["git", "rev-parse", "--short", "HEAD"],
+            cwd=repo_path,
+            stderr=subprocess.STDOUT,
+            universal_newlines=True,
+        ).strip()
     except subprocess.CalledProcessError:
-        return None
+        git_hash = "unknown"
     except OSError:
         return None
 
-<<<<<<< HEAD
+    try:
+        # Check if there are any modified files.
+        subprocess.check_call(
+            ["git", "diff", "--no-ext-diff", "--quiet", "--exit-code"],
+            cwd=repo_path,
+            stderr=subprocess.STDOUT,
+        )
+        # Check if there are any staged files.
+        subprocess.check_call(
+            ["git", "diff-index", "--cached", "--quiet", "HEAD", "--"],
+            cwd=repo_path,
+            stderr=subprocess.STDOUT,
+        )
+    except subprocess.CalledProcessError:
+        git_hash += "-dirty"
+    except OSError:
+        return None
+
     # CIRCUITPY-CHANGE
     # Try to extract MicroPython version from git tag
     ver = git_tag.split("-")[0].split(".")
@@ -84,55 +101,6 @@
         cannot_determine_version()
     else:
         version_string = ".".join(ver)
-=======
-
-# When building from a source tarball (or any situation where the git repo
-# isn't available), this function will use the info in mpconfig.h as a
-# fallback. The release commit sets MICROPY_VERSION_PRERELEASE to 0, and the
-# commit immediately following increments MICROPY_VERSION_MINOR and sets
-# MICROPY_VERSION_PRERELEASE back to 1.
-# This function will return:
-#    "vX.Y.Z" -- building at the release commit
-#    "vX.Y.Z-preview" -- building at any other commit
-def get_version_info_from_mpconfig(repo_path):
-    print(
-        "makeversionhdr.py: Warning: No git repo or tag info available, falling back to mpconfig.h version info.",
-        file=sys.stderr,
-    )
-
-    with open(os.path.join(repo_path, "py", "mpconfig.h")) as f:
-        for line in f:
-            if line.startswith("#define MICROPY_VERSION_MAJOR "):
-                ver_major = int(line.strip().split()[2])
-            elif line.startswith("#define MICROPY_VERSION_MINOR "):
-                ver_minor = int(line.strip().split()[2])
-            elif line.startswith("#define MICROPY_VERSION_MICRO "):
-                ver_micro = int(line.strip().split()[2])
-            elif line.startswith("#define MICROPY_VERSION_PRERELEASE "):
-                ver_prerelease = int(line.strip().split()[2])
-                git_tag = "v%d.%d.%d%s" % (
-                    ver_major,
-                    ver_minor,
-                    ver_micro,
-                    "-preview" if ver_prerelease else "",
-                )
-                return git_tag
-    return None
-
-
-def make_version_header(repo_path, filename):
-    git_tag = None
-    if "MICROPY_GIT_TAG" in os.environ:
-        git_tag = os.environ["MICROPY_GIT_TAG"]
-    if git_tag is None:
-        git_tag = get_version_info_from_git(repo_path)
-    if git_tag is None:
-        git_tag = get_version_info_from_mpconfig(repo_path)
-
-    if not git_tag:
-        print("makeversionhdr.py: Error: No version information available.")
-        sys.exit(1)
->>>>>>> 8cd15829
 
     build_date = datetime.date.today()
     if "SOURCE_DATE_EPOCH" in os.environ:
@@ -144,6 +112,7 @@
     file_data = """\
 // This file was generated by py/makeversionhdr.py
 #define MICROPY_GIT_TAG "%s"
+#define MICROPY_GIT_HASH "%s"
 #define MICROPY_BUILD_DATE "%s"
 #define MICROPY_VERSION_MAJOR (%s)
 #define MICROPY_VERSION_MINOR (%s)
@@ -154,16 +123,12 @@
 #define MICROPY_FULL_VERSION_INFO "Adafruit CircuitPython " MICROPY_GIT_TAG " on " MICROPY_BUILD_DATE "; " MICROPY_BANNER_MACHINE
 """ % (
         git_tag,
-<<<<<<< HEAD
         git_hash,
         datetime.date.today().strftime("%Y-%m-%d"),
         ver[0].replace("v", ""),
         ver[1],
         ver[2],
         version_string,
-=======
-        build_date.strftime("%Y-%m-%d"),
->>>>>>> 8cd15829
     )
 
     # Check if the file contents changed from last time
