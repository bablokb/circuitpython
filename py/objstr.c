--- conflicted
+++ resolved
@@ -440,11 +440,7 @@
 
 // This is used for both bytes and 8-bit strings. This is not used for unicode strings.
 #pragma GCC diagnostic ignored "-Wunused-parameter"
-<<<<<<< HEAD
-STATIC mp_obj_t bytes_subscr(mp_obj_t self_in, mp_obj_t index, mp_obj_t value, mp_obj_t instance) {
-=======
 STATIC mp_obj_t bytes_subscr(mp_obj_t self_in, mp_obj_t index, mp_obj_t value) {
->>>>>>> f1a90396
     mp_obj_type_t *type = mp_obj_get_type(self_in);
     GET_STR_DATA_LEN(self_in, self_data, self_len);
     if (value == MP_OBJ_SENTINEL) {
