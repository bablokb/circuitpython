--- conflicted
+++ resolved
@@ -42,11 +42,8 @@
 #define MICROPY_NLR_NUM_REGS_XTENSA         (10)
 #define MICROPY_NLR_NUM_REGS_XTENSAWIN      (17)
 
-<<<<<<< HEAD
-=======
 // *FORMAT-OFF*
 
->>>>>>> b0932fcf
 // If MICROPY_NLR_SETJMP is not enabled then auto-detect the machine arch
 #if !defined(MICROPY_NLR_SETJMP) || !MICROPY_NLR_SETJMP
 // A lot of nlr-related things need different treatment on Windows
@@ -73,15 +70,9 @@
     #if defined(__SOFTFP__)
         #define MICROPY_NLR_NUM_REGS (MICROPY_NLR_NUM_REGS_ARM_THUMB)
     #else
-<<<<<<< HEAD
-// With hardware FP registers s16-s31 are callee save so in principle
-// should be saved and restored by the NLR code.  gcc only uses s16-s21
-// so only save/restore those as an optimisation.
-=======
         // With hardware FP registers s16-s31 are callee save so in principle
         // should be saved and restored by the NLR code.  gcc only uses s16-s21
         // so only save/restore those as an optimisation.
->>>>>>> b0932fcf
         #define MICROPY_NLR_NUM_REGS (MICROPY_NLR_NUM_REGS_ARM_THUMB_FP)
     #endif
 #elif defined(__xtensa__)
@@ -89,14 +80,9 @@
     #define MICROPY_NLR_XTENSA (1)
     #define MICROPY_NLR_NUM_REGS (MICROPY_NLR_NUM_REGS_XTENSA)
 #elif defined(__powerpc__)
-<<<<<<< HEAD
     #define MICROPY_NLR_SETJMP (0)
     #define MICROPY_NLR_POWERPC (1)
-// this could be less but using 128 for safety
-=======
-    #define MICROPY_NLR_POWERPC (1)
     // this could be less but using 128 for safety
->>>>>>> b0932fcf
     #define MICROPY_NLR_NUM_REGS (128)
 #else
     #define MICROPY_NLR_SETJMP (1)
