/*
 * This file is part of the Micro Python project, http://micropython.org/
 *
 * The MIT License (MIT)
 *
 * Copyright (c) 2013, 2014 Damien P. George
 *
 * Permission is hereby granted, free of charge, to any person obtaining a copy
 * of this software and associated documentation files (the "Software"), to deal
 * in the Software without restriction, including without limitation the rights
 * to use, copy, modify, merge, publish, distribute, sublicense, and/or sell
 * copies of the Software, and to permit persons to whom the Software is
 * furnished to do so, subject to the following conditions:
 *
 * The above copyright notice and this permission notice shall be included in
 * all copies or substantial portions of the Software.
 *
 * THE SOFTWARE IS PROVIDED "AS IS", WITHOUT WARRANTY OF ANY KIND, EXPRESS OR
 * IMPLIED, INCLUDING BUT NOT LIMITED TO THE WARRANTIES OF MERCHANTABILITY,
 * FITNESS FOR A PARTICULAR PURPOSE AND NONINFRINGEMENT. IN NO EVENT SHALL THE
 * AUTHORS OR COPYRIGHT HOLDERS BE LIABLE FOR ANY CLAIM, DAMAGES OR OTHER
 * LIABILITY, WHETHER IN AN ACTION OF CONTRACT, TORT OR OTHERWISE, ARISING FROM,
 * OUT OF OR IN CONNECTION WITH THE SOFTWARE OR THE USE OR OTHER DEALINGS IN
 * THE SOFTWARE.
 */

#include <stdlib.h>
#include <assert.h>

#include "misc.h"
#include "mpconfig.h"
#include "qstr.h"
#include "obj.h"
#include "runtime.h"

typedef struct _mp_obj_enumerate_t {
    mp_obj_base_t base;
    mp_obj_t iter;
    machine_int_t cur;
} mp_obj_enumerate_t;

STATIC mp_obj_t enumerate_iternext(mp_obj_t self_in);

<<<<<<< HEAD
STATIC const mp_arg_t enumerate_make_new_args[] = {
    { MP_QSTR_iterable, MP_ARG_REQUIRED | MP_ARG_OBJ, {.u_obj = MP_OBJ_NULL} },
    { MP_QSTR_start, MP_ARG_INT, {.u_int = 0} },
};
#define ENUMERATE_MAKE_NEW_NUM_ARGS ARRAY_SIZE(enumerate_make_new_args)

STATIC mp_obj_t enumerate_make_new(mp_obj_t type_in, uint n_args, uint n_kw, const mp_obj_t *args) {
    // parse args
    mp_arg_val_t vals[ENUMERATE_MAKE_NEW_NUM_ARGS];
    mp_arg_parse_all_kw_array(n_args, n_kw, args, ENUMERATE_MAKE_NEW_NUM_ARGS, enumerate_make_new_args, vals);

    // create enumerate object
=======
STATIC mp_obj_t enumerate_make_new(mp_obj_t type_in, uint n_args, uint n_kw, const mp_obj_t *args) {
    /* TODO: enumerate is one of the ones that can take args or kwargs.
       Sticking to args for now */
#if MICROPY_CPYTHON_COMPAT
    if (n_kw != 0) {
        mp_arg_error_unimpl_kw();
    }
#endif
    assert(n_args > 0);
>>>>>>> b473d0ae
    mp_obj_enumerate_t *o = m_new_obj(mp_obj_enumerate_t);
    o->base.type = &mp_type_enumerate;
    o->iter = mp_getiter(vals[0].u_obj);
    o->cur = vals[1].u_int;

    return o;
}

const mp_obj_type_t mp_type_enumerate = {
    { &mp_type_type },
    .name = MP_QSTR_enumerate,
    .make_new = enumerate_make_new,
    .iternext = enumerate_iternext,
    .getiter = mp_identity,
};

STATIC mp_obj_t enumerate_iternext(mp_obj_t self_in) {
    assert(MP_OBJ_IS_TYPE(self_in, &mp_type_enumerate));
    mp_obj_enumerate_t *self = self_in;
    mp_obj_t next = mp_iternext(self->iter);
    if (next == MP_OBJ_STOP_ITERATION) {
        return MP_OBJ_STOP_ITERATION;
    } else {
        mp_obj_t items[] = {MP_OBJ_NEW_SMALL_INT(self->cur++), next};
        return mp_obj_new_tuple(2, items);
    }
}<|MERGE_RESOLUTION|>--- conflicted
+++ resolved
@@ -41,7 +41,6 @@
 
 STATIC mp_obj_t enumerate_iternext(mp_obj_t self_in);
 
-<<<<<<< HEAD
 STATIC const mp_arg_t enumerate_make_new_args[] = {
     { MP_QSTR_iterable, MP_ARG_REQUIRED | MP_ARG_OBJ, {.u_obj = MP_OBJ_NULL} },
     { MP_QSTR_start, MP_ARG_INT, {.u_int = 0} },
@@ -49,26 +48,22 @@
 #define ENUMERATE_MAKE_NEW_NUM_ARGS ARRAY_SIZE(enumerate_make_new_args)
 
 STATIC mp_obj_t enumerate_make_new(mp_obj_t type_in, uint n_args, uint n_kw, const mp_obj_t *args) {
+#if MICROPY_CPYTHON_COMPAT
     // parse args
     mp_arg_val_t vals[ENUMERATE_MAKE_NEW_NUM_ARGS];
     mp_arg_parse_all_kw_array(n_args, n_kw, args, ENUMERATE_MAKE_NEW_NUM_ARGS, enumerate_make_new_args, vals);
 
     // create enumerate object
-=======
-STATIC mp_obj_t enumerate_make_new(mp_obj_t type_in, uint n_args, uint n_kw, const mp_obj_t *args) {
-    /* TODO: enumerate is one of the ones that can take args or kwargs.
-       Sticking to args for now */
-#if MICROPY_CPYTHON_COMPAT
-    if (n_kw != 0) {
-        mp_arg_error_unimpl_kw();
-    }
-#endif
-    assert(n_args > 0);
->>>>>>> b473d0ae
     mp_obj_enumerate_t *o = m_new_obj(mp_obj_enumerate_t);
     o->base.type = &mp_type_enumerate;
     o->iter = mp_getiter(vals[0].u_obj);
     o->cur = vals[1].u_int;
+#else
+    mp_obj_enumerate_t *o = m_new_obj(mp_obj_enumerate_t);
+    o->base.type = &mp_type_enumerate;
+    o->iter = mp_getiter(args[0]);
+    o->cur = n_args > 1 ? mp_obj_get_int(args[1]) : 0;
+#endif
 
     return o;
 }
