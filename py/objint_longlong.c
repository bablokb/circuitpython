/*
 * This file is part of the MicroPython project, http://micropython.org/
 *
 * The MIT License (MIT)
 *
 * SPDX-FileCopyrightText: Copyright (c) 2013, 2014 Damien P. George
 * Copyright (c) 2014 Paul Sokolovsky
 *
 * Permission is hereby granted, free of charge, to any person obtaining a copy
 * of this software and associated documentation files (the "Software"), to deal
 * in the Software without restriction, including without limitation the rights
 * to use, copy, modify, merge, publish, distribute, sublicense, and/or sell
 * copies of the Software, and to permit persons to whom the Software is
 * furnished to do so, subject to the following conditions:
 *
 * The above copyright notice and this permission notice shall be included in
 * all copies or substantial portions of the Software.
 *
 * THE SOFTWARE IS PROVIDED "AS IS", WITHOUT WARRANTY OF ANY KIND, EXPRESS OR
 * IMPLIED, INCLUDING BUT NOT LIMITED TO THE WARRANTIES OF MERCHANTABILITY,
 * FITNESS FOR A PARTICULAR PURPOSE AND NONINFRINGEMENT. IN NO EVENT SHALL THE
 * AUTHORS OR COPYRIGHT HOLDERS BE LIABLE FOR ANY CLAIM, DAMAGES OR OTHER
 * LIABILITY, WHETHER IN AN ACTION OF CONTRACT, TORT OR OTHERWISE, ARISING FROM,
 * OUT OF OR IN CONNECTION WITH THE SOFTWARE OR THE USE OR OTHER DEALINGS IN
 * THE SOFTWARE.
 */

#include <stdlib.h>
#include <string.h>

#include "py/smallint.h"
#include "py/objint.h"
#include "py/runtime.h"

#include "supervisor/shared/translate.h"

#if MICROPY_PY_BUILTINS_FLOAT
#include <math.h>
#endif

#if MICROPY_LONGINT_IMPL == MICROPY_LONGINT_IMPL_LONGLONG

#if MICROPY_PY_SYS_MAXSIZE
// Export value for sys.maxsize
const mp_obj_int_t mp_sys_maxsize_obj = {{&mp_type_int}, MP_SSIZE_MAX};
#endif

mp_obj_t mp_obj_int_bit_length_impl(mp_obj_t self_in) {
    assert(mp_obj_is_type(self_in, &mp_type_int));
    mp_obj_int_t *self = self_in;
    long long val = self->val;
    return MP_OBJ_NEW_SMALL_INT(
        (val == 0) ? 0 :
        (val == MP_SMALL_INT_MIN) ? 8 * sizeof(long long) :
        (val < 0) ? 8 * sizeof(long long) - __builtin_clzll(-val) :
        8 * sizeof(long long) - __builtin_clzll(val));
}

mp_obj_t mp_obj_int_from_bytes_impl(bool big_endian, size_t len, const byte *buf) {
    int delta = 1;
    if (!big_endian) {
        buf += len - 1;
        delta = -1;
    }

    mp_longint_impl_t value = 0;
    for (; len--; buf += delta) {
        value = (value << 8) | *buf;
    }
    return mp_obj_new_int_from_ll(value);
}

void mp_obj_int_to_bytes_impl(mp_obj_t self_in, bool big_endian, size_t len, byte *buf) {
    assert(mp_obj_is_type(self_in, &mp_type_int));
    mp_obj_int_t *self = self_in;
    long long val = self->val;
    if (big_endian) {
        byte *b = buf + len;
        while (b > buf) {
            *--b = val;
            val >>= 8;
        }
    } else {
        for (; len > 0; --len) {
            *buf++ = val;
            val >>= 8;
        }
    }
}

int mp_obj_int_sign(mp_obj_t self_in) {
    mp_longint_impl_t val;
    if (mp_obj_is_small_int(self_in)) {
        val = MP_OBJ_SMALL_INT_VALUE(self_in);
    } else {
        mp_obj_int_t *self = self_in;
        val = self->val;
    }
    if (val < 0) {
        return -1;
    } else if (val > 0) {
        return 1;
    } else {
        return 0;
    }
}

mp_obj_t mp_obj_int_unary_op(mp_unary_op_t op, mp_obj_t o_in) {
    mp_obj_int_t *o = o_in;
    switch (op) {
        case MP_UNARY_OP_BOOL:
            return mp_obj_new_bool(o->val != 0);

        // truncate value to fit in mp_int_t, which gives the same hash as
        // small int if the value fits without truncation
        case MP_UNARY_OP_HASH:
            return MP_OBJ_NEW_SMALL_INT((mp_int_t)o->val);

        case MP_UNARY_OP_POSITIVE:
            return o_in;
        case MP_UNARY_OP_NEGATIVE:
            return mp_obj_new_int_from_ll(-o->val);
        case MP_UNARY_OP_INVERT:
            return mp_obj_new_int_from_ll(~o->val);
        case MP_UNARY_OP_ABS: {
            mp_obj_int_t *self = MP_OBJ_TO_PTR(o_in);
            if (self->val >= 0) {
                return o_in;
            }
            self = mp_obj_new_int_from_ll(self->val);
            // TODO could overflow long long
            self->val = -self->val;
            return MP_OBJ_FROM_PTR(self);
        }
        default:
            return MP_OBJ_NULL;      // op not supported
    }
}

mp_obj_t mp_obj_int_binary_op(mp_binary_op_t op, mp_obj_t lhs_in, mp_obj_t rhs_in) {
    long long lhs_val;
    long long rhs_val;

    if (mp_obj_is_small_int(lhs_in)) {
        lhs_val = MP_OBJ_SMALL_INT_VALUE(lhs_in);
    } else {
        assert(mp_obj_is_type(lhs_in, &mp_type_int));
        lhs_val = ((mp_obj_int_t *)lhs_in)->val;
    }

    if (mp_obj_is_small_int(rhs_in)) {
        rhs_val = MP_OBJ_SMALL_INT_VALUE(rhs_in);
    } else if (mp_obj_is_type(rhs_in, &mp_type_int)) {
        rhs_val = ((mp_obj_int_t *)rhs_in)->val;
    } else {
        // delegate to generic function to check for extra cases
        return mp_obj_int_binary_op_extra_cases(op, lhs_in, rhs_in);
    }

    switch (op) {
        case MP_BINARY_OP_ADD:
        case MP_BINARY_OP_INPLACE_ADD:
            return mp_obj_new_int_from_ll(lhs_val + rhs_val);
        case MP_BINARY_OP_SUBTRACT:
        case MP_BINARY_OP_INPLACE_SUBTRACT:
            return mp_obj_new_int_from_ll(lhs_val - rhs_val);
        case MP_BINARY_OP_MULTIPLY:
        case MP_BINARY_OP_INPLACE_MULTIPLY:
            return mp_obj_new_int_from_ll(lhs_val * rhs_val);
        case MP_BINARY_OP_FLOOR_DIVIDE:
        case MP_BINARY_OP_INPLACE_FLOOR_DIVIDE:
            if (rhs_val == 0) {
                goto zero_division;
            }
            return mp_obj_new_int_from_ll(lhs_val / rhs_val);
        case MP_BINARY_OP_MODULO:
        case MP_BINARY_OP_INPLACE_MODULO:
            if (rhs_val == 0) {
                goto zero_division;
            }
            return mp_obj_new_int_from_ll(lhs_val % rhs_val);

        case MP_BINARY_OP_AND:
        case MP_BINARY_OP_INPLACE_AND:
            return mp_obj_new_int_from_ll(lhs_val & rhs_val);
        case MP_BINARY_OP_OR:
        case MP_BINARY_OP_INPLACE_OR:
            return mp_obj_new_int_from_ll(lhs_val | rhs_val);
        case MP_BINARY_OP_XOR:
        case MP_BINARY_OP_INPLACE_XOR:
            return mp_obj_new_int_from_ll(lhs_val ^ rhs_val);

        case MP_BINARY_OP_LSHIFT:
        case MP_BINARY_OP_INPLACE_LSHIFT:
            return mp_obj_new_int_from_ll(lhs_val << (int)rhs_val);
        case MP_BINARY_OP_RSHIFT:
        case MP_BINARY_OP_INPLACE_RSHIFT:
            return mp_obj_new_int_from_ll(lhs_val >> (int)rhs_val);

        case MP_BINARY_OP_POWER:
        case MP_BINARY_OP_INPLACE_POWER: {
            if (rhs_val < 0) {
                #if MICROPY_PY_BUILTINS_FLOAT
                return mp_obj_float_binary_op(op, lhs_val, rhs_in);
                #else
<<<<<<< HEAD
                mp_raise_ValueError(translate("negative power with no float support"));
=======
                mp_raise_ValueError(MP_ERROR_TEXT("negative power with no float support"));
>>>>>>> b0932fcf
                #endif
            }
            long long ans = 1;
            while (rhs_val > 0) {
                if (rhs_val & 1) {
                    ans *= lhs_val;
                }
                if (rhs_val == 1) {
                    break;
                }
                rhs_val /= 2;
                lhs_val *= lhs_val;
            }
            return mp_obj_new_int_from_ll(ans);
        }

        case MP_BINARY_OP_LESS:
            return mp_obj_new_bool(lhs_val < rhs_val);
        case MP_BINARY_OP_MORE:
            return mp_obj_new_bool(lhs_val > rhs_val);
        case MP_BINARY_OP_LESS_EQUAL:
            return mp_obj_new_bool(lhs_val <= rhs_val);
        case MP_BINARY_OP_MORE_EQUAL:
            return mp_obj_new_bool(lhs_val >= rhs_val);
        case MP_BINARY_OP_EQUAL:
            return mp_obj_new_bool(lhs_val == rhs_val);

        default:
            return MP_OBJ_NULL; // op not supported
    }

zero_division:
<<<<<<< HEAD
    mp_raise_msg(&mp_type_ZeroDivisionError, translate("division by zero"));
=======
    mp_raise_msg(&mp_type_ZeroDivisionError, MP_ERROR_TEXT("divide by zero"));
>>>>>>> b0932fcf
}

mp_obj_t mp_obj_new_int(mp_int_t value) {
    if (MP_SMALL_INT_FITS(value)) {
        return MP_OBJ_NEW_SMALL_INT(value);
    }
    return mp_obj_new_int_from_ll(value);
}

mp_obj_t mp_obj_new_int_from_uint(mp_uint_t value) {
    // SMALL_INT accepts only signed numbers, so make sure the input
    // value fits completely in the small-int positive range.
    if ((value & ~MP_SMALL_INT_POSITIVE_MASK) == 0) {
        return MP_OBJ_NEW_SMALL_INT(value);
    }
    return mp_obj_new_int_from_ll(value);
}

mp_obj_t mp_obj_new_int_from_ll(long long val) {
    mp_obj_int_t *o = m_new_obj(mp_obj_int_t);
    o->base.type = &mp_type_int;
    o->val = val;
    return o;
}

mp_obj_t mp_obj_new_int_from_ull(unsigned long long val) {
    // TODO raise an exception if the unsigned long long won't fit
    if (val >> (sizeof(unsigned long long) * 8 - 1) != 0) {
<<<<<<< HEAD
        mp_raise_msg(&mp_type_OverflowError, translate("ulonglong too large"));
=======
        mp_raise_msg(&mp_type_OverflowError, MP_ERROR_TEXT("ulonglong too large"));
>>>>>>> b0932fcf
    }
    mp_obj_int_t *o = m_new_obj(mp_obj_int_t);
    o->base.type = &mp_type_int;
    o->val = val;
    return o;
}

mp_obj_t mp_obj_new_int_from_str_len(const char **str, size_t len, bool neg, unsigned int base) {
    // TODO this does not honor the given length of the string, but it all cases it should anyway be null terminated
    // TODO check overflow
    mp_obj_int_t *o = m_new_obj(mp_obj_int_t);
    o->base.type = &mp_type_int;
    char *endptr;
    o->val = strtoll(*str, &endptr, base);
    *str = endptr;
    return o;
}

mp_int_t mp_obj_int_get_truncated(mp_const_obj_t self_in) {
    if (mp_obj_is_small_int(self_in)) {
        return MP_OBJ_SMALL_INT_VALUE(self_in);
    } else {
        const mp_obj_int_t *self = self_in;
        return self->val;
    }
}

mp_int_t mp_obj_int_get_checked(mp_const_obj_t self_in) {
    // TODO: Check overflow
    return mp_obj_int_get_truncated(self_in);
}

#if MICROPY_PY_BUILTINS_FLOAT
mp_float_t mp_obj_int_as_float_impl(mp_obj_t self_in) {
    assert(mp_obj_is_type(self_in, &mp_type_int));
    mp_obj_int_t *self = self_in;
    return self->val;
}
#endif

#endif<|MERGE_RESOLUTION|>--- conflicted
+++ resolved
@@ -203,11 +203,7 @@
                 #if MICROPY_PY_BUILTINS_FLOAT
                 return mp_obj_float_binary_op(op, lhs_val, rhs_in);
                 #else
-<<<<<<< HEAD
-                mp_raise_ValueError(translate("negative power with no float support"));
-=======
                 mp_raise_ValueError(MP_ERROR_TEXT("negative power with no float support"));
->>>>>>> b0932fcf
                 #endif
             }
             long long ans = 1;
@@ -240,11 +236,7 @@
     }
 
 zero_division:
-<<<<<<< HEAD
-    mp_raise_msg(&mp_type_ZeroDivisionError, translate("division by zero"));
-=======
-    mp_raise_msg(&mp_type_ZeroDivisionError, MP_ERROR_TEXT("divide by zero"));
->>>>>>> b0932fcf
+    mp_raise_msg(&mp_type_ZeroDivisionError, MP_ERROR_TEXT("division by zero"));
 }
 
 mp_obj_t mp_obj_new_int(mp_int_t value) {
@@ -273,11 +265,7 @@
 mp_obj_t mp_obj_new_int_from_ull(unsigned long long val) {
     // TODO raise an exception if the unsigned long long won't fit
     if (val >> (sizeof(unsigned long long) * 8 - 1) != 0) {
-<<<<<<< HEAD
-        mp_raise_msg(&mp_type_OverflowError, translate("ulonglong too large"));
-=======
         mp_raise_msg(&mp_type_OverflowError, MP_ERROR_TEXT("ulonglong too large"));
->>>>>>> b0932fcf
     }
     mp_obj_int_t *o = m_new_obj(mp_obj_int_t);
     o->base.type = &mp_type_int;
