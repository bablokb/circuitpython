--- conflicted
+++ resolved
@@ -170,7 +170,7 @@
         // Implemented by probing all possible qstrs with mp_load_method_maybe
         size_t nqstr = QSTR_TOTAL();
         for (size_t i = MP_QSTR_ + 1; i < nqstr; ++i) {
-            // CIRCUITPY-CHANGE: changes PR #6539: catch dir() exceptions
+            // CIRCUITPY-CHANGE: PR #6539: catch dir() exceptions
             mp_obj_t dest[2] = {};
             mp_load_method_protected(args[0], i, dest, true);
             if (dest[0] != MP_OBJ_NULL) {
@@ -358,6 +358,7 @@
     #if MICROPY_ERROR_REPORTING <= MICROPY_ERROR_REPORTING_TERSE
     mp_raise_TypeError(MP_ERROR_TEXT("ord expects a character"));
     #else
+    // CIRCUITPY-CHANGE: more specific mp_raise
     mp_raise_TypeError_varg(
         MP_ERROR_TEXT("ord() expected a character, but string of length %d found"), (int)len);
     #endif
@@ -380,14 +381,9 @@
 }
 MP_DEFINE_CONST_FUN_OBJ_VAR_BETWEEN(mp_builtin_pow_obj, 2, 3, mp_builtin_pow);
 
-<<<<<<< HEAD
 // CIRCUITPY-CHANGE: adds flush()
-STATIC mp_obj_t mp_builtin_print(size_t n_args, const mp_obj_t *pos_args, mp_map_t *kw_args) {
+static mp_obj_t mp_builtin_print(size_t n_args, const mp_obj_t *pos_args, mp_map_t *kw_args) {
     enum { ARG_sep, ARG_end, ARG_flush, ARG_file };
-=======
-static mp_obj_t mp_builtin_print(size_t n_args, const mp_obj_t *pos_args, mp_map_t *kw_args) {
-    enum { ARG_sep, ARG_end, ARG_file };
->>>>>>> a61c446c
     static const mp_arg_t allowed_args[] = {
         { MP_QSTR_sep, MP_ARG_KW_ONLY | MP_ARG_OBJ, {.u_rom_obj = MP_ROM_QSTR(MP_QSTR__space_)} },
         { MP_QSTR_end, MP_ARG_KW_ONLY | MP_ARG_OBJ, {.u_rom_obj = MP_ROM_QSTR(MP_QSTR__0x0a_)} },
@@ -431,6 +427,7 @@
     }
     #if MICROPY_PY_IO && MICROPY_PY_SYS_STDFILES
     mp_stream_write_adaptor(print.data, end_data, u.len[1]);
+    // CIRCUITPY-CHANGE: add flush()
     if (u.args[ARG_flush].u_bool) {
         mp_stream_flush(MP_OBJ_FROM_PTR(print.data));
     }
