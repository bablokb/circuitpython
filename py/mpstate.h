--- conflicted
+++ resolved
@@ -322,14 +322,11 @@
     struct _mp_code_state_t *current_code_state;
     #endif
 
-<<<<<<< HEAD
+    #if MICROPY_PY_SSL_MBEDTLS_NEED_ACTIVE_CONTEXT
+    struct _mp_obj_ssl_context_t *tls_ssl_context;
     // CIRCUITPY-CHANGE
     #if CIRCUITPY_WARNINGS
     warnings_action_t warnings_action;
-=======
-    #if MICROPY_PY_SSL_MBEDTLS_NEED_ACTIVE_CONTEXT
-    struct _mp_obj_ssl_context_t *tls_ssl_context;
->>>>>>> ecfdd5d6
     #endif
 } mp_state_thread_t;
 
@@ -357,4 +354,4 @@
 #define mp_thread_is_main_thread() (true)
 #endif
 
-#endif // MICROPY_INCLUDED_PY_MPSTATE_H+    #endif // MICROPY_INCLUDED_PY_MPSTATE_H