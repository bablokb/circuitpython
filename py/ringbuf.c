--- conflicted
+++ resolved
@@ -5,6 +5,7 @@
  *
  * Copyright (c) 2016 Paul Sokolovsky
  * Copyright (c) 2019 Jim Mussared
+ * Copyright (c) 2020 Dan Halbert for Adafruit Industries LLC
  *
  * Permission is hereby granted, free of charge, to any person obtaining a copy
  * of this software and associated documentation files (the "Software"), to deal
@@ -25,11 +26,8 @@
  * THE SOFTWARE.
  */
 
-<<<<<<< HEAD
-=======
-#include <string.h>
+// CIRCUITPY thoroughly reworked
 
->>>>>>> e00a1440
 #include "ringbuf.h"
 
 bool ringbuf_init(ringbuf_t *r, uint8_t *buf, size_t size) {
@@ -143,56 +141,5 @@
         }
         buf[i] = b;
     }
-<<<<<<< HEAD
     return bufsize;
-=======
-    r->buf[r->iput] = (v >> 8) & 0xff;
-    r->buf[iput_a] = v & 0xff;
-    r->iput = iput_b;
-    return 0;
-}
-
-// Returns:
-//    0: Success
-//   -1: Not enough data available to complete read (try again later)
-//   -2: Requested read is larger than buffer - will never succeed
-int ringbuf_get_bytes(ringbuf_t *r, uint8_t *data, size_t data_len) {
-    if (ringbuf_avail(r) < data_len) {
-        return (r->size <= data_len) ? -2 : -1;
-    }
-    uint32_t iget = r->iget;
-    uint32_t iget_a = (iget + data_len) % r->size;
-    uint8_t *datap = data;
-    if (iget_a < iget) {
-        // Copy part of the data from the space left at the end of the buffer
-        memcpy(datap, r->buf + iget, r->size - iget);
-        datap += (r->size - iget);
-        iget = 0;
-    }
-    memcpy(datap, r->buf + iget, iget_a - iget);
-    r->iget = iget_a;
-    return 0;
-}
-
-// Returns:
-//    0: Success
-//   -1: Not enough free space available to complete write (try again later)
-//   -2: Requested write is larger than buffer - will never succeed
-int ringbuf_put_bytes(ringbuf_t *r, const uint8_t *data, size_t data_len) {
-    if (ringbuf_free(r) < data_len) {
-        return (r->size <= data_len) ? -2 : -1;
-    }
-    uint32_t iput = r->iput;
-    uint32_t iput_a = (iput + data_len) % r->size;
-    const uint8_t *datap = data;
-    if (iput_a < iput) {
-        // Copy part of the data to the end of the buffer
-        memcpy(r->buf + iput, datap, r->size - iput);
-        datap += (r->size - iput);
-        iput = 0;
-    }
-    memcpy(r->buf + iput, datap, iput_a - iput);
-    r->iput = iput_a;
-    return 0;
->>>>>>> e00a1440
 }