--- conflicted
+++ resolved
@@ -61,23 +61,6 @@
     return mp_asm_base_get_cur_to_write_bytes(&as->base, n);
 }
 
-<<<<<<< HEAD
-void asm_thumb_end_pass(asm_thumb_t *as) {
-    (void)as;
-    // could check labels are resolved...
-
-    #if defined(__ICACHE_PRESENT) && __ICACHE_PRESENT == 1
-    if (as->base.pass == MP_ASM_PASS_EMIT) {
-        // flush D-cache, so the code emitted is stored in memory
-        MP_HAL_CLEAN_DCACHE(as->base.code_base, as->base.code_size);
-        // invalidate I-cache
-        SCB_InvalidateICache();
-    }
-    #endif
-}
-
-=======
->>>>>>> 7c51cb23
 /*
 STATIC void asm_thumb_write_byte_1(asm_thumb_t *as, byte b1) {
     byte *c = asm_thumb_get_cur_to_write_bytes(as, 1);
