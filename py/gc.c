/*
 * This file is part of the MicroPython project, http://micropython.org/
 *
 * The MIT License (MIT)
 *
 * SPDX-FileCopyrightText: Copyright (c) 2013, 2014 Damien P. George
 * SPDX-FileCopyrightText: Copyright (c) 2014 Paul Sokolovsky
 *
 * Permission is hereby granted, free of charge, to any person obtaining a copy
 * of this software and associated documentation files (the "Software"), to deal
 * in the Software without restriction, including without limitation the rights
 * to use, copy, modify, merge, publish, distribute, sublicense, and/or sell
 * copies of the Software, and to permit persons to whom the Software is
 * furnished to do so, subject to the following conditions:
 *
 * The above copyright notice and this permission notice shall be included in
 * all copies or substantial portions of the Software.
 *
 * THE SOFTWARE IS PROVIDED "AS IS", WITHOUT WARRANTY OF ANY KIND, EXPRESS OR
 * IMPLIED, INCLUDING BUT NOT LIMITED TO THE WARRANTIES OF MERCHANTABILITY,
 * FITNESS FOR A PARTICULAR PURPOSE AND NONINFRINGEMENT. IN NO EVENT SHALL THE
 * AUTHORS OR COPYRIGHT HOLDERS BE LIABLE FOR ANY CLAIM, DAMAGES OR OTHER
 * LIABILITY, WHETHER IN AN ACTION OF CONTRACT, TORT OR OTHERWISE, ARISING FROM,
 * OUT OF OR IN CONNECTION WITH THE SOFTWARE OR THE USE OR OTHER DEALINGS IN
 * THE SOFTWARE.
 */

#include <assert.h>
#include <stdio.h>
#include <string.h>

#include "py/gc.h"
#include "py/runtime.h"

#include "supervisor/shared/safe_mode.h"

#if CIRCUITPY_MEMORYMONITOR
#include "shared-module/memorymonitor/__init__.h"
#endif

#if MICROPY_ENABLE_GC

#if MICROPY_DEBUG_VERBOSE // print debugging info
#define DEBUG_PRINT (1)
#define DEBUG_printf DEBUG_printf
#else // don't print debugging info
#define DEBUG_PRINT (0)
#define DEBUG_printf(...) (void)0
#endif

// Uncomment this if you want to use a debugger to capture state at every allocation and free.
// #define LOG_HEAP_ACTIVITY 1

// make this 1 to dump the heap each time it changes
#define EXTENSIVE_HEAP_PROFILING (0)

// make this 1 to zero out swept memory to more eagerly
// detect untraced object still in use
#define CLEAR_ON_SWEEP (0)

// ATB = allocation table byte
// 0b00 = FREE -- free block
// 0b01 = HEAD -- head of a chain of blocks
// 0b10 = TAIL -- in the tail of a chain of blocks
// 0b11 = MARK -- marked head block

#define AT_FREE (0)
#define AT_HEAD (1)
#define AT_TAIL (2)
#define AT_MARK (3)

#define BLOCKS_PER_ATB (4)

#define BLOCK_SHIFT(block) (2 * ((block) & (BLOCKS_PER_ATB - 1)))
#define ATB_GET_KIND(block) ((MP_STATE_MEM(gc_alloc_table_start)[(block) / BLOCKS_PER_ATB] >> BLOCK_SHIFT(block)) & 3)
#define ATB_ANY_TO_FREE(block) do { MP_STATE_MEM(gc_alloc_table_start)[(block) / BLOCKS_PER_ATB] &= (~(AT_MARK << BLOCK_SHIFT(block))); } while (0)
#define ATB_FREE_TO_HEAD(block) do { MP_STATE_MEM(gc_alloc_table_start)[(block) / BLOCKS_PER_ATB] |= (AT_HEAD << BLOCK_SHIFT(block)); } while (0)
#define ATB_FREE_TO_TAIL(block) do { MP_STATE_MEM(gc_alloc_table_start)[(block) / BLOCKS_PER_ATB] |= (AT_TAIL << BLOCK_SHIFT(block)); } while (0)
#define ATB_HEAD_TO_MARK(block) do { MP_STATE_MEM(gc_alloc_table_start)[(block) / BLOCKS_PER_ATB] |= (AT_MARK << BLOCK_SHIFT(block)); } while (0)
#define ATB_MARK_TO_HEAD(block) do { MP_STATE_MEM(gc_alloc_table_start)[(block) / BLOCKS_PER_ATB] &= (~(AT_TAIL << BLOCK_SHIFT(block))); } while (0)

#define BLOCK_FROM_PTR(ptr) (((byte *)(ptr) - MP_STATE_MEM(gc_pool_start)) / BYTES_PER_BLOCK)
#define PTR_FROM_BLOCK(block) (((block) * BYTES_PER_BLOCK + (uintptr_t)MP_STATE_MEM(gc_pool_start)))
#define ATB_FROM_BLOCK(bl) ((bl) / BLOCKS_PER_ATB)

#if MICROPY_ENABLE_FINALISER
// FTB = finaliser table byte
// if set, then the corresponding block may have a finaliser

#define BLOCKS_PER_FTB (8)

#define FTB_GET(block) ((MP_STATE_MEM(gc_finaliser_table_start)[(block) / BLOCKS_PER_FTB] >> ((block) & 7)) & 1)
#define FTB_SET(block) do { MP_STATE_MEM(gc_finaliser_table_start)[(block) / BLOCKS_PER_FTB] |= (1 << ((block) & 7)); } while (0)
#define FTB_CLEAR(block) do { MP_STATE_MEM(gc_finaliser_table_start)[(block) / BLOCKS_PER_FTB] &= (~(1 << ((block) & 7))); } while (0)
#endif

#if MICROPY_PY_THREAD && !MICROPY_PY_THREAD_GIL
#define GC_ENTER() mp_thread_mutex_lock(&MP_STATE_MEM(gc_mutex), 1)
#define GC_EXIT() mp_thread_mutex_unlock(&MP_STATE_MEM(gc_mutex))
#else
#define GC_ENTER()
#define GC_EXIT()
#endif

#ifdef LOG_HEAP_ACTIVITY
volatile uint32_t change_me;
#pragma GCC push_options
#pragma GCC optimize ("O0")
void __attribute__ ((noinline)) gc_log_change(uint32_t start_block, uint32_t length) {
    change_me += start_block;
    change_me += length; // Break on this line.
}
#pragma GCC pop_options
#endif

// TODO waste less memory; currently requires that all entries in alloc_table have a corresponding block in pool
void gc_init(void *start, void *end) {
    // align end pointer on block boundary
    end = (void *)((uintptr_t)end & (~(BYTES_PER_BLOCK - 1)));
    DEBUG_printf("Initializing GC heap: %p..%p = " UINT_FMT " bytes\n", start, end, (byte *)end - (byte *)start);

    // calculate parameters for GC (T=total, A=alloc table, F=finaliser table, P=pool; all in bytes):
    // T = A + F + P
    //     F = A * BLOCKS_PER_ATB / BLOCKS_PER_FTB
    //     P = A * BLOCKS_PER_ATB * BYTES_PER_BLOCK
    // => T = A * (1 + BLOCKS_PER_ATB / BLOCKS_PER_FTB + BLOCKS_PER_ATB * BYTES_PER_BLOCK)
    size_t total_byte_len = (byte *)end - (byte *)start;
    #if MICROPY_ENABLE_FINALISER
    MP_STATE_MEM(gc_alloc_table_byte_len) = total_byte_len * MP_BITS_PER_BYTE / (MP_BITS_PER_BYTE + MP_BITS_PER_BYTE * BLOCKS_PER_ATB / BLOCKS_PER_FTB + MP_BITS_PER_BYTE * BLOCKS_PER_ATB * BYTES_PER_BLOCK);
    #else
    MP_STATE_MEM(gc_alloc_table_byte_len) = total_byte_len / (1 + MP_BITS_PER_BYTE / 2 * BYTES_PER_BLOCK);
    #endif

    MP_STATE_MEM(gc_alloc_table_start) = (byte *)start;

    #if MICROPY_ENABLE_FINALISER
    size_t gc_finaliser_table_byte_len = (MP_STATE_MEM(gc_alloc_table_byte_len) * BLOCKS_PER_ATB + BLOCKS_PER_FTB - 1) / BLOCKS_PER_FTB;
    MP_STATE_MEM(gc_finaliser_table_start) = MP_STATE_MEM(gc_alloc_table_start) + MP_STATE_MEM(gc_alloc_table_byte_len);
    #endif

    size_t gc_pool_block_len = MP_STATE_MEM(gc_alloc_table_byte_len) * BLOCKS_PER_ATB;
    MP_STATE_MEM(gc_pool_start) = (byte *)end - gc_pool_block_len * BYTES_PER_BLOCK;
    MP_STATE_MEM(gc_pool_end) = end;

    #if MICROPY_ENABLE_FINALISER
    assert(MP_STATE_MEM(gc_pool_start) >= MP_STATE_MEM(gc_finaliser_table_start) + gc_finaliser_table_byte_len);
    #endif

    // clear ATBs
    memset(MP_STATE_MEM(gc_alloc_table_start), 0, MP_STATE_MEM(gc_alloc_table_byte_len));

    #if MICROPY_ENABLE_FINALISER
    // clear FTBs
    memset(MP_STATE_MEM(gc_finaliser_table_start), 0, gc_finaliser_table_byte_len);
    #endif

    // Set first free ATB index to the start of the heap.
    for (size_t i = 0; i < MICROPY_ATB_INDICES; i++) {
        MP_STATE_MEM(gc_first_free_atb_index)[i] = 0;
    }

    // Set last free ATB index to the end of the heap.
    MP_STATE_MEM(gc_last_free_atb_index) = MP_STATE_MEM(gc_alloc_table_byte_len) - 1;

    // Set the lowest long lived ptr to the end of the heap to start. This will be lowered as long
    // lived objects are allocated.
    MP_STATE_MEM(gc_lowest_long_lived_ptr) = (void *)PTR_FROM_BLOCK(MP_STATE_MEM(gc_alloc_table_byte_len * BLOCKS_PER_ATB));

    // unlock the GC
    MP_STATE_THREAD(gc_lock_depth) = 0;

    // allow auto collection
    MP_STATE_MEM(gc_auto_collect_enabled) = true;

    #if MICROPY_GC_ALLOC_THRESHOLD
    // by default, maxuint for gc threshold, effectively turning gc-by-threshold off
    MP_STATE_MEM(gc_alloc_threshold) = (size_t)-1;
    MP_STATE_MEM(gc_alloc_amount) = 0;
    #endif

    #if MICROPY_PY_THREAD && !MICROPY_PY_THREAD_GIL
    mp_thread_mutex_init(&MP_STATE_MEM(gc_mutex));
    #endif

    MP_STATE_MEM(permanent_pointers) = NULL;

    DEBUG_printf("GC layout:\n");
    DEBUG_printf("  alloc table at %p, length " UINT_FMT " bytes, " UINT_FMT " blocks\n", MP_STATE_MEM(gc_alloc_table_start), MP_STATE_MEM(gc_alloc_table_byte_len), MP_STATE_MEM(gc_alloc_table_byte_len) * BLOCKS_PER_ATB);
    #if MICROPY_ENABLE_FINALISER
    DEBUG_printf("  finaliser table at %p, length " UINT_FMT " bytes, " UINT_FMT " blocks\n", MP_STATE_MEM(gc_finaliser_table_start), gc_finaliser_table_byte_len, gc_finaliser_table_byte_len * BLOCKS_PER_FTB);
    #endif
    DEBUG_printf("  pool at %p, length " UINT_FMT " bytes, " UINT_FMT " blocks\n", MP_STATE_MEM(gc_pool_start), gc_pool_block_len * BYTES_PER_BLOCK, gc_pool_block_len);
}

void gc_deinit(void) {
    // Run any finalisers before we stop using the heap.
    gc_sweep_all();

    MP_STATE_MEM(gc_pool_start) = 0;
}

void gc_lock(void) {
    // This does not need to be atomic or have the GC mutex because:
    // - each thread has its own gc_lock_depth so there are no races between threads;
    // - a hard interrupt will only change gc_lock_depth during its execution, and
    //   upon return will restore the value of gc_lock_depth.
    MP_STATE_THREAD(gc_lock_depth)++;
}

void gc_unlock(void) {
    // This does not need to be atomic, See comment above in gc_lock.
    MP_STATE_THREAD(gc_lock_depth)--;
}

bool gc_is_locked(void) {
    return MP_STATE_THREAD(gc_lock_depth) != 0;
}

#ifndef TRACE_MARK
#if DEBUG_PRINT
#define TRACE_MARK(block, ptr) DEBUG_printf("gc_mark(%p)\n", ptr)
#else
#define TRACE_MARK(block, ptr)
#endif
#endif

// Take the given block as the topmost block on the stack. Check all it's
// children: mark the unmarked child blocks and put those newly marked
// blocks on the stack. When all children have been checked, pop off the
// topmost block on the stack and repeat with that one.
STATIC void gc_mark_subtree(size_t block) {
    // Start with the block passed in the argument.
    size_t sp = 0;
    for (;;) {
        // work out number of consecutive blocks in the chain starting with this one
        size_t n_blocks = 0;
        do {
            n_blocks += 1;
        } while (ATB_GET_KIND(block + n_blocks) == AT_TAIL);

        // check this block's children
        void **ptrs = (void **)PTR_FROM_BLOCK(block);
        for (size_t i = n_blocks * BYTES_PER_BLOCK / sizeof(void *); i > 0; i--, ptrs++) {
            void *ptr = *ptrs;
            if (VERIFY_PTR(ptr)) {
                // Mark and push this pointer
                size_t childblock = BLOCK_FROM_PTR(ptr);
                if (ATB_GET_KIND(childblock) == AT_HEAD) {
                    // an unmarked head, mark it, and push it on gc stack
                    TRACE_MARK(childblock, ptr);
                    ATB_HEAD_TO_MARK(childblock);
                    if (sp < MICROPY_ALLOC_GC_STACK_SIZE) {
                        MP_STATE_MEM(gc_stack)[sp++] = childblock;
                    } else {
                        MP_STATE_MEM(gc_stack_overflow) = 1;
                    }
                }
            }
        }

        // Are there any blocks on the stack?
        if (sp == 0) {
            break; // No, stack is empty, we're done.
        }

        // pop the next block off the stack
        block = MP_STATE_MEM(gc_stack)[--sp];
    }
}

STATIC void gc_deal_with_stack_overflow(void) {
    while (MP_STATE_MEM(gc_stack_overflow)) {
        MP_STATE_MEM(gc_stack_overflow) = 0;

        // scan entire memory looking for blocks which have been marked but not their children
        for (size_t block = 0; block < MP_STATE_MEM(gc_alloc_table_byte_len) * BLOCKS_PER_ATB; block++) {
            // trace (again) if mark bit set
            if (ATB_GET_KIND(block) == AT_MARK) {
                gc_mark_subtree(block);
            }
        }
    }
}

STATIC void gc_sweep(void) {
    #if MICROPY_PY_GC_COLLECT_RETVAL
    MP_STATE_MEM(gc_collected) = 0;
    #endif
    // free unmarked heads and their tails
    int free_tail = 0;
    for (size_t block = 0; block < MP_STATE_MEM(gc_alloc_table_byte_len) * BLOCKS_PER_ATB; block++) {
        switch (ATB_GET_KIND(block)) {
            case AT_HEAD:
                #if MICROPY_ENABLE_FINALISER
                if (FTB_GET(block)) {
                    mp_obj_base_t *obj = (mp_obj_base_t *)PTR_FROM_BLOCK(block);
                    if (obj->type != NULL) {
                        // if the object has a type then see if it has a __del__ method
                        mp_obj_t dest[2];
                        mp_load_method_maybe(MP_OBJ_FROM_PTR(obj), MP_QSTR___del__, dest);
                        if (dest[0] != MP_OBJ_NULL) {
                            // load_method returned a method, execute it in a protected environment
                            #if MICROPY_ENABLE_SCHEDULER
                            mp_sched_lock();
                            #endif
                            mp_call_function_1_protected(dest[0], dest[1]);
                            #if MICROPY_ENABLE_SCHEDULER
                            mp_sched_unlock();
                            #endif
                        }
                    }
                    // clear finaliser flag
                    FTB_CLEAR(block);
                }
                #endif
                free_tail = 1;
                DEBUG_printf("gc_sweep(%p)\n", (void *)PTR_FROM_BLOCK(block));

                #ifdef LOG_HEAP_ACTIVITY
                gc_log_change(block, 0);
                #endif
                #if MICROPY_PY_GC_COLLECT_RETVAL
                MP_STATE_MEM(gc_collected)++;
                #endif
                // fall through to free the head
                MP_FALLTHROUGH

            case AT_TAIL:
                if (free_tail) {
                    ATB_ANY_TO_FREE(block);
                    #if CLEAR_ON_SWEEP
                    memset((void *)PTR_FROM_BLOCK(block), 0, BYTES_PER_BLOCK);
                    #endif
                }
                break;

            case AT_MARK:
                ATB_MARK_TO_HEAD(block);
                free_tail = 0;
                break;
        }
    }
}

// Mark can handle NULL pointers because it verifies the pointer is within the heap bounds.
STATIC void gc_mark(void *ptr) {
    if (VERIFY_PTR(ptr)) {
        size_t block = BLOCK_FROM_PTR(ptr);
        if (ATB_GET_KIND(block) == AT_HEAD) {
            // An unmarked head: mark it, and mark all its children
            TRACE_MARK(block, ptr);
            ATB_HEAD_TO_MARK(block);
            gc_mark_subtree(block);
        }
    }
}

void gc_collect_start(void) {
    GC_ENTER();
    MP_STATE_THREAD(gc_lock_depth)++;
    #if MICROPY_GC_ALLOC_THRESHOLD
    MP_STATE_MEM(gc_alloc_amount) = 0;
    #endif
    MP_STATE_MEM(gc_stack_overflow) = 0;

    // Trace root pointers.  This relies on the root pointers being organised
    // correctly in the mp_state_ctx structure.  We scan nlr_top, dict_locals,
    // dict_globals, then the root pointer section of mp_state_vm.
    void **ptrs = (void **)(void *)&mp_state_ctx;
    size_t root_start = offsetof(mp_state_ctx_t, thread.dict_locals);
    size_t root_end = offsetof(mp_state_ctx_t, vm.qstr_last_chunk);
    gc_collect_root(ptrs + root_start / sizeof(void *), (root_end - root_start) / sizeof(void *));

    gc_mark(MP_STATE_MEM(permanent_pointers));

    #if MICROPY_ENABLE_PYSTACK
    // Trace root pointers from the Python stack.
    ptrs = (void **)(void *)MP_STATE_THREAD(pystack_start);
    gc_collect_root(ptrs, (MP_STATE_THREAD(pystack_cur) - MP_STATE_THREAD(pystack_start)) / sizeof(void *));
    #endif
}

<<<<<<< HEAD
void gc_collect_ptr(void *ptr) {
    gc_mark(ptr);
=======
// Address sanitizer needs to know that the access to ptrs[i] must always be
// considered OK, even if it's a load from an address that would normally be
// prohibited (due to being undefined, in a red zone, etc).
#if defined(__GNUC__) && (__GNUC__ > 4 || (__GNUC__ == 4 && __GNUC_MINOR__ >= 8))
__attribute__((no_sanitize_address))
#endif
static void *gc_get_ptr(void **ptrs, int i) {
    return ptrs[i];
>>>>>>> 7c51cb23
}

void gc_collect_root(void **ptrs, size_t len) {
    for (size_t i = 0; i < len; i++) {
<<<<<<< HEAD
        void *ptr = ptrs[i];
        gc_mark(ptr);
=======
        void *ptr = gc_get_ptr(ptrs, i);
        if (VERIFY_PTR(ptr)) {
            size_t block = BLOCK_FROM_PTR(ptr);
            if (ATB_GET_KIND(block) == AT_HEAD) {
                // An unmarked head: mark it, and mark all its children
                TRACE_MARK(block, ptr);
                ATB_HEAD_TO_MARK(block);
                gc_mark_subtree(block);
            }
        }
>>>>>>> 7c51cb23
    }
}

void gc_collect_end(void) {
    gc_deal_with_stack_overflow();
    gc_sweep();
<<<<<<< HEAD
    for (size_t i = 0; i < MICROPY_ATB_INDICES; i++) {
        MP_STATE_MEM(gc_first_free_atb_index)[i] = 0;
    }
    MP_STATE_MEM(gc_last_free_atb_index) = MP_STATE_MEM(gc_alloc_table_byte_len) - 1;
    MP_STATE_MEM(gc_lock_depth)--;
=======
    MP_STATE_MEM(gc_last_free_atb_index) = 0;
    MP_STATE_THREAD(gc_lock_depth)--;
>>>>>>> 7c51cb23
    GC_EXIT();
}

void gc_sweep_all(void) {
    GC_ENTER();
    MP_STATE_THREAD(gc_lock_depth)++;
    MP_STATE_MEM(gc_stack_overflow) = 0;
    gc_collect_end();
}

void gc_info(gc_info_t *info) {
    GC_ENTER();
    info->total = MP_STATE_MEM(gc_pool_end) - MP_STATE_MEM(gc_pool_start);
    info->used = 0;
    info->free = 0;
    info->max_free = 0;
    info->num_1block = 0;
    info->num_2block = 0;
    info->max_block = 0;
    bool finish = false;
    for (size_t block = 0, len = 0, len_free = 0; !finish;) {
        size_t kind = ATB_GET_KIND(block);
        switch (kind) {
            case AT_FREE:
                info->free += 1;
                len_free += 1;
                len = 0;
                break;

            case AT_HEAD:
                info->used += 1;
                len = 1;
                break;

            case AT_TAIL:
                info->used += 1;
                len += 1;
                break;

            case AT_MARK:
                // shouldn't happen
                break;
        }

        block++;
        finish = (block == MP_STATE_MEM(gc_alloc_table_byte_len) * BLOCKS_PER_ATB);
        // Get next block type if possible
        if (!finish) {
            kind = ATB_GET_KIND(block);
        }

        if (finish || kind == AT_FREE || kind == AT_HEAD) {
            if (len == 1) {
                info->num_1block += 1;
            } else if (len == 2) {
                info->num_2block += 1;
            }
            if (len > info->max_block) {
                info->max_block = len;
            }
            if (finish || kind == AT_HEAD) {
                if (len_free > info->max_free) {
                    info->max_free = len_free;
                }
                len_free = 0;
            }
        }
    }

    info->used *= BYTES_PER_BLOCK;
    info->free *= BYTES_PER_BLOCK;
    GC_EXIT();
}

bool gc_alloc_possible(void) {
    return MP_STATE_MEM(gc_pool_start) != 0;
}

// We place long lived objects at the end of the heap rather than the start. This reduces
// fragmentation by localizing the heap churn to one portion of memory (the start of the heap.)
void *gc_alloc(size_t n_bytes, unsigned int alloc_flags, bool long_lived) {
    bool has_finaliser = alloc_flags & GC_ALLOC_FLAG_HAS_FINALISER;
    size_t n_blocks = ((n_bytes + BYTES_PER_BLOCK - 1) & (~(BYTES_PER_BLOCK - 1))) / BYTES_PER_BLOCK;
    DEBUG_printf("gc_alloc(" UINT_FMT " bytes -> " UINT_FMT " blocks)\n", n_bytes, n_blocks);

    // check for 0 allocation
    if (n_blocks == 0) {
        return NULL;
    }

<<<<<<< HEAD
    if (MP_STATE_MEM(gc_pool_start) == 0) {
        reset_into_safe_mode(GC_ALLOC_OUTSIDE_VM);
    }

    GC_ENTER();

=======
>>>>>>> 7c51cb23
    // check if GC is locked
    if (MP_STATE_THREAD(gc_lock_depth) > 0) {
        return NULL;
    }

<<<<<<< HEAD
    size_t found_block = 0xffffffff;
=======
    GC_ENTER();

    size_t i;
>>>>>>> 7c51cb23
    size_t end_block;
    size_t start_block;
    size_t n_free;
    bool collected = !MP_STATE_MEM(gc_auto_collect_enabled);

    #if MICROPY_GC_ALLOC_THRESHOLD
    if (!collected && MP_STATE_MEM(gc_alloc_amount) >= MP_STATE_MEM(gc_alloc_threshold)) {
        GC_EXIT();
        gc_collect();
        collected = 1;
        GC_ENTER();
    }
    #endif

    bool keep_looking = true;

    // When we start searching on the other side of the crossover block we make sure to
    // perform a collect. That way we'll get the closest free block in our section.
    size_t crossover_block = BLOCK_FROM_PTR(MP_STATE_MEM(gc_lowest_long_lived_ptr));
    while (keep_looking) {
        int8_t direction = 1;
        size_t bucket = MIN(n_blocks, MICROPY_ATB_INDICES) - 1;
        size_t first_free = MP_STATE_MEM(gc_first_free_atb_index)[bucket];
        size_t start = first_free;
        if (long_lived) {
            direction = -1;
            start = MP_STATE_MEM(gc_last_free_atb_index);
        }
        n_free = 0;
        // look for a run of n_blocks available blocks
        for (size_t i = start; keep_looking && first_free <= i && i <= MP_STATE_MEM(gc_last_free_atb_index); i += direction) {
            byte a = MP_STATE_MEM(gc_alloc_table_start)[i];
            // Four ATB states are packed into a single byte.
            int j = 0;
            if (direction == -1) {
                j = 3;
            }
            for (; keep_looking && 0 <= j && j <= 3; j += direction) {
                if ((a & (0x3 << (j * 2))) == 0) {
                    if (++n_free >= n_blocks) {
                        found_block = i * BLOCKS_PER_ATB + j;
                        keep_looking = false;
                    }
                } else {
                    if (!collected) {
                        size_t block = i * BLOCKS_PER_ATB + j;
                        if ((direction == 1 && block >= crossover_block) ||
                            (direction == -1 && block < crossover_block)) {
                            keep_looking = false;
                        }
                    }
                    n_free = 0;
                }
            }
        }
        if (n_free >= n_blocks) {
            break;
        }

        GC_EXIT();
        // nothing found!
        if (collected) {
            return NULL;
        }
        DEBUG_printf("gc_alloc(" UINT_FMT "): no free mem, triggering GC\n", n_bytes);
        gc_collect();
        collected = true;
        // Try again since we've hopefully freed up space.
        keep_looking = true;
        GC_ENTER();
    }
    assert(found_block != 0xffffffff);

    // Found free space ending at found_block inclusive.
    // Also, set last free ATB index to block after last block we found, for start of
    // next scan. Also, whenever we free or shrink a block we must check if this index needs
    // adjusting (see gc_realloc and gc_free).
    if (!long_lived) {
        end_block = found_block;
        start_block = found_block - n_free + 1;
        if (n_blocks < MICROPY_ATB_INDICES) {
            size_t next_free_atb = (found_block + n_blocks) / BLOCKS_PER_ATB;
            // Update all atb indices for larger blocks too.
            for (size_t i = n_blocks - 1; i < MICROPY_ATB_INDICES; i++) {
                MP_STATE_MEM(gc_first_free_atb_index)[i] = next_free_atb;
            }
        }
    } else {
        start_block = found_block;
        end_block = found_block + n_free - 1;
        // Always update the bounds of the long lived area because we assume it is contiguous. (It
        // can still be reset by a sweep.)
        MP_STATE_MEM(gc_last_free_atb_index) = (found_block - 1) / BLOCKS_PER_ATB;
    }

    #ifdef LOG_HEAP_ACTIVITY
    gc_log_change(start_block, end_block - start_block + 1);
    #endif

    // mark first block as used head
    ATB_FREE_TO_HEAD(start_block);

    // mark rest of blocks as used tail
    // TODO for a run of many blocks can make this more efficient
    for (size_t bl = start_block + 1; bl <= end_block; bl++) {
        ATB_FREE_TO_TAIL(bl);
    }

    // get pointer to first block
    // we must create this pointer before unlocking the GC so a collection can find it
    void *ret_ptr = (void *)(MP_STATE_MEM(gc_pool_start) + start_block * BYTES_PER_BLOCK);
    DEBUG_printf("gc_alloc(%p)\n", ret_ptr);

    // If the allocation was long live then update the lowest value. Its used to trigger early
    // collects when allocations fail in their respective section. Its also used to ignore calls to
    // gc_make_long_lived where the pointer is already in the long lived section.
    if (long_lived && ret_ptr < MP_STATE_MEM(gc_lowest_long_lived_ptr)) {
        MP_STATE_MEM(gc_lowest_long_lived_ptr) = ret_ptr;
    }

    #if MICROPY_GC_ALLOC_THRESHOLD
    MP_STATE_MEM(gc_alloc_amount) += n_blocks;
    #endif

    GC_EXIT();

    #if MICROPY_GC_CONSERVATIVE_CLEAR
    // be conservative and zero out all the newly allocated blocks
    memset((byte *)ret_ptr, 0, (end_block - start_block + 1) * BYTES_PER_BLOCK);
    #else
    // zero out the additional bytes of the newly allocated blocks
    // This is needed because the blocks may have previously held pointers
    // to the heap and will not be set to something else if the caller
    // doesn't actually use the entire block.  As such they will continue
    // to point to the heap and may prevent other blocks from being reclaimed.
    memset((byte *)ret_ptr + n_bytes, 0, (end_block - start_block + 1) * BYTES_PER_BLOCK - n_bytes);
    #endif

    #if MICROPY_ENABLE_FINALISER
    if (has_finaliser) {
        // clear type pointer in case it is never set
        ((mp_obj_base_t *)ret_ptr)->type = NULL;
        // set mp_obj flag only if it has a finaliser
        GC_ENTER();
        FTB_SET(start_block);
        GC_EXIT();
    }
    #else
    (void)has_finaliser;
    #endif

    #if EXTENSIVE_HEAP_PROFILING
    gc_dump_alloc_table();
    #endif

    #if CIRCUITPY_MEMORYMONITOR
    memorymonitor_track_allocation(end_block - start_block + 1);
    #endif

    return ret_ptr;
}

/*
void *gc_alloc(mp_uint_t n_bytes) {
    return _gc_alloc(n_bytes, false);
}

void *gc_alloc_with_finaliser(mp_uint_t n_bytes) {
    return _gc_alloc(n_bytes, true);
}
*/

// force the freeing of a piece of memory
// TODO: freeing here does not call finaliser
void gc_free(void *ptr) {
    if (MP_STATE_THREAD(gc_lock_depth) > 0) {
        // TODO how to deal with this error?
        return;
    }

    GC_ENTER();

    DEBUG_printf("gc_free(%p)\n", ptr);

    if (ptr == NULL) {
        GC_EXIT();
    } else {
        if (MP_STATE_MEM(gc_pool_start) == 0) {
            reset_into_safe_mode(GC_ALLOC_OUTSIDE_VM);
        }
        // get the GC block number corresponding to this pointer
        assert(VERIFY_PTR(ptr));
        size_t start_block = BLOCK_FROM_PTR(ptr);
        assert(ATB_GET_KIND(start_block) == AT_HEAD);

        #if MICROPY_ENABLE_FINALISER
        FTB_CLEAR(start_block);
        #endif

        // free head and all of its tail blocks
        #ifdef LOG_HEAP_ACTIVITY
        gc_log_change(start_block, 0);
        #endif
        size_t block = start_block;
        do {
            ATB_ANY_TO_FREE(block);
            block += 1;
        } while (ATB_GET_KIND(block) == AT_TAIL);

        // Update the first free pointer for our size only. Not much calls gc_free directly so there
        // is decent chance we'll want to allocate this size again. By only updating the specific
        // size we don't risk something smaller fitting in.
        size_t n_blocks = block - start_block;
        size_t bucket = MIN(n_blocks, MICROPY_ATB_INDICES) - 1;
        size_t new_free_atb = start_block / BLOCKS_PER_ATB;
        if (new_free_atb < MP_STATE_MEM(gc_first_free_atb_index)[bucket]) {
            MP_STATE_MEM(gc_first_free_atb_index)[bucket] = new_free_atb;
        }
        // set the last_free pointer to this block if it's earlier in the heap
        if (new_free_atb > MP_STATE_MEM(gc_last_free_atb_index)) {
            MP_STATE_MEM(gc_last_free_atb_index) = new_free_atb;
        }

        GC_EXIT();

        #if EXTENSIVE_HEAP_PROFILING
        gc_dump_alloc_table();
        #endif
    }
}

size_t gc_nbytes(const void *ptr) {
    GC_ENTER();
    if (VERIFY_PTR(ptr)) {
        size_t block = BLOCK_FROM_PTR(ptr);
        if (ATB_GET_KIND(block) == AT_HEAD) {
            // work out number of consecutive blocks in the chain starting with this on
            size_t n_blocks = 0;
            do {
                n_blocks += 1;
            } while (ATB_GET_KIND(block + n_blocks) == AT_TAIL);
            GC_EXIT();
            return n_blocks * BYTES_PER_BLOCK;
        }
    }

    // invalid pointer
    GC_EXIT();
    return 0;
}

bool gc_has_finaliser(const void *ptr) {
    #if MICROPY_ENABLE_FINALISER
    GC_ENTER();
    if (VERIFY_PTR(ptr)) {
        bool has_finaliser = FTB_GET(BLOCK_FROM_PTR(ptr));
        GC_EXIT();
        return has_finaliser;
    }

    // invalid pointer
    GC_EXIT();
    #else
    (void)ptr;
    #endif
    return false;
}

void *gc_make_long_lived(void *old_ptr) {
    // If its already in the long lived section then don't bother moving it.
    if (old_ptr >= MP_STATE_MEM(gc_lowest_long_lived_ptr)) {
        return old_ptr;
    }
    size_t n_bytes = gc_nbytes(old_ptr);
    if (n_bytes == 0) {
        return old_ptr;
    }
    bool has_finaliser = gc_has_finaliser(old_ptr);

    // Try and find a new area in the long lived section to copy the memory to.
    void *new_ptr = gc_alloc(n_bytes, has_finaliser, true);
    if (new_ptr == NULL) {
        return old_ptr;
    } else if (old_ptr > new_ptr) {
        // Return the old pointer if the new one is lower in the heap and free the new space.
        gc_free(new_ptr);
        return old_ptr;
    }
    // We copy everything over and let the garbage collection process delete the old copy. That way
    // we ensure we don't delete memory that has a second reference. (Though if there is we may
    // confuse things when its mutable.)
    memcpy(new_ptr, old_ptr, n_bytes);
    return new_ptr;
}

#if 0
// old, simple realloc that didn't expand memory in place
void *gc_realloc(void *ptr, mp_uint_t n_bytes) {
    mp_uint_t n_existing = gc_nbytes(ptr);
    if (n_bytes <= n_existing) {
        return ptr;
    } else {
        bool has_finaliser;
        if (ptr == NULL) {
            has_finaliser = false;
        } else {
            #if MICROPY_ENABLE_FINALISER
            has_finaliser = FTB_GET(BLOCK_FROM_PTR((mp_uint_t)ptr));
            #else
            has_finaliser = false;
            #endif
        }
        void *ptr2 = gc_alloc(n_bytes, has_finaliser);
        if (ptr2 == NULL) {
            return ptr2;
        }
        memcpy(ptr2, ptr, n_existing);
        gc_free(ptr);
        return ptr2;
    }
}

#else // Alternative gc_realloc impl

void *gc_realloc(void *ptr_in, size_t n_bytes, bool allow_move) {
    // check for pure allocation
    if (ptr_in == NULL) {
        return gc_alloc(n_bytes, false, false);
    }

    // check for pure free
    if (n_bytes == 0) {
        gc_free(ptr_in);
        return NULL;
    }

    if (MP_STATE_THREAD(gc_lock_depth) > 0) {
        return NULL;
    }

    void *ptr = ptr_in;

    GC_ENTER();

    // get the GC block number corresponding to this pointer
    assert(VERIFY_PTR(ptr));
    size_t block = BLOCK_FROM_PTR(ptr);
    assert(ATB_GET_KIND(block) == AT_HEAD);

    // compute number of new blocks that are requested
    size_t new_blocks = (n_bytes + BYTES_PER_BLOCK - 1) / BYTES_PER_BLOCK;

    // Get the total number of consecutive blocks that are already allocated to
    // this chunk of memory, and then count the number of free blocks following
    // it.  Stop if we reach the end of the heap, or if we find enough extra
    // free blocks to satisfy the realloc.  Note that we need to compute the
    // total size of the existing memory chunk so we can correctly and
    // efficiently shrink it (see below for shrinking code).
    size_t n_free = 0;
    size_t n_blocks = 1; // counting HEAD block
    size_t max_block = MP_STATE_MEM(gc_alloc_table_byte_len) * BLOCKS_PER_ATB;
    for (size_t bl = block + n_blocks; bl < max_block; bl++) {
        byte block_type = ATB_GET_KIND(bl);
        if (block_type == AT_TAIL) {
            n_blocks++;
            continue;
        }
        if (block_type == AT_FREE) {
            n_free++;
            if (n_blocks + n_free >= new_blocks) {
                // stop as soon as we find enough blocks for n_bytes
                break;
            }
            continue;
        }
        break;
    }

    // return original ptr if it already has the requested number of blocks
    if (new_blocks == n_blocks) {
        GC_EXIT();
        return ptr_in;
    }

    // check if we can shrink the allocated area
    if (new_blocks < n_blocks) {
        // free unneeded tail blocks
        for (size_t bl = block + new_blocks, count = n_blocks - new_blocks; count > 0; bl++, count--) {
            ATB_ANY_TO_FREE(bl);
        }

        // set the last_free pointer to end of this block if it's earlier in the heap
        size_t new_free_atb = (block + new_blocks) / BLOCKS_PER_ATB;
        size_t bucket = MIN(n_blocks - new_blocks, MICROPY_ATB_INDICES) - 1;
        if (new_free_atb < MP_STATE_MEM(gc_first_free_atb_index)[bucket]) {
            MP_STATE_MEM(gc_first_free_atb_index)[bucket] = new_free_atb;
        }
        if (new_free_atb > MP_STATE_MEM(gc_last_free_atb_index)) {
            MP_STATE_MEM(gc_last_free_atb_index) = new_free_atb;
        }

        GC_EXIT();

        #if EXTENSIVE_HEAP_PROFILING
        gc_dump_alloc_table();
        #endif

        #ifdef LOG_HEAP_ACTIVITY
        gc_log_change(block, new_blocks);
        #endif

        #if CIRCUITPY_MEMORYMONITOR
        memorymonitor_track_allocation(new_blocks);
        #endif

        return ptr_in;
    }

    // check if we can expand in place
    if (new_blocks <= n_blocks + n_free) {
        // mark few more blocks as used tail
        for (size_t bl = block + n_blocks; bl < block + new_blocks; bl++) {
            assert(ATB_GET_KIND(bl) == AT_FREE);
            ATB_FREE_TO_TAIL(bl);
        }

        GC_EXIT();

        #if MICROPY_GC_CONSERVATIVE_CLEAR
        // be conservative and zero out all the newly allocated blocks
        memset((byte *)ptr_in + n_blocks * BYTES_PER_BLOCK, 0, (new_blocks - n_blocks) * BYTES_PER_BLOCK);
        #else
        // zero out the additional bytes of the newly allocated blocks (see comment above in gc_alloc)
        memset((byte *)ptr_in + n_bytes, 0, new_blocks * BYTES_PER_BLOCK - n_bytes);
        #endif

        #if EXTENSIVE_HEAP_PROFILING
        gc_dump_alloc_table();
        #endif

        #ifdef LOG_HEAP_ACTIVITY
        gc_log_change(block, new_blocks);
        #endif

        #if CIRCUITPY_MEMORYMONITOR
        memorymonitor_track_allocation(new_blocks);
        #endif

        return ptr_in;
    }

    #if MICROPY_ENABLE_FINALISER
    bool ftb_state = FTB_GET(block);
    #else
    bool ftb_state = false;
    #endif

    GC_EXIT();

    if (!allow_move) {
        // not allowed to move memory block so return failure
        return NULL;
    }

    // can't resize inplace; try to find a new contiguous chain
    void *ptr_out = gc_alloc(n_bytes, ftb_state, false);

    // check that the alloc succeeded
    if (ptr_out == NULL) {
        return NULL;
    }

    DEBUG_printf("gc_realloc(%p -> %p)\n", ptr_in, ptr_out);
    memcpy(ptr_out, ptr_in, n_blocks * BYTES_PER_BLOCK);
    gc_free(ptr_in);
    return ptr_out;
}
#endif // Alternative gc_realloc impl

bool gc_never_free(void *ptr) {
    // Check to make sure the pointer is on the heap in the first place.
    if (gc_nbytes(ptr) == 0) {
        return false;
    }
    // Pointers are stored in a linked list where each block is BYTES_PER_BLOCK long and the first
    // pointer is the next block of pointers.
    void **current_reference_block = MP_STATE_MEM(permanent_pointers);
    while (current_reference_block != NULL) {
        for (size_t i = 1; i < BYTES_PER_BLOCK / sizeof(void *); i++) {
            if (current_reference_block[i] == NULL) {
                current_reference_block[i] = ptr;
                return true;
            }
        }
        current_reference_block = current_reference_block[0];
    }
    void **next_block = gc_alloc(BYTES_PER_BLOCK, false, true);
    if (next_block == NULL) {
        return false;
    }
    if (MP_STATE_MEM(permanent_pointers) == NULL) {
        MP_STATE_MEM(permanent_pointers) = next_block;
    } else {
        current_reference_block[0] = next_block;
    }
    next_block[1] = ptr;
    return true;
}

void gc_dump_info(void) {
    gc_info_t info;
    gc_info(&info);
    mp_printf(&mp_plat_print, "GC: total: %u, used: %u, free: %u\n",
        (uint)info.total, (uint)info.used, (uint)info.free);
    mp_printf(&mp_plat_print, " No. of 1-blocks: %u, 2-blocks: %u, max blk sz: %u, max free sz: %u\n",
        (uint)info.num_1block, (uint)info.num_2block, (uint)info.max_block, (uint)info.max_free);
}

void gc_dump_alloc_table(void) {
    GC_ENTER();
    static const size_t DUMP_BYTES_PER_LINE = 64;
    #if !EXTENSIVE_HEAP_PROFILING
    // When comparing heap output we don't want to print the starting
    // pointer of the heap because it changes from run to run.
    mp_printf(&mp_plat_print, "GC memory layout; from %p:", MP_STATE_MEM(gc_pool_start));
    #endif
    for (size_t bl = 0; bl < MP_STATE_MEM(gc_alloc_table_byte_len) * BLOCKS_PER_ATB; bl++) {
        if (bl % DUMP_BYTES_PER_LINE == 0) {
            // a new line of blocks
            {
                // check if this line contains only free blocks
                size_t bl2 = bl;
                while (bl2 < MP_STATE_MEM(gc_alloc_table_byte_len) * BLOCKS_PER_ATB && ATB_GET_KIND(bl2) == AT_FREE) {
                    bl2++;
                }
                if (bl2 - bl >= 2 * DUMP_BYTES_PER_LINE) {
                    // there are at least 2 lines containing only free blocks, so abbreviate their printing
                    mp_printf(&mp_plat_print, "\n       (%u lines all free)", (uint)(bl2 - bl) / DUMP_BYTES_PER_LINE);
                    bl = bl2 & (~(DUMP_BYTES_PER_LINE - 1));
                    if (bl >= MP_STATE_MEM(gc_alloc_table_byte_len) * BLOCKS_PER_ATB) {
                        // got to end of heap
                        break;
                    }
                }
            }
            // print header for new line of blocks
            // (the cast to uint32_t is for 16-bit ports)
            // mp_printf(&mp_plat_print, "\n%05x: ", (uint)(PTR_FROM_BLOCK(bl) & (uint32_t)0xfffff));
            mp_printf(&mp_plat_print, "\n%05x: ", (uint)((bl * BYTES_PER_BLOCK) & (uint32_t)0xfffff));
        }
        int c = ' ';
        switch (ATB_GET_KIND(bl)) {
            case AT_FREE:
                c = '.';
                break;
            /* this prints out if the object is reachable from BSS or STACK (for unix only)
            case AT_HEAD: {
                c = 'h';
                void **ptrs = (void**)(void*)&mp_state_ctx;
                mp_uint_t len = offsetof(mp_state_ctx_t, vm.stack_top) / sizeof(mp_uint_t);
                for (mp_uint_t i = 0; i < len; i++) {
                    mp_uint_t ptr = (mp_uint_t)ptrs[i];
                    if (VERIFY_PTR(ptr) && BLOCK_FROM_PTR(ptr) == bl) {
                        c = 'B';
                        break;
                    }
                }
                if (c == 'h') {
                    ptrs = (void**)&c;
                    len = ((mp_uint_t)MP_STATE_THREAD(stack_top) - (mp_uint_t)&c) / sizeof(mp_uint_t);
                    for (mp_uint_t i = 0; i < len; i++) {
                        mp_uint_t ptr = (mp_uint_t)ptrs[i];
                        if (VERIFY_PTR(ptr) && BLOCK_FROM_PTR(ptr) == bl) {
                            c = 'S';
                            break;
                        }
                    }
                }
                break;
            }
            */
            /* this prints the uPy object type of the head block */
            case AT_HEAD: {
                #pragma GCC diagnostic push
                #pragma GCC diagnostic ignored "-Wcast-align"
                void **ptr = (void **)(MP_STATE_MEM(gc_pool_start) + bl * BYTES_PER_BLOCK);
                #pragma GCC diagnostic pop
                if (*ptr == &mp_type_tuple) {
                    c = 'T';
                } else if (*ptr == &mp_type_list) {
                    c = 'L';
                } else if (*ptr == &mp_type_dict) {
                    c = 'D';
                } else if (*ptr == &mp_type_str || *ptr == &mp_type_bytes) {
                    c = 'S';
                }
                #if MICROPY_PY_BUILTINS_BYTEARRAY
                else if (*ptr == &mp_type_bytearray) {
                    c = 'A';
                }
                #endif
                #if MICROPY_PY_ARRAY
                else if (*ptr == &mp_type_array) {
                    c = 'A';
                }
                #endif
                #if MICROPY_PY_BUILTINS_FLOAT
                else if (*ptr == &mp_type_float) {
                    c = 'F';
                }
                #endif
                else if (*ptr == &mp_type_fun_bc) {
                    c = 'B';
                } else if (*ptr == &mp_type_module) {
                    c = 'M';
                } else {
                    c = 'h';
                    #if 0
                    // This code prints "Q" for qstr-pool data, and "q" for qstr-str
                    // data.  It can be useful to see how qstrs are being allocated,
                    // but is disabled by default because it is very slow.
                    for (qstr_pool_t *pool = MP_STATE_VM(last_pool); c == 'h' && pool != NULL; pool = pool->prev) {
                        if ((qstr_pool_t *)ptr == pool) {
                            c = 'Q';
                            break;
                        }
                        for (const byte **q = pool->qstrs, **q_top = pool->qstrs + pool->len; q < q_top; q++) {
                            if ((const byte *)ptr == *q) {
                                c = 'q';
                                break;
                            }
                        }
                    }
                    #endif
                }
                break;
            }
            case AT_TAIL:
                c = '=';
                break;
            case AT_MARK:
                c = 'm';
                break;
        }
        mp_printf(&mp_plat_print, "%c", c);
    }
    mp_print_str(&mp_plat_print, "\n");
    GC_EXIT();
}

#if 0
// For testing the GC functions
void gc_test(void) {
    mp_uint_t len = 500;
    mp_uint_t *heap = malloc(len);
    gc_init(heap, heap + len / sizeof(mp_uint_t));
    void *ptrs[100];
    {
        mp_uint_t **p = gc_alloc(16, false);
        p[0] = gc_alloc(64, false);
        p[1] = gc_alloc(1, false);
        p[2] = gc_alloc(1, false);
        p[3] = gc_alloc(1, false);
        mp_uint_t ***p2 = gc_alloc(16, false);
        p2[0] = p;
        p2[1] = p;
        ptrs[0] = p2;
    }
    for (int i = 0; i < 25; i += 2) {
        mp_uint_t *p = gc_alloc(i, false);
        printf("p=%p\n", p);
        if (i & 3) {
            // ptrs[i] = p;
        }
    }

    printf("Before GC:\n");
    gc_dump_alloc_table();
    printf("Starting GC...\n");
    gc_collect_start();
    gc_collect_root(ptrs, sizeof(ptrs) / sizeof(void *));
    gc_collect_end();
    printf("After GC:\n");
    gc_dump_alloc_table();
}
#endif

#endif // MICROPY_ENABLE_GC<|MERGE_RESOLUTION|>--- conflicted
+++ resolved
@@ -380,10 +380,10 @@
     #endif
 }
 
-<<<<<<< HEAD
 void gc_collect_ptr(void *ptr) {
     gc_mark(ptr);
-=======
+}
+
 // Address sanitizer needs to know that the access to ptrs[i] must always be
 // considered OK, even if it's a load from an address that would normally be
 // prohibited (due to being undefined, in a red zone, etc).
@@ -392,42 +392,23 @@
 #endif
 static void *gc_get_ptr(void **ptrs, int i) {
     return ptrs[i];
->>>>>>> 7c51cb23
 }
 
 void gc_collect_root(void **ptrs, size_t len) {
     for (size_t i = 0; i < len; i++) {
-<<<<<<< HEAD
-        void *ptr = ptrs[i];
+        void *ptr = gc_get_ptr(ptrs, i);
         gc_mark(ptr);
-=======
-        void *ptr = gc_get_ptr(ptrs, i);
-        if (VERIFY_PTR(ptr)) {
-            size_t block = BLOCK_FROM_PTR(ptr);
-            if (ATB_GET_KIND(block) == AT_HEAD) {
-                // An unmarked head: mark it, and mark all its children
-                TRACE_MARK(block, ptr);
-                ATB_HEAD_TO_MARK(block);
-                gc_mark_subtree(block);
-            }
-        }
->>>>>>> 7c51cb23
     }
 }
 
 void gc_collect_end(void) {
     gc_deal_with_stack_overflow();
     gc_sweep();
-<<<<<<< HEAD
     for (size_t i = 0; i < MICROPY_ATB_INDICES; i++) {
         MP_STATE_MEM(gc_first_free_atb_index)[i] = 0;
     }
     MP_STATE_MEM(gc_last_free_atb_index) = MP_STATE_MEM(gc_alloc_table_byte_len) - 1;
-    MP_STATE_MEM(gc_lock_depth)--;
-=======
-    MP_STATE_MEM(gc_last_free_atb_index) = 0;
     MP_STATE_THREAD(gc_lock_depth)--;
->>>>>>> 7c51cb23
     GC_EXIT();
 }
 
@@ -518,27 +499,18 @@
         return NULL;
     }
 
-<<<<<<< HEAD
-    if (MP_STATE_MEM(gc_pool_start) == 0) {
-        reset_into_safe_mode(GC_ALLOC_OUTSIDE_VM);
-    }
-
-    GC_ENTER();
-
-=======
->>>>>>> 7c51cb23
     // check if GC is locked
     if (MP_STATE_THREAD(gc_lock_depth) > 0) {
         return NULL;
     }
 
-<<<<<<< HEAD
+    if (MP_STATE_MEM(gc_pool_start) == 0) {
+        reset_into_safe_mode(GC_ALLOC_OUTSIDE_VM);
+    }
+
+    GC_ENTER();
+
     size_t found_block = 0xffffffff;
-=======
-    GC_ENTER();
-
-    size_t i;
->>>>>>> 7c51cb23
     size_t end_block;
     size_t start_block;
     size_t n_free;
