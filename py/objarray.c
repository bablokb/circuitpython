/*
 * This file is part of the MicroPython project, http://micropython.org/
 *
 * The MIT License (MIT)
 *
 * Copyright (c) 2013, 2014 Damien P. George
 * Copyright (c) 2014 Paul Sokolovsky
 *
 * Permission is hereby granted, free of charge, to any person obtaining a copy
 * of this software and associated documentation files (the "Software"), to deal
 * in the Software without restriction, including without limitation the rights
 * to use, copy, modify, merge, publish, distribute, sublicense, and/or sell
 * copies of the Software, and to permit persons to whom the Software is
 * furnished to do so, subject to the following conditions:
 *
 * The above copyright notice and this permission notice shall be included in
 * all copies or substantial portions of the Software.
 *
 * THE SOFTWARE IS PROVIDED "AS IS", WITHOUT WARRANTY OF ANY KIND, EXPRESS OR
 * IMPLIED, INCLUDING BUT NOT LIMITED TO THE WARRANTIES OF MERCHANTABILITY,
 * FITNESS FOR A PARTICULAR PURPOSE AND NONINFRINGEMENT. IN NO EVENT SHALL THE
 * AUTHORS OR COPYRIGHT HOLDERS BE LIABLE FOR ANY CLAIM, DAMAGES OR OTHER
 * LIABILITY, WHETHER IN AN ACTION OF CONTRACT, TORT OR OTHERWISE, ARISING FROM,
 * OUT OF OR IN CONNECTION WITH THE SOFTWARE OR THE USE OR OTHER DEALINGS IN
 * THE SOFTWARE.
 */

#include <string.h>
#include <assert.h>
#include <stdint.h>

#include "py/runtime.h"
#include "py/binary.h"
#include "py/objstr.h"
#include "py/objarray.h"

#if MICROPY_PY_ARRAY || MICROPY_PY_BUILTINS_BYTEARRAY || MICROPY_PY_BUILTINS_MEMORYVIEW

// About memoryview object: We want to reuse as much code as possible from
// array, and keep the memoryview object 4 words in size so it fits in 1 GC
// block.  Also, memoryview must keep a pointer to the base of the buffer so
// that the buffer is not GC'd if the original parent object is no longer
// around (we are assuming that all memoryview'able objects return a pointer
// which points to the start of a GC chunk).  Given the above constraints we
// do the following:
//  - typecode high bit is set if the buffer is read-write (else read-only)
//  - free is the offset in elements to the first item in the memoryview
//  - len is the length in elements
//  - items points to the start of the original buffer
// Note that we don't handle the case where the original buffer might change
// size due to a resize of the original parent object.

#if MICROPY_PY_BUILTINS_MEMORYVIEW
#define TYPECODE_MASK (0x7f)
#define memview_offset free
#define memview_offset_max ((1LL << MP_OBJ_ARRAY_FREE_SIZE_BITS) - 1)
#else
// make (& TYPECODE_MASK) a null operation if memorview not enabled
#define TYPECODE_MASK (~(size_t)0)
// memview_offset should not be accessed if memoryview is not enabled,
// so not defined to catch errors
#endif

<<<<<<< HEAD
STATIC mp_obj_t array_iterator_new(mp_obj_t array_in, mp_obj_iter_buf_t *iter_buf);
STATIC mp_obj_t array_append(mp_obj_t self_in, mp_obj_t arg);
STATIC mp_obj_t array_extend(mp_obj_t self_in, mp_obj_t arg_in);
STATIC mp_int_t array_get_buffer(mp_obj_t o_in, mp_buffer_info_t *bufinfo, mp_uint_t flags);
// CIRCUITPY-CHANGE
#if MICROPY_CPYTHON_COMPAT
STATIC mp_obj_t array_decode(size_t n_args, const mp_obj_t *args);
#endif

=======
static mp_obj_t array_iterator_new(mp_obj_t array_in, mp_obj_iter_buf_t *iter_buf);
static mp_obj_t array_append(mp_obj_t self_in, mp_obj_t arg);
static mp_obj_t array_extend(mp_obj_t self_in, mp_obj_t arg_in);
static mp_int_t array_get_buffer(mp_obj_t o_in, mp_buffer_info_t *bufinfo, mp_uint_t flags);
>>>>>>> a61c446c

/******************************************************************************/
// array

#if MICROPY_PY_BUILTINS_BYTEARRAY || MICROPY_PY_ARRAY
static void array_print(const mp_print_t *print, mp_obj_t o_in, mp_print_kind_t kind) {
    (void)kind;
    mp_obj_array_t *o = MP_OBJ_TO_PTR(o_in);
    if (o->typecode == BYTEARRAY_TYPECODE) {
        mp_print_str(print, "bytearray(b");
        mp_str_print_quoted(print, o->items, o->len, true);
    } else {
        mp_printf(print, "array('%c'", o->typecode);
        if (o->len > 0) {
            mp_print_str(print, ", [");
            for (size_t i = 0; i < o->len; i++) {
                if (i > 0) {
                    mp_print_str(print, ", ");
                }
                mp_obj_print_helper(print, mp_binary_get_val_array(o->typecode, o->items, i), PRINT_REPR);
            }
            mp_print_str(print, "]");
        }
    }
    mp_print_str(print, ")");
}
#endif

#if MICROPY_PY_BUILTINS_BYTEARRAY || MICROPY_PY_ARRAY
<<<<<<< HEAD
STATIC mp_obj_array_t *array_new(char typecode, size_t n) {
    // CIRCUITPY-CHANGE
    if (typecode == 'x') {
        mp_raise_ValueError(MP_ERROR_TEXT("bad typecode"));
    }
=======
static mp_obj_array_t *array_new(char typecode, size_t n) {
>>>>>>> a61c446c
    int typecode_size = mp_binary_get_size('@', typecode, NULL);
    mp_obj_array_t *o = m_new_obj(mp_obj_array_t);
    #if MICROPY_PY_BUILTINS_BYTEARRAY && MICROPY_PY_ARRAY
    o->base.type = (typecode == BYTEARRAY_TYPECODE) ? &mp_type_bytearray : &mp_type_array;
    #elif MICROPY_PY_BUILTINS_BYTEARRAY
    o->base.type = &mp_type_bytearray;
    #else
    o->base.type = &mp_type_array;
    #endif
    o->typecode = typecode;
    o->free = 0;
    o->len = n;
    o->items = m_new(byte, typecode_size * o->len);
    return o;
}
#endif

#if MICROPY_PY_BUILTINS_BYTEARRAY || MICROPY_PY_ARRAY
static mp_obj_t array_construct(char typecode, mp_obj_t initializer) {
    // bytearrays can be raw-initialised from anything with the buffer protocol
    // other arrays can only be raw-initialised from bytes and bytearray objects
    mp_buffer_info_t bufinfo;
    if (((MICROPY_PY_BUILTINS_BYTEARRAY
          && typecode == BYTEARRAY_TYPECODE)
         || (MICROPY_PY_ARRAY
             && (mp_obj_is_type(initializer, &mp_type_bytes)
                 || (MICROPY_PY_BUILTINS_BYTEARRAY && mp_obj_is_type(initializer, &mp_type_bytearray)))))
        && mp_get_buffer(initializer, &bufinfo, MP_BUFFER_READ)) {
        // construct array from raw bytes
        size_t sz = mp_binary_get_size('@', typecode, NULL);
        // CIRCUITPY-CHANGE
        if (bufinfo.len % sz) {
            mp_raise_ValueError(MP_ERROR_TEXT("bytes length not a multiple of item size"));
        }
        size_t len = bufinfo.len / sz;
        mp_obj_array_t *o = array_new(typecode, len);
        memcpy(o->items, bufinfo.buf, len * sz);
        return MP_OBJ_FROM_PTR(o);
    }

    size_t len;
    // Try to create array of exact len if initializer len is known
    mp_obj_t len_in = mp_obj_len_maybe(initializer);
    if (len_in == MP_OBJ_NULL) {
        len = 0;
    } else {
        len = MP_OBJ_SMALL_INT_VALUE(len_in);
    }

    mp_obj_array_t *array = array_new(typecode, len);

    mp_obj_t iterable = mp_getiter(initializer, NULL);
    mp_obj_t item;
    size_t i = 0;
    while ((item = mp_iternext(iterable)) != MP_OBJ_STOP_ITERATION) {
        if (len == 0) {
            array_append(MP_OBJ_FROM_PTR(array), item);
        } else {
            mp_binary_set_val_array(typecode, array->items, i++, item);
        }
    }

    return MP_OBJ_FROM_PTR(array);
}
#endif

#if MICROPY_PY_ARRAY
static mp_obj_t array_make_new(const mp_obj_type_t *type_in, size_t n_args, size_t n_kw, const mp_obj_t *args) {
    (void)type_in;
    mp_arg_check_num(n_args, n_kw, 1, 2, false);

    // get typecode
    const char *typecode = mp_obj_str_get_str(args[0]);

    if (n_args == 1) {
        // 1 arg: make an empty array
        return MP_OBJ_FROM_PTR(array_new(*typecode, 0));
    } else {
        // 2 args: construct the array from the given object
        return array_construct(*typecode, args[1]);
    }
}
#endif

#if MICROPY_PY_BUILTINS_BYTEARRAY
static mp_obj_t bytearray_make_new(const mp_obj_type_t *type_in, size_t n_args, size_t n_kw, const mp_obj_t *args) {
    (void)type_in;
    // Can take 2nd/3rd arg if constructs from str
    mp_arg_check_num(n_args, n_kw, 0, 3, false);

    if (n_args == 0) {
        // no args: construct an empty bytearray
        return MP_OBJ_FROM_PTR(array_new(BYTEARRAY_TYPECODE, 0));
    } else if (mp_obj_is_int(args[0])) {
        // CIRCUITPY-CHANGE: error checks this
        if (n_args > 1) {
            mp_raise_TypeError(MP_ERROR_TEXT("wrong number of arguments"));
        }
        // 1 arg, an integer: construct a blank bytearray of that length
        mp_uint_t len = mp_obj_get_int(args[0]);
        mp_obj_array_t *o = array_new(BYTEARRAY_TYPECODE, len);
        memset(o->items, 0, len);
        return MP_OBJ_FROM_PTR(o);
    } else {
        // 1 arg: construct the bytearray from that
        if (mp_obj_is_str(args[0]) && n_args == 1) {
            #if MICROPY_ERROR_REPORTING <= MICROPY_ERROR_REPORTING_TERSE
            // Match bytes_make_new.
            mp_raise_TypeError(MP_ERROR_TEXT("wrong number of arguments"));
            #else
            mp_raise_TypeError(MP_ERROR_TEXT("string argument without an encoding"));
            #endif
        }
        return array_construct(BYTEARRAY_TYPECODE, args[0]);
    }
}
#endif

#if MICROPY_PY_BUILTINS_MEMORYVIEW

mp_obj_t mp_obj_new_memoryview(byte typecode, size_t nitems, void *items) {
    mp_obj_array_t *self = m_new_obj(mp_obj_array_t);
    mp_obj_memoryview_init(self, typecode, 0, nitems, items);
    return MP_OBJ_FROM_PTR(self);
}

static mp_obj_t memoryview_make_new(const mp_obj_type_t *type_in, size_t n_args, size_t n_kw, const mp_obj_t *args) {
    (void)type_in;

    // TODO possibly allow memoryview constructor to take start/stop so that one
    // can do memoryview(b, 4, 8) instead of memoryview(b)[4:8] (uses less RAM)

    mp_arg_check_num(n_args, n_kw, 1, 1, false);

    mp_buffer_info_t bufinfo;
    mp_get_buffer_raise(args[0], &bufinfo, MP_BUFFER_READ);

    mp_obj_array_t *self = MP_OBJ_TO_PTR(mp_obj_new_memoryview(bufinfo.typecode,
        bufinfo.len / mp_binary_get_size('@', bufinfo.typecode, NULL),
        bufinfo.buf));

    // If the input object is a memoryview then need to point the items of the
    // new memoryview to the start of the buffer so the GC can trace it.
    if (mp_obj_get_type(args[0]) == &mp_type_memoryview) {
        mp_obj_array_t *other = MP_OBJ_TO_PTR(args[0]);
        self->memview_offset = other->memview_offset;
        self->items = other->items;
    }

    // test if the object can be written to
    if (mp_get_buffer(args[0], &bufinfo, MP_BUFFER_RW)) {
        self->typecode |= MP_OBJ_ARRAY_TYPECODE_FLAG_RW; // indicate writable buffer
    }

    return MP_OBJ_FROM_PTR(self);
}

// CIRCUITPY-CHANGE: adds cast
#if MICROPY_CPYTHON_COMPAT
STATIC mp_obj_t memoryview_cast(const mp_obj_t self_in, const mp_obj_t typecode_in) {
    mp_obj_array_t *self = MP_OBJ_TO_PTR(self_in);
    const char *typecode = mp_obj_str_get_str(typecode_in);
    size_t new_element_size = mp_binary_get_size('@', typecode[0], NULL);
    size_t old_element_size = mp_binary_get_size('@', self->typecode & ~MP_OBJ_ARRAY_TYPECODE_FLAG_RW, NULL);
    size_t bytelen = self->len * old_element_size;
    if (bytelen % new_element_size != 0) {
        mp_raise_TypeError(MP_ERROR_TEXT("memoryview: length is not a multiple of itemsize"));
    }
    mp_obj_array_t *result = MP_OBJ_TO_PTR(mp_obj_new_memoryview(*typecode, bytelen / new_element_size, self->items));
    result->memview_offset = (self->memview_offset * old_element_size) / new_element_size;

    // test if the object can be written to
    if (self->typecode & MP_OBJ_ARRAY_TYPECODE_FLAG_RW) {
        result->typecode |= MP_OBJ_ARRAY_TYPECODE_FLAG_RW; // indicate writable buffer
    }
    return MP_OBJ_FROM_PTR(result);
}
STATIC MP_DEFINE_CONST_FUN_OBJ_2(memoryview_cast_obj, memoryview_cast);
#endif

#if MICROPY_PY_BUILTINS_MEMORYVIEW_ITEMSIZE
static void memoryview_attr(mp_obj_t self_in, qstr attr, mp_obj_t *dest) {
    if (dest[0] != MP_OBJ_NULL) {
        return;
    }
    if (attr == MP_QSTR_itemsize) {
        mp_obj_array_t *self = MP_OBJ_TO_PTR(self_in);
        dest[0] = MP_OBJ_NEW_SMALL_INT(mp_binary_get_size('@', self->typecode & TYPECODE_MASK, NULL));
    }
    // CIRCUITPY-CHANGE
    #if MICROPY_PY_BUILTINS_BYTES_HEX || MICROPY_CPYTHON_COMPAT
    else {
        // Need to forward to locals dict.
        dest[1] = MP_OBJ_SENTINEL;
    }
    #endif
}
#endif

#endif

static mp_obj_t array_unary_op(mp_unary_op_t op, mp_obj_t o_in) {
    mp_obj_array_t *o = MP_OBJ_TO_PTR(o_in);
    switch (op) {
        case MP_UNARY_OP_BOOL:
            return mp_obj_new_bool(o->len != 0);
        case MP_UNARY_OP_LEN:
            return MP_OBJ_NEW_SMALL_INT(o->len);
        default:
            return MP_OBJ_NULL;      // op not supported
    }
}

static int typecode_for_comparison(int typecode, bool *is_unsigned) {
    if (typecode == BYTEARRAY_TYPECODE) {
        typecode = 'B';
    }
    if (typecode <= 'Z') {
        typecode += 32; // to lowercase
        *is_unsigned = true;
    }
    return typecode;
}

static mp_obj_t array_binary_op(mp_binary_op_t op, mp_obj_t lhs_in, mp_obj_t rhs_in) {
    mp_obj_array_t *lhs = MP_OBJ_TO_PTR(lhs_in);
    switch (op) {
        // CIRCUITPY-CHANGE: does multiply
        case MP_BINARY_OP_MULTIPLY:
        case MP_BINARY_OP_INPLACE_MULTIPLY: {
            if (!mp_obj_is_int(rhs_in)) {
                return MP_OBJ_NULL; // op not supported
            }
            mp_uint_t repeat = mp_obj_get_int(rhs_in);
            bool inplace = (op == MP_BINARY_OP_INPLACE_MULTIPLY);
            mp_buffer_info_t lhs_bufinfo;
            array_get_buffer(lhs_in, &lhs_bufinfo, MP_BUFFER_READ);
            mp_obj_array_t *res;
            byte *ptr;
            size_t orig_lhs_bufinfo_len = lhs_bufinfo.len;
            if (inplace) {
                res = lhs;
                size_t item_sz = mp_binary_get_size('@', lhs->typecode, NULL);
                lhs->items = m_renew(byte, lhs->items, (lhs->len + lhs->free) * item_sz, lhs->len * repeat * item_sz);
                lhs->len = lhs->len * repeat;
                lhs->free = 0;
                if (!repeat) {
                    return MP_OBJ_FROM_PTR(res);
                }
                repeat--;
                ptr = (byte *)res->items + orig_lhs_bufinfo_len;
            } else {
                res = array_new(lhs_bufinfo.typecode, lhs->len * repeat);
                ptr = (byte *)res->items;
            }
            if (orig_lhs_bufinfo_len) {
                for (; repeat--; ptr += orig_lhs_bufinfo_len) {
                    memcpy(ptr, lhs_bufinfo.buf, orig_lhs_bufinfo_len);
                }
            }
            return MP_OBJ_FROM_PTR(res);
        }
        case MP_BINARY_OP_ADD: {
            #if MICROPY_PY_BUILTINS_MEMORYVIEW
            if (lhs->base.type == &mp_type_memoryview) {
                return MP_OBJ_NULL; // op not supported
            }
            #endif

            // allow to add anything that has the buffer protocol (extension to CPython)
            mp_buffer_info_t lhs_bufinfo;
            mp_buffer_info_t rhs_bufinfo;
            array_get_buffer(lhs_in, &lhs_bufinfo, MP_BUFFER_READ);
            mp_get_buffer_raise(rhs_in, &rhs_bufinfo, MP_BUFFER_READ);

            size_t sz = mp_binary_get_size('@', lhs_bufinfo.typecode, NULL);

            // convert byte count to element count (in case rhs is not multiple of sz)
            size_t rhs_len = rhs_bufinfo.len / sz;

            // note: lhs->len is element count of lhs, lhs_bufinfo.len is byte count
            mp_obj_array_t *res = array_new(lhs_bufinfo.typecode, lhs->len + rhs_len);
            mp_seq_cat((byte *)res->items, lhs_bufinfo.buf, lhs_bufinfo.len, rhs_bufinfo.buf, rhs_len * sz, byte);
            return MP_OBJ_FROM_PTR(res);
        }

        case MP_BINARY_OP_INPLACE_ADD: {
            #if MICROPY_PY_BUILTINS_MEMORYVIEW
            if (lhs->base.type == &mp_type_memoryview) {
                return MP_OBJ_NULL; // op not supported
            }
            #endif
            array_extend(lhs_in, rhs_in);
            return lhs_in;
        }

        case MP_BINARY_OP_CONTAINS: {
            #if MICROPY_PY_BUILTINS_BYTEARRAY
            // Can search string only in bytearray
            mp_buffer_info_t lhs_bufinfo;
            mp_buffer_info_t rhs_bufinfo;
            if (mp_get_buffer(rhs_in, &rhs_bufinfo, MP_BUFFER_READ)) {
                if (!mp_obj_is_type(lhs_in, &mp_type_bytearray)) {
                    return mp_const_false;
                }
                array_get_buffer(lhs_in, &lhs_bufinfo, MP_BUFFER_READ);
                return mp_obj_new_bool(
                    find_subbytes(lhs_bufinfo.buf, lhs_bufinfo.len, rhs_bufinfo.buf, rhs_bufinfo.len, 1) != NULL);
            }
            #endif

            // Otherwise, can only look for a scalar numeric value in an array
            if (mp_obj_is_int(rhs_in) || mp_obj_is_float(rhs_in)) {
                mp_raise_NotImplementedError(NULL);
            }

            return mp_const_false;
        }

        case MP_BINARY_OP_EQUAL:
        case MP_BINARY_OP_LESS:
        case MP_BINARY_OP_LESS_EQUAL:
        case MP_BINARY_OP_MORE:
        case MP_BINARY_OP_MORE_EQUAL: {
            mp_buffer_info_t lhs_bufinfo;
            mp_buffer_info_t rhs_bufinfo;
            array_get_buffer(lhs_in, &lhs_bufinfo, MP_BUFFER_READ);
            if (!mp_get_buffer(rhs_in, &rhs_bufinfo, MP_BUFFER_READ)) {
                return mp_const_false;
            }
            // mp_seq_cmp_bytes is used so only compatible representations can be correctly compared.
            // The type doesn't matter: array/bytearray/str/bytes all have the same buffer layout, so
            // just check if the typecodes are compatible; for testing equality the types should have the
            // same code except for signedness, and not be floating point because nan never equals nan.
            // For > and < the types should be the same and unsigned.
            // Note that typecode_for_comparison always returns lowercase letters to save code size.
            // No need for (& TYPECODE_MASK) here: xxx_get_buffer already takes care of that.
            bool is_unsigned = false;
            const int lhs_code = typecode_for_comparison(lhs_bufinfo.typecode, &is_unsigned);
            const int rhs_code = typecode_for_comparison(rhs_bufinfo.typecode, &is_unsigned);
            if (lhs_code == rhs_code && lhs_code != 'f' && lhs_code != 'd' && (op == MP_BINARY_OP_EQUAL || is_unsigned)) {
                return mp_obj_new_bool(mp_seq_cmp_bytes(op, lhs_bufinfo.buf, lhs_bufinfo.len, rhs_bufinfo.buf, rhs_bufinfo.len));
            }
            // mp_obj_equal_not_equal treats returning MP_OBJ_NULL as 'fall back to pointer comparison'
            // for MP_BINARY_OP_EQUAL but that is incompatible with CPython.
            mp_raise_NotImplementedError(NULL);
        }

        default:
            return MP_OBJ_NULL; // op not supported
    }
}

#if MICROPY_PY_BUILTINS_BYTEARRAY || MICROPY_PY_ARRAY
static mp_obj_t array_append(mp_obj_t self_in, mp_obj_t arg) {
    // self is not a memoryview, so we don't need to use (& TYPECODE_MASK)
    assert((MICROPY_PY_BUILTINS_BYTEARRAY && mp_obj_is_type(self_in, &mp_type_bytearray))
        || (MICROPY_PY_ARRAY && mp_obj_is_type(self_in, &mp_type_array)));
    mp_obj_array_t *self = MP_OBJ_TO_PTR(self_in);

    if (self->free == 0) {
        size_t item_sz = mp_binary_get_size('@', self->typecode, NULL);
        // TODO: alloc policy
        self->free = 8;
        self->items = m_renew(byte, self->items, item_sz * self->len, item_sz * (self->len + self->free));
        mp_seq_clear(self->items, self->len + 1, self->len + self->free, item_sz);
    }
    mp_binary_set_val_array(self->typecode, self->items, self->len, arg);
    // only update length/free if set succeeded
    self->len++;
    self->free--;
    return mp_const_none; // return None, as per CPython
}
MP_DEFINE_CONST_FUN_OBJ_2(mp_obj_array_append_obj, array_append);

static mp_obj_t array_extend(mp_obj_t self_in, mp_obj_t arg_in) {
    // self is not a memoryview, so we don't need to use (& TYPECODE_MASK)
    assert((MICROPY_PY_BUILTINS_BYTEARRAY && mp_obj_is_type(self_in, &mp_type_bytearray))
        || (MICROPY_PY_ARRAY && mp_obj_is_type(self_in, &mp_type_array)));
    mp_obj_array_t *self = MP_OBJ_TO_PTR(self_in);

    // allow to extend by anything that has the buffer protocol (extension to CPython)
    mp_buffer_info_t arg_bufinfo;
    // CIRCUITPY-CHANGE: allow appending an iterable
    if (mp_get_buffer(arg_in, &arg_bufinfo, MP_BUFFER_READ)) {
        size_t sz = mp_binary_get_size('@', self->typecode, NULL);

        // convert byte count to element count
        size_t len = arg_bufinfo.len / sz;

        // make sure we have enough room to extend
        // TODO: alloc policy; at the moment we go conservative
        if (self->free < len) {
            self->items = m_renew(byte, self->items, (self->len + self->free) * sz, (self->len + len) * sz);
            self->free = 0;
        } else {
            self->free -= len;
        }

        // extend
        mp_seq_copy((byte *)self->items + self->len * sz, arg_bufinfo.buf, len * sz, byte);
        self->len += len;
    } else {
        // Otherwise argument must be an iterable of items to append
        mp_obj_t iterable = mp_getiter(arg_in, NULL);
        mp_obj_t item;
        while ((item = mp_iternext(iterable)) != MP_OBJ_STOP_ITERATION) {
            array_append(self_in, item);
        }
    }
    return mp_const_none;
}
MP_DEFINE_CONST_FUN_OBJ_2(mp_obj_array_extend_obj, array_extend);
#endif

// CIRCUITPY-CHANGE: buffer_finder used belo
#if MICROPY_PY_BUILTINS_BYTEARRAY && MICROPY_CPYTHON_COMPAT
STATIC mp_obj_t buffer_finder(size_t n_args, const mp_obj_t *args, int direction, bool is_index) {
    mp_check_self(mp_obj_is_type(args[0], &mp_type_bytearray));
    const mp_obj_type_t *self_type = mp_obj_get_type(args[0]);

<<<<<<< HEAD
    mp_buffer_info_t haystack_bufinfo;
    mp_get_buffer_raise(args[0], &haystack_bufinfo, MP_BUFFER_READ);

    mp_buffer_info_t needle_bufinfo;
    mp_get_buffer_raise(args[1], &needle_bufinfo, MP_BUFFER_READ);

    if (mp_binary_get_size('@', needle_bufinfo.typecode, NULL) != 1) {
        mp_raise_TypeError(MP_ERROR_TEXT("a bytes-like object is required"));
=======
    // make sure we have enough room to extend
    // TODO: alloc policy; at the moment we go conservative
    if (self->free < len) {
        self->items = m_renew(byte, self->items, (self->len + self->free) * sz, (self->len + len) * sz);
        self->free = 0;

        if (self_in == arg_in) {
            // Get arg_bufinfo again in case self->items has moved
            //
            // (Note not possible to handle case that arg_in is a memoryview into self)
            mp_get_buffer_raise(arg_in, &arg_bufinfo, MP_BUFFER_READ);
        }
    } else {
        self->free -= len;
>>>>>>> a61c446c
    }

    const byte *start = haystack_bufinfo.buf;
    const byte *end = ((const byte *)haystack_bufinfo.buf) + haystack_bufinfo.len;
    if (n_args >= 3 && args[2] != mp_const_none) {
        start += mp_get_index(self_type, haystack_bufinfo.len, args[2], true);
    }
    if (n_args >= 4 && args[3] != mp_const_none) {
        end = ((const byte *)haystack_bufinfo.buf) + mp_get_index(self_type, haystack_bufinfo.len, args[3], true);
    }

    const byte *p = NULL;
    if (end >= start) {
        p = find_subbytes(start, end - start, needle_bufinfo.buf, needle_bufinfo.len, direction);
    }

    if (p == NULL) {
        if (is_index) {
            mp_raise_ValueError(MP_ERROR_TEXT("substring not found"));
        } else {
            return MP_OBJ_NEW_SMALL_INT(-1);
        }
    }
    return MP_OBJ_NEW_SMALL_INT(p - (const byte *)haystack_bufinfo.buf);
}

// CIRCUITPY-CHANGE: provides find, rfind, index
STATIC mp_obj_t buffer_find(size_t n_args, const mp_obj_t *args) {
    return buffer_finder(n_args, args, 1, false);
}
MP_DEFINE_CONST_FUN_OBJ_VAR_BETWEEN(buffer_find_obj, 2, 4, buffer_find);

STATIC mp_obj_t buffer_rfind(size_t n_args, const mp_obj_t *args) {
    return buffer_finder(n_args, args, -1, false);
}
MP_DEFINE_CONST_FUN_OBJ_VAR_BETWEEN(buffer_rfind_obj, 2, 4, buffer_rfind);

STATIC mp_obj_t buffer_index(size_t n_args, const mp_obj_t *args) {
    return buffer_finder(n_args, args, 1, true);
}
MP_DEFINE_CONST_FUN_OBJ_VAR_BETWEEN(buffer_index_obj, 2, 4, buffer_index);

STATIC mp_obj_t buffer_rindex(size_t n_args, const mp_obj_t *args) {
    return buffer_finder(n_args, args, -1, true);
}
MP_DEFINE_CONST_FUN_OBJ_VAR_BETWEEN(buffer_rindex_obj, 2, 4, buffer_rindex);
#endif

static mp_obj_t array_subscr(mp_obj_t self_in, mp_obj_t index_in, mp_obj_t value) {
    if (value == MP_OBJ_NULL) {
        // delete item
        // TODO implement
        // TODO: confirmed that both bytearray and array.array support
        // slice deletion
        return MP_OBJ_NULL; // op not supported
    } else {
        mp_obj_array_t *o = MP_OBJ_TO_PTR(self_in);
        #if MICROPY_PY_BUILTINS_SLICE
        if (mp_obj_is_type(index_in, &mp_type_slice)) {
            mp_bound_slice_t slice;
            if (!mp_seq_get_fast_slice_indexes(o->len, index_in, &slice)) {
                mp_raise_NotImplementedError(MP_ERROR_TEXT("only slices with step=1 (aka None) are supported"));
            }
            if (value != MP_OBJ_SENTINEL) {
                #if MICROPY_PY_ARRAY_SLICE_ASSIGN
                // Assign
                size_t src_len;
                uint8_t *src_items;
                size_t src_offs = 0;
                size_t item_sz = mp_binary_get_size('@', o->typecode & TYPECODE_MASK, NULL);
                if (mp_obj_is_obj(value) && MP_OBJ_TYPE_GET_SLOT_OR_NULL(((mp_obj_base_t *)MP_OBJ_TO_PTR(value))->type, subscr) == array_subscr) {
                    // value is array, bytearray or memoryview
                    mp_obj_array_t *src_slice = MP_OBJ_TO_PTR(value);
                    if (item_sz != mp_binary_get_size('@', src_slice->typecode & TYPECODE_MASK, NULL)) {
                    compat_error:
                        mp_raise_ValueError(MP_ERROR_TEXT("lhs and rhs should be compatible"));
                    }
                    src_len = src_slice->len;
                    src_items = src_slice->items;
                    #if MICROPY_PY_BUILTINS_MEMORYVIEW
                    if (mp_obj_is_type(value, &mp_type_memoryview)) {
                        src_offs = src_slice->memview_offset * item_sz;
                    }
                    #endif
                } else if (mp_obj_is_type(value, &mp_type_bytes)) {
                    if (item_sz != 1) {
                        goto compat_error;
                    }
                    mp_buffer_info_t bufinfo;
                    mp_get_buffer_raise(value, &bufinfo, MP_BUFFER_READ);
                    src_len = bufinfo.len;
                    src_items = bufinfo.buf;
                } else {
                    mp_raise_NotImplementedError(MP_ERROR_TEXT("array/bytes required on right side"));
                }

                // TODO: check src/dst compat
                mp_int_t len_adj = src_len - (slice.stop - slice.start);
                uint8_t *dest_items = o->items;
                #if MICROPY_PY_BUILTINS_MEMORYVIEW
                if (o->base.type == &mp_type_memoryview) {
                    if (!(o->typecode & MP_OBJ_ARRAY_TYPECODE_FLAG_RW)) {
                        // store to read-only memoryview not allowed
                        return MP_OBJ_NULL;
                    }
                    if (len_adj != 0) {
                        goto compat_error;
                    }
                    dest_items += o->memview_offset * item_sz;
                }
                #endif
                if (len_adj > 0) {
                    if ((size_t)len_adj > o->free) {
                        // TODO: alloc policy; at the moment we go conservative
                        o->items = m_renew(byte, o->items, (o->len + o->free) * item_sz, (o->len + len_adj) * item_sz);
                        o->free = len_adj;
                        // m_renew may have moved o->items
                        if (src_items == dest_items) {
                            src_items = o->items;
                        }
                        dest_items = o->items;
                    }
                    mp_seq_replace_slice_grow_inplace(dest_items, o->len,
                        slice.start, slice.stop, src_items + src_offs, src_len, len_adj, item_sz);
                } else {
                    mp_seq_replace_slice_no_grow(dest_items, o->len,
<<<<<<< HEAD
                        slice.start, slice.stop, src_items, src_len, item_sz);
                    // CIRCUITPY-CHANGE
                    #if MICROPY_NONSTANDARD_TYPECODES
=======
                        slice.start, slice.stop, src_items + src_offs, src_len, item_sz);
>>>>>>> a61c446c
                    // Clear "freed" elements at the end of list
                    // TODO: This is actually only needed for typecode=='O'
                    mp_seq_clear(dest_items, o->len + len_adj, o->len, item_sz);
                    #endif
                    // TODO: alloc policy after shrinking
                }
                o->free -= len_adj;
                o->len += len_adj;
                return mp_const_none;
                #else
                return MP_OBJ_NULL; // op not supported
                #endif
            }

            mp_obj_array_t *res;
            size_t sz = mp_binary_get_size('@', o->typecode & TYPECODE_MASK, NULL);
            assert(sz > 0);
            #if MICROPY_PY_BUILTINS_MEMORYVIEW
            if (o->base.type == &mp_type_memoryview) {
                if (slice.start > memview_offset_max) {
                    mp_raise_msg(&mp_type_OverflowError, MP_ERROR_TEXT("memoryview offset too large"));
                }
                res = m_new_obj(mp_obj_array_t);
                *res = *o;
                res->memview_offset += slice.start;
                res->len = slice.stop - slice.start;
            } else
            #endif
            {
                res = array_new(o->typecode, slice.stop - slice.start);
                memcpy(res->items, (uint8_t *)o->items + slice.start * sz, (slice.stop - slice.start) * sz);
            }
            return MP_OBJ_FROM_PTR(res);
        } else
        #endif
        {
            size_t index = mp_get_index(o->base.type, o->len, index_in, false);
            #if MICROPY_PY_BUILTINS_MEMORYVIEW
            if (o->base.type == &mp_type_memoryview) {
                index += o->memview_offset;
                if (value != MP_OBJ_SENTINEL && !(o->typecode & MP_OBJ_ARRAY_TYPECODE_FLAG_RW)) {
                    // store to read-only memoryview
                    return MP_OBJ_NULL;
                }
            }
            #endif
            if (value == MP_OBJ_SENTINEL) {
                // load
                return mp_binary_get_val_array(o->typecode & TYPECODE_MASK, o->items, index);
            } else {
                // store
                mp_binary_set_val_array(o->typecode & TYPECODE_MASK, o->items, index, value);
                return mp_const_none;
            }
        }
    }
}

static mp_int_t array_get_buffer(mp_obj_t o_in, mp_buffer_info_t *bufinfo, mp_uint_t flags) {
    mp_obj_array_t *o = MP_OBJ_TO_PTR(o_in);
    size_t sz = mp_binary_get_size('@', o->typecode & TYPECODE_MASK, NULL);
    bufinfo->buf = o->items;
    bufinfo->len = o->len * sz;
    bufinfo->typecode = o->typecode & TYPECODE_MASK;
    #if MICROPY_PY_BUILTINS_MEMORYVIEW
    if (o->base.type == &mp_type_memoryview) {
        if (!(o->typecode & MP_OBJ_ARRAY_TYPECODE_FLAG_RW) && (flags & MP_BUFFER_WRITE)) {
            // read-only memoryview
            return 1;
        }
        bufinfo->buf = (uint8_t *)bufinfo->buf + (size_t)o->memview_offset * sz;
    }
    #else
    (void)flags;
    #endif
    return 0;
}

// CIRCUITPY-CHANGE
#if MICROPY_CPYTHON_COMPAT && MICROPY_PY_BUILTINS_BYTEARRAY
// Directly lifted from objstr.c
STATIC mp_obj_t array_decode(size_t n_args, const mp_obj_t *args) {
    mp_obj_t new_args[2];
    if (n_args == 1) {
        new_args[0] = args[0];
        new_args[1] = MP_OBJ_NEW_QSTR(MP_QSTR_utf_hyphen_8);
        args = new_args;
        n_args++;
    }
    return mp_obj_str_make_new(&mp_type_str, n_args, 0, args);
}
MP_DEFINE_CONST_FUN_OBJ_VAR_BETWEEN(array_decode_obj, 1, 3, array_decode);
#endif


#if MICROPY_PY_BUILTINS_BYTEARRAY
STATIC const mp_rom_map_elem_t bytearray_locals_dict_table[] = {
    { MP_ROM_QSTR(MP_QSTR_append), MP_ROM_PTR(&mp_obj_array_append_obj) },
    { MP_ROM_QSTR(MP_QSTR_extend), MP_ROM_PTR(&mp_obj_array_extend_obj) },

    #if MICROPY_CPYTHON_COMPAT
    { MP_ROM_QSTR(MP_QSTR_find), MP_ROM_PTR(&buffer_find_obj) },
    { MP_ROM_QSTR(MP_QSTR_rfind), MP_ROM_PTR(&buffer_rfind_obj) },
    { MP_ROM_QSTR(MP_QSTR_index), MP_ROM_PTR(&buffer_index_obj) },
    { MP_ROM_QSTR(MP_QSTR_rindex), MP_ROM_PTR(&buffer_rindex_obj) },

    { MP_ROM_QSTR(MP_QSTR_decode), MP_ROM_PTR(&array_decode_obj) },
    #endif
};

MP_DEFINE_CONST_DICT(bytearray_locals_dict, bytearray_locals_dict_table);
#endif


#if MICROPY_PY_ARRAY
MP_DEFINE_CONST_OBJ_TYPE(
    mp_type_array,
    MP_QSTR_array,
    MP_TYPE_FLAG_ITER_IS_GETITER,
    make_new, array_make_new,
    print, array_print,
    iter, array_iterator_new,
    unary_op, array_unary_op,
    binary_op, array_binary_op,
    subscr, array_subscr,
    buffer, array_get_buffer,
    locals_dict, &mp_obj_array_locals_dict
    );
#endif

#if MICROPY_PY_BUILTINS_BYTEARRAY
MP_DEFINE_CONST_OBJ_TYPE(
    mp_type_bytearray,
    MP_QSTR_bytearray,
    MP_TYPE_FLAG_EQ_CHECKS_OTHER_TYPE | MP_TYPE_FLAG_ITER_IS_GETITER,
    make_new, bytearray_make_new,
    print, array_print,
    iter, array_iterator_new,
    unary_op, array_unary_op,
    binary_op, array_binary_op,
    subscr, array_subscr,
    buffer, array_get_buffer,
    locals_dict, &mp_obj_bytearray_locals_dict
    );
#endif

#if MICROPY_PY_BUILTINS_MEMORYVIEW
#if MICROPY_PY_BUILTINS_MEMORYVIEW_ITEMSIZE
#define MEMORYVIEW_TYPE_ATTR attr, memoryview_attr,
#else
#define MEMORYVIEW_TYPE_ATTR
#endif

// CIRCUITPY-CHANGE: provides cast
#if MICROPY_CPYTHON_COMPAT
// CIRCUITPY-CHANGE: provides cast
STATIC const mp_rom_map_elem_t memoryview_locals_dict_table[] = {
    { MP_ROM_QSTR(MP_QSTR_cast), MP_ROM_PTR(&memoryview_cast_obj) },
    #if MICROPY_PY_BUILTINS_BYTES_HEX
    { MP_ROM_QSTR(MP_QSTR_hex), MP_ROM_PTR(&mp_obj_bytes_hex_as_str_obj) },
    #endif
};
MP_DEFINE_CONST_DICT(memoryview_locals_dict, memoryview_locals_dict_table);
#define MEMORYVIEW_TYPE_LOCALS_DICT locals_dict, &memoryview_locals_dict,
#elif MICROPY_PY_BUILTINS_BYTES_HEX
#define MEMORYVIEW_TYPE_LOCALS_DICT locals_dict, &mp_obj_memoryview_locals_dict,
#else
#define MEMORYVIEW_TYPE_LOCALS_DICT
#endif

MP_DEFINE_CONST_OBJ_TYPE(
    mp_type_memoryview,
    MP_QSTR_memoryview,
    MP_TYPE_FLAG_EQ_CHECKS_OTHER_TYPE | MP_TYPE_FLAG_ITER_IS_GETITER,
    make_new, memoryview_make_new,
    iter, array_iterator_new,
    unary_op, array_unary_op,
    binary_op, array_binary_op,
    MEMORYVIEW_TYPE_LOCALS_DICT
    MEMORYVIEW_TYPE_ATTR
    subscr, array_subscr,
    buffer, array_get_buffer
    );
#endif // MICROPY_PY_BUILTINS_MEMORYVIEW

/* unused
size_t mp_obj_array_len(mp_obj_t self_in) {
    return ((mp_obj_array_t *)self_in)->len;
}
*/

#if MICROPY_PY_BUILTINS_BYTEARRAY
mp_obj_t mp_obj_new_bytearray(size_t n, const void *items) {
    mp_obj_array_t *o = array_new(BYTEARRAY_TYPECODE, n);
    memcpy(o->items, items, n);
    return MP_OBJ_FROM_PTR(o);
}

// CIRCUITPY-CHANGE
mp_obj_t mp_obj_new_bytearray_of_zeros(size_t n) {
    mp_obj_array_t *o = array_new(BYTEARRAY_TYPECODE, n);
    memset(o->items, 0, n);
    return MP_OBJ_FROM_PTR(o);
}

// Create bytearray which references specified memory area
mp_obj_t mp_obj_new_bytearray_by_ref(size_t n, void *items) {
    mp_obj_array_t *o = mp_obj_malloc(mp_obj_array_t, &mp_type_bytearray);
    o->typecode = BYTEARRAY_TYPECODE;
    o->free = 0;
    o->len = n;
    o->items = items;
    return MP_OBJ_FROM_PTR(o);
}
#endif

/******************************************************************************/
// array iterator

typedef struct _mp_obj_array_it_t {
    mp_obj_base_t base;
    mp_obj_array_t *array;
    size_t offset;
    size_t cur;
} mp_obj_array_it_t;

static mp_obj_t array_it_iternext(mp_obj_t self_in) {
    mp_obj_array_it_t *self = MP_OBJ_TO_PTR(self_in);
    if (self->cur < self->array->len) {
        return mp_binary_get_val_array(self->array->typecode & TYPECODE_MASK, self->array->items, self->offset + self->cur++);
    } else {
        return MP_OBJ_STOP_ITERATION;
    }
}

static MP_DEFINE_CONST_OBJ_TYPE(
    mp_type_array_it,
    MP_QSTR_iterator,
    MP_TYPE_FLAG_ITER_IS_ITERNEXT,
    iter, array_it_iternext
    );

static mp_obj_t array_iterator_new(mp_obj_t array_in, mp_obj_iter_buf_t *iter_buf) {
    assert(sizeof(mp_obj_array_t) <= sizeof(mp_obj_iter_buf_t));
    mp_obj_array_t *array = MP_OBJ_TO_PTR(array_in);
    mp_obj_array_it_t *o = (mp_obj_array_it_t *)iter_buf;
    o->base.type = &mp_type_array_it;
    o->array = array;
    o->offset = 0;
    o->cur = 0;
    #if MICROPY_PY_BUILTINS_MEMORYVIEW
    if (array->base.type == &mp_type_memoryview) {
        o->offset = array->memview_offset;
    }
    #endif
    return MP_OBJ_FROM_PTR(o);
}

#endif // MICROPY_PY_ARRAY || MICROPY_PY_BUILTINS_BYTEARRAY || MICROPY_PY_BUILTINS_MEMORYVIEW<|MERGE_RESOLUTION|>--- conflicted
+++ resolved
@@ -61,22 +61,15 @@
 // so not defined to catch errors
 #endif
 
-<<<<<<< HEAD
-STATIC mp_obj_t array_iterator_new(mp_obj_t array_in, mp_obj_iter_buf_t *iter_buf);
-STATIC mp_obj_t array_append(mp_obj_t self_in, mp_obj_t arg);
-STATIC mp_obj_t array_extend(mp_obj_t self_in, mp_obj_t arg_in);
-STATIC mp_int_t array_get_buffer(mp_obj_t o_in, mp_buffer_info_t *bufinfo, mp_uint_t flags);
-// CIRCUITPY-CHANGE
-#if MICROPY_CPYTHON_COMPAT
-STATIC mp_obj_t array_decode(size_t n_args, const mp_obj_t *args);
-#endif
-
-=======
 static mp_obj_t array_iterator_new(mp_obj_t array_in, mp_obj_iter_buf_t *iter_buf);
 static mp_obj_t array_append(mp_obj_t self_in, mp_obj_t arg);
 static mp_obj_t array_extend(mp_obj_t self_in, mp_obj_t arg_in);
 static mp_int_t array_get_buffer(mp_obj_t o_in, mp_buffer_info_t *bufinfo, mp_uint_t flags);
->>>>>>> a61c446c
+// CIRCUITPY-CHANGE
+#if MICROPY_CPYTHON_COMPAT
+STATIC mp_obj_t array_decode(size_t n_args, const mp_obj_t *args);
+#endif
+
 
 /******************************************************************************/
 // array
@@ -106,15 +99,11 @@
 #endif
 
 #if MICROPY_PY_BUILTINS_BYTEARRAY || MICROPY_PY_ARRAY
-<<<<<<< HEAD
-STATIC mp_obj_array_t *array_new(char typecode, size_t n) {
+static mp_obj_array_t *array_new(char typecode, size_t n) {
     // CIRCUITPY-CHANGE
     if (typecode == 'x') {
         mp_raise_ValueError(MP_ERROR_TEXT("bad typecode"));
     }
-=======
-static mp_obj_array_t *array_new(char typecode, size_t n) {
->>>>>>> a61c446c
     int typecode_size = mp_binary_get_size('@', typecode, NULL);
     mp_obj_array_t *o = m_new_obj(mp_obj_array_t);
     #if MICROPY_PY_BUILTINS_BYTEARRAY && MICROPY_PY_ARRAY
@@ -209,7 +198,7 @@
         // no args: construct an empty bytearray
         return MP_OBJ_FROM_PTR(array_new(BYTEARRAY_TYPECODE, 0));
     } else if (mp_obj_is_int(args[0])) {
-        // CIRCUITPY-CHANGE: error checks this
+        // CIRCUITPY-CHANGE: error check this
         if (n_args > 1) {
             mp_raise_TypeError(MP_ERROR_TEXT("wrong number of arguments"));
         }
@@ -304,7 +293,7 @@
         mp_obj_array_t *self = MP_OBJ_TO_PTR(self_in);
         dest[0] = MP_OBJ_NEW_SMALL_INT(mp_binary_get_size('@', self->typecode & TYPECODE_MASK, NULL));
     }
-    // CIRCUITPY-CHANGE
+    // CIRCUITPY-CHANGE: prevent warning
     #if MICROPY_PY_BUILTINS_BYTES_HEX || MICROPY_CPYTHON_COMPAT
     else {
         // Need to forward to locals dict.
@@ -532,11 +521,10 @@
 
 // CIRCUITPY-CHANGE: buffer_finder used belo
 #if MICROPY_PY_BUILTINS_BYTEARRAY && MICROPY_CPYTHON_COMPAT
-STATIC mp_obj_t buffer_finder(size_t n_args, const mp_obj_t *args, int direction, bool is_index) {
+static mp_obj_t buffer_finder(size_t n_args, const mp_obj_t *args, int direction, bool is_index) {
     mp_check_self(mp_obj_is_type(args[0], &mp_type_bytearray));
     const mp_obj_type_t *self_type = mp_obj_get_type(args[0]);
 
-<<<<<<< HEAD
     mp_buffer_info_t haystack_bufinfo;
     mp_get_buffer_raise(args[0], &haystack_bufinfo, MP_BUFFER_READ);
 
@@ -545,22 +533,6 @@
 
     if (mp_binary_get_size('@', needle_bufinfo.typecode, NULL) != 1) {
         mp_raise_TypeError(MP_ERROR_TEXT("a bytes-like object is required"));
-=======
-    // make sure we have enough room to extend
-    // TODO: alloc policy; at the moment we go conservative
-    if (self->free < len) {
-        self->items = m_renew(byte, self->items, (self->len + self->free) * sz, (self->len + len) * sz);
-        self->free = 0;
-
-        if (self_in == arg_in) {
-            // Get arg_bufinfo again in case self->items has moved
-            //
-            // (Note not possible to handle case that arg_in is a memoryview into self)
-            mp_get_buffer_raise(arg_in, &arg_bufinfo, MP_BUFFER_READ);
-        }
-    } else {
-        self->free -= len;
->>>>>>> a61c446c
     }
 
     const byte *start = haystack_bufinfo.buf;
@@ -609,7 +581,7 @@
 MP_DEFINE_CONST_FUN_OBJ_VAR_BETWEEN(buffer_rindex_obj, 2, 4, buffer_rindex);
 #endif
 
-static mp_obj_t array_subscr(mp_obj_t self_in, mp_obj_t index_in, mp_obj_t value) {
+STATIC mp_obj_t array_subscr(mp_obj_t self_in, mp_obj_t index_in, mp_obj_t value) {
     if (value == MP_OBJ_NULL) {
         // delete item
         // TODO implement
@@ -687,13 +659,9 @@
                         slice.start, slice.stop, src_items + src_offs, src_len, len_adj, item_sz);
                 } else {
                     mp_seq_replace_slice_no_grow(dest_items, o->len,
-<<<<<<< HEAD
-                        slice.start, slice.stop, src_items, src_len, item_sz);
+                        slice.start, slice.stop, src_items + src_offs, src_len, item_sz);
                     // CIRCUITPY-CHANGE
                     #if MICROPY_NONSTANDARD_TYPECODES
-=======
-                        slice.start, slice.stop, src_items + src_offs, src_len, item_sz);
->>>>>>> a61c446c
                     // Clear "freed" elements at the end of list
                     // TODO: This is actually only needed for typecode=='O'
                     mp_seq_clear(dest_items, o->len + len_adj, o->len, item_sz);
