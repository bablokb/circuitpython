/*
 * This file is part of the MicroPython project, http://micropython.org/
 *
 * The MIT License (MIT)
 *
 * Copyright (c) 2013, 2014 Damien P. George
 *
 * Permission is hereby granted, free of charge, to any person obtaining a copy
 * of this software and associated documentation files (the "Software"), to deal
 * in the Software without restriction, including without limitation the rights
 * to use, copy, modify, merge, publish, distribute, sublicense, and/or sell
 * copies of the Software, and to permit persons to whom the Software is
 * furnished to do so, subject to the following conditions:
 *
 * The above copyright notice and this permission notice shall be included in
 * all copies or substantial portions of the Software.
 *
 * THE SOFTWARE IS PROVIDED "AS IS", WITHOUT WARRANTY OF ANY KIND, EXPRESS OR
 * IMPLIED, INCLUDING BUT NOT LIMITED TO THE WARRANTIES OF MERCHANTABILITY,
 * FITNESS FOR A PARTICULAR PURPOSE AND NONINFRINGEMENT. IN NO EVENT SHALL THE
 * AUTHORS OR COPYRIGHT HOLDERS BE LIABLE FOR ANY CLAIM, DAMAGES OR OTHER
 * LIABILITY, WHETHER IN AN ACTION OF CONTRACT, TORT OR OTHERWISE, ARISING FROM,
 * OUT OF OR IN CONNECTION WITH THE SOFTWARE OR THE USE OR OTHER DEALINGS IN
 * THE SOFTWARE.
 */
#ifndef MICROPY_INCLUDED_PY_QSTR_H
#define MICROPY_INCLUDED_PY_QSTR_H

#include "py/mpconfig.h"
#include "py/misc.h"

// See qstrdefs.h for a list of qstr's that are available as constants.
// Reference them as MP_QSTR_xxxx.
//
// Note: it would be possible to define MP_QSTR_xxx as qstr_from_str("xxx")
// for qstrs that are referenced this way, but you don't want to have them in ROM.

// first entry in enum will be MP_QSTRnull=0, which indicates invalid/no qstr
enum {
    #ifndef NO_QSTR
<<<<<<< HEAD
#define QDEF(id, hash, len, str) id,
// CIRCUITPY-CHANGE
#define TRANSLATION(english_id, number)
    #include "genhdr/qstrdefs.generated.h"
#undef QDEF
#undef TRANSLATION
=======
#define QDEF0(id, hash, len, str) id,
#define QDEF1(id, hash, len, str)
    #include "genhdr/qstrdefs.generated.h"
#undef QDEF0
#undef QDEF1
    #endif
    MP_QSTRnumber_of_static,
    MP_QSTRstart_of_main = MP_QSTRnumber_of_static - 1, // unused but shifts the enum counter back one

    #ifndef NO_QSTR
#define QDEF0(id, hash, len, str)
#define QDEF1(id, hash, len, str) id,
    #include "genhdr/qstrdefs.generated.h"
#undef QDEF0
#undef QDEF1
>>>>>>> 8cd15829
    #endif
    MP_QSTRnumber_of, // no underscore so it can't clash with any of the above
};

typedef size_t qstr;
typedef uint16_t qstr_short_t;

#if MICROPY_QSTR_BYTES_IN_HASH == 1
typedef uint8_t qstr_hash_t;
#elif MICROPY_QSTR_BYTES_IN_HASH == 2
typedef uint16_t qstr_hash_t;
#else
#error unimplemented qstr hash decoding
#endif

#if MICROPY_QSTR_BYTES_IN_LEN == 1
typedef uint8_t qstr_len_t;
#elif MICROPY_QSTR_BYTES_IN_LEN == 2
typedef uint16_t qstr_len_t;
#else
#error unimplemented qstr length decoding
#endif

typedef struct _qstr_pool_t {
    const struct _qstr_pool_t *prev;
    size_t total_prev_len : (8 * sizeof(size_t) - 1);
    size_t is_sorted : 1;
    size_t alloc;
    size_t len;
    qstr_hash_t *hashes;
    qstr_len_t *lengths;
    const char *qstrs[];
} qstr_pool_t;

#define QSTR_TOTAL() (MP_STATE_VM(last_pool)->total_prev_len + MP_STATE_VM(last_pool)->len)

void qstr_reset(void);
void qstr_init(void);

size_t qstr_compute_hash(const byte *data, size_t len);
qstr qstr_find_strn(const char *str, size_t str_len); // returns MP_QSTRnull if not found

qstr qstr_from_str(const char *str);
qstr qstr_from_strn(const char *str, size_t len);

mp_uint_t qstr_hash(qstr q);
const char *qstr_str(qstr q);
size_t qstr_len(qstr q);
const byte *qstr_data(qstr q, size_t *len);

void qstr_pool_info(size_t *n_pool, size_t *n_qstr, size_t *n_str_data_bytes, size_t *n_total_bytes);
void qstr_dump_data(void);

#if MICROPY_ROM_TEXT_COMPRESSION
void mp_decompress_rom_string(byte *dst, mp_rom_error_text_t src);
#define MP_IS_COMPRESSED_ROM_STRING(s) (*(byte *)(s) == 0xff)
#endif

#endif // MICROPY_INCLUDED_PY_QSTR_H<|MERGE_RESOLUTION|>--- conflicted
+++ resolved
@@ -36,32 +36,16 @@
 // for qstrs that are referenced this way, but you don't want to have them in ROM.
 
 // first entry in enum will be MP_QSTRnull=0, which indicates invalid/no qstr
+
+// CIRCUITPY-CHANGE: TODO: Check QDEF0 QDEF1 stuff here from MicroPython
 enum {
     #ifndef NO_QSTR
-<<<<<<< HEAD
 #define QDEF(id, hash, len, str) id,
 // CIRCUITPY-CHANGE
 #define TRANSLATION(english_id, number)
     #include "genhdr/qstrdefs.generated.h"
 #undef QDEF
 #undef TRANSLATION
-=======
-#define QDEF0(id, hash, len, str) id,
-#define QDEF1(id, hash, len, str)
-    #include "genhdr/qstrdefs.generated.h"
-#undef QDEF0
-#undef QDEF1
-    #endif
-    MP_QSTRnumber_of_static,
-    MP_QSTRstart_of_main = MP_QSTRnumber_of_static - 1, // unused but shifts the enum counter back one
-
-    #ifndef NO_QSTR
-#define QDEF0(id, hash, len, str)
-#define QDEF1(id, hash, len, str) id,
-    #include "genhdr/qstrdefs.generated.h"
-#undef QDEF0
-#undef QDEF1
->>>>>>> 8cd15829
     #endif
     MP_QSTRnumber_of, // no underscore so it can't clash with any of the above
 };
@@ -87,8 +71,8 @@
 
 typedef struct _qstr_pool_t {
     const struct _qstr_pool_t *prev;
-    size_t total_prev_len : (8 * sizeof(size_t) - 1);
-    size_t is_sorted : 1;
+    // CIRCUITPY-CHANGE: TODO, check bitfield width here from MicroPython
+    size_t total_prev_len;
     size_t alloc;
     size_t len;
     qstr_hash_t *hashes;
@@ -98,6 +82,7 @@
 
 #define QSTR_TOTAL() (MP_STATE_VM(last_pool)->total_prev_len + MP_STATE_VM(last_pool)->len)
 
+// CIRCUITPY-CHANGE: added
 void qstr_reset(void);
 void qstr_init(void);
 
@@ -116,7 +101,9 @@
 void qstr_dump_data(void);
 
 #if MICROPY_ROM_TEXT_COMPRESSION
-void mp_decompress_rom_string(byte *dst, mp_rom_error_text_t src);
+// CIRCUITPY-CHANGE: not const previusly, should it be??
+// TEST COMPILE with const ******************
+void mp_decompress_rom_string(byte *dst, const mp_rom_error_text_t src);
 #define MP_IS_COMPRESSED_ROM_STRING(s) (*(byte *)(s) == 0xff)
 #endif
 
