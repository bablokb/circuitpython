--- conflicted
+++ resolved
@@ -38,15 +38,9 @@
 // first entry in enum will be MP_QSTRnull=0, which indicates invalid/no qstr
 enum {
     #ifndef NO_QSTR
-<<<<<<< HEAD
 #define QENUM(id) id,
     #include "genhdr/qstrdefs.enum.h"
 #undef QENUM
-=======
-#define QDEF(id, str) id,
-    #include "genhdr/qstrdefs.generated.h"
-#undef QDEF
->>>>>>> b0932fcf
     #endif
     MP_QSTRnumber_of, // no underscore so it can't clash with any of the above
 };
