--- conflicted
+++ resolved
@@ -10,6 +10,7 @@
 *.props text eol=crlf
 *.bat text eol=crlf
 
+# CIRCUITPY-CHANGE: add some more binary types.
 # These are binary so should never be modified by git.
 *.a binary
 *.ico binary
@@ -17,23 +18,13 @@
 *.jpg binary
 *.dxf binary
 *.mpy binary
-<<<<<<< HEAD
+*.der binary
 *.deb binary
 *.zip binary
 *.pdf binary
 *.wav binary
-=======
-*.der binary
->>>>>>> 8cd15829
 
 # These should also not be modified by git.
 tests/basics/string_cr_conversion.py -text
 tests/basics/string_crlf_conversion.py -text
-ports/stm32/pybcdc.inf_template -text
-ports/stm32/usbhost/** -text
-ports/cc3200/hal/aes.c -text
-ports/cc3200/hal/aes.h -text
-ports/cc3200/hal/des.c -text
-ports/cc3200/hal/i2s.c -text
-ports/cc3200/hal/i2s.h -text
-ports/cc3200/version.h -text+# CIRCUITPY-CHANGE: remove non-CircuitPython tests