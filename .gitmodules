--- conflicted
+++ resolved
@@ -7,14 +7,7 @@
 	url = https://github.com/micropython/axtls.git
 [submodule "lib/libffi"]
 	path = lib/libffi
-<<<<<<< HEAD
-	url = https://github.com/atgreen/libffi
-=======
 	url = https://github.com/libffi/libffi
-[submodule "lib/lwip"]
-	path = lib/lwip
-	url = https://github.com/lwip-tcpip/lwip.git
->>>>>>> ecfdd5d6
 [submodule "lib/berkeley-db-1.xx"]
 	path = lib/berkeley-db-1.xx
 	url = https://github.com/micropython/berkeley-db-1.xx
