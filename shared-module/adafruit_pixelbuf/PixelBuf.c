--- conflicted
+++ resolved
@@ -154,12 +154,8 @@
         translate("can't convert %q to %q"), mp_obj_get_type_qstr(obj), MP_QSTR_int);
 }
 
-<<<<<<< HEAD
-static void pixelbuf_parse_color(pixelbuf_pixelbuf_obj_t *self, mp_obj_t color, uint8_t *r, uint8_t *g, uint8_t *b, uint8_t *w) {
-=======
 STATIC color_u _pixelbuf_parse_color(pixelbuf_pixelbuf_obj_t *self, mp_obj_t color) {
     color_u result;
->>>>>>> c12e2a17
     pixelbuf_byteorder_details_t *byteorder = &self->byteorder;
     // w is shared between white in NeoPixels and brightness in dotstars (so that DotStars can have
     // per-pixel brightness). Set the defaults here in case it isn't set below.
@@ -203,20 +199,11 @@
     return result;
 }
 
-<<<<<<< HEAD
-void common_hal_adafruit_pixelbuf_pixelbuf_parse_color(mp_obj_t self_in, mp_obj_t color, uint8_t *r, uint8_t *g, uint8_t *b, uint8_t *w) {
-    pixelbuf_pixelbuf_obj_t *self = native_pixelbuf(self_in);
-    pixelbuf_parse_color(self, color, r, g, b, w);
-}
-
-static void pixelbuf_set_pixel_color(pixelbuf_pixelbuf_obj_t *self, size_t index, uint8_t r, uint8_t g, uint8_t b, uint8_t w) {
-=======
 STATIC void _pixelbuf_set_pixel_color(pixelbuf_pixelbuf_obj_t *self, size_t index, color_u rgbw) {
     uint8_t r = rgbw.r;
     uint8_t g = rgbw.g;
     uint8_t b = rgbw.b;
     uint8_t w = rgbw.w;
->>>>>>> c12e2a17
     // DotStars don't have white, instead they have 5 bit brightness so pack it into w. Shift right
     // by three to leave the top five bits.
     if (self->bytes_per_pixel == 4 && self->byteorder.is_dotstar) {
@@ -253,23 +240,10 @@
         scaled_buffer[rgbw_order->b] = (b * self->scaled_brightness) / 256;
     }
 }
-void common_hal_adafruit_pixelbuf_pixelbuf_set_pixel_color(mp_obj_t self_in, size_t index, uint8_t r, uint8_t g, uint8_t b, uint8_t w) {
-    pixelbuf_pixelbuf_obj_t *self = native_pixelbuf(self_in);
-    pixelbuf_set_pixel_color(self, index, r, g, b, w);
-}
 
 STATIC void _pixelbuf_set_pixel(pixelbuf_pixelbuf_obj_t *self, size_t index, mp_obj_t value) {
-<<<<<<< HEAD
-    uint8_t r;
-    uint8_t g;
-    uint8_t b;
-    uint8_t w;
-    common_hal_adafruit_pixelbuf_pixelbuf_parse_color(self, value, &r, &g, &b, &w);
-    common_hal_adafruit_pixelbuf_pixelbuf_set_pixel_color(self, index, r, g, b, w);
-=======
     color_u rgbw = _pixelbuf_parse_color(self, value);
     _pixelbuf_set_pixel_color(self, index, rgbw);
->>>>>>> c12e2a17
 }
 
 void common_hal_adafruit_pixelbuf_pixelbuf_set_pixels(mp_obj_t self_in, size_t start, mp_int_t step, size_t slice_len, mp_obj_t *values,
@@ -348,21 +322,10 @@
 void common_hal_adafruit_pixelbuf_pixelbuf_fill(mp_obj_t self_in, mp_obj_t fill_color) {
     pixelbuf_pixelbuf_obj_t *self = native_pixelbuf(self_in);
 
-<<<<<<< HEAD
-    uint8_t r;
-    uint8_t g;
-    uint8_t b;
-    uint8_t w;
-    common_hal_adafruit_pixelbuf_pixelbuf_parse_color(self, fill_color, &r, &g, &b, &w);
-
-    for (size_t i = 0; i < self->pixel_count; i++) {
-        common_hal_adafruit_pixelbuf_pixelbuf_set_pixel_color(self, i, r, g, b, w);
-=======
     color_u rgbw = _pixelbuf_parse_color(self, fill_color);
 
     for (size_t i = 0; i < self->pixel_count; i++) {
         _pixelbuf_set_pixel_color(self, i, rgbw);
->>>>>>> c12e2a17
     }
     if (self->auto_write) {
         common_hal_adafruit_pixelbuf_pixelbuf_show(self_in);
