/*
 * This file is part of the MicroPython project, http://micropython.org/
 *
 * The MIT License (MIT)
 *
 * SPDX-FileCopyrightText: Copyright (c) 2016 Damien P. George, Scott Shawcroft
 *
 * Permission is hereby granted, free of charge, to any person obtaining a copy
 * of this software and associated documentation files (the "Software"), to deal
 * in the Software without restriction, including without limitation the rights
 * to use, copy, modify, merge, publish, distribute, sublicense, and/or sell
 * copies of the Software, and to permit persons to whom the Software is
 * furnished to do so, subject to the following conditions:
 *
 * The above copyright notice and this permission notice shall be included in
 * all copies or substantial portions of the Software.
 *
 * THE SOFTWARE IS PROVIDED "AS IS", WITHOUT WARRANTY OF ANY KIND, EXPRESS OR
 * IMPLIED, INCLUDING BUT NOT LIMITED TO THE WARRANTIES OF MERCHANTABILITY,
 * FITNESS FOR A PARTICULAR PURPOSE AND NONINFRINGEMENT. IN NO EVENT SHALL THE
 * AUTHORS OR COPYRIGHT HOLDERS BE LIABLE FOR ANY CLAIM, DAMAGES OR OTHER
 * LIABILITY, WHETHER IN AN ACTION OF CONTRACT, TORT OR OTHERWISE, ARISING FROM,
 * OUT OF OR IN CONNECTION WITH THE SOFTWARE OR THE USE OR OTHER DEALINGS IN
 * THE SOFTWARE.
 */

#include "shared-bindings/bitbangio/I2C.h"
#include "py/mperrno.h"
#include "py/obj.h"
#include "py/runtime.h"

#include "common-hal/microcontroller/Pin.h"
#include "shared-bindings/microcontroller/__init__.h"
#include "shared-bindings/digitalio/DigitalInOut.h"

STATIC void delay(bitbangio_i2c_obj_t *self) {
    // We need to use an accurate delay to get acceptable I2C
    // speeds (eg 1us should be not much more than 1us).
    common_hal_mcu_delay_us(self->us_delay);
}

STATIC void scl_low(bitbangio_i2c_obj_t *self) {
    common_hal_digitalio_digitalinout_set_value(&self->scl, false);
}

STATIC void scl_release(bitbangio_i2c_obj_t *self) {
    common_hal_digitalio_digitalinout_set_value(&self->scl, true);
    uint32_t count = self->us_timeout;
    delay(self);
    // For clock stretching, wait for the SCL pin to be released, with timeout.
    common_hal_digitalio_digitalinout_switch_to_input(&self->scl, PULL_UP);
    for (; !common_hal_digitalio_digitalinout_get_value(&self->scl) && count; --count) {
        common_hal_mcu_delay_us(1);
    }
    common_hal_digitalio_digitalinout_switch_to_output(&self->scl, true, DRIVE_MODE_OPEN_DRAIN);
    // raise exception on timeout
    if (count == 0) {
<<<<<<< HEAD
        mp_raise_msg(&mp_type_TimeoutError, MP_ERROR_TEXT("Clock stretch too long"));
=======
        mp_raise_msg_varg(&mp_type_TimeoutError, translate("%q too long"), MP_QSTR_timeout);
>>>>>>> bb178ebd
    }
}

STATIC void sda_low(bitbangio_i2c_obj_t *self) {
    common_hal_digitalio_digitalinout_set_value(&self->sda, false);
}

STATIC void sda_release(bitbangio_i2c_obj_t *self) {
    common_hal_digitalio_digitalinout_set_value(&self->sda, true);
}

STATIC bool sda_read(bitbangio_i2c_obj_t *self) {
    common_hal_digitalio_digitalinout_switch_to_input(&self->sda, PULL_UP);
    bool value = common_hal_digitalio_digitalinout_get_value(&self->sda);
    common_hal_digitalio_digitalinout_switch_to_output(&self->sda, true, DRIVE_MODE_OPEN_DRAIN);
    return value;
}

STATIC void start(bitbangio_i2c_obj_t *self) {
    sda_release(self);
    delay(self);
    scl_release(self);
    sda_low(self);
    delay(self);
}

STATIC void stop(bitbangio_i2c_obj_t *self) {
    delay(self);
    sda_low(self);
    delay(self);
    scl_release(self);
    sda_release(self);
    delay(self);
}

STATIC int write_byte(bitbangio_i2c_obj_t *self, uint8_t val) {
    delay(self);
    scl_low(self);

    for (int i = 7; i >= 0; i--) {
        if ((val >> i) & 1) {
            sda_release(self);
        } else {
            sda_low(self);
        }
        delay(self);
        scl_release(self);
        scl_low(self);
    }

    sda_release(self);
    delay(self);
    scl_release(self);

    int ret = sda_read(self);
    delay(self);
    scl_low(self);

    return !ret;
}

STATIC bool read_byte(bitbangio_i2c_obj_t *self, uint8_t *val, bool ack) {
    delay(self);
    scl_low(self);
    delay(self);

    uint8_t data = 0;
    for (int i = 7; i >= 0; i--) {
        scl_release(self);
        data = (data << 1) | sda_read(self);
        scl_low(self);
        delay(self);
    }
    *val = data;

    // send ack/nack bit
    if (ack) {
        sda_low(self);
    }
    delay(self);
    scl_release(self);
    scl_low(self);
    sda_release(self);

    return true;
}

void shared_module_bitbangio_i2c_construct(bitbangio_i2c_obj_t *self,
    const mcu_pin_obj_t *scl,
    const mcu_pin_obj_t *sda,
    uint32_t frequency,
    uint32_t us_timeout) {

    self->us_timeout = us_timeout;
    self->us_delay = 500000 / frequency;
    if (self->us_delay == 0) {
        self->us_delay = 1;
    }
    digitalinout_result_t result = common_hal_digitalio_digitalinout_construct(&self->scl, scl);
    if (result != DIGITALINOUT_OK) {
        return;
    }
    result = common_hal_digitalio_digitalinout_construct(&self->sda, sda);
    if (result != DIGITALINOUT_OK) {
        common_hal_digitalio_digitalinout_deinit(&self->scl);
        return;
    }
    common_hal_digitalio_digitalinout_switch_to_output(&self->scl, true, DRIVE_MODE_OPEN_DRAIN);
    common_hal_digitalio_digitalinout_switch_to_output(&self->sda, true, DRIVE_MODE_OPEN_DRAIN);

    stop(self);
}

bool shared_module_bitbangio_i2c_deinited(bitbangio_i2c_obj_t *self) {
    // If one is deinited, both will be.
    return common_hal_digitalio_digitalinout_deinited(&self->scl);
}

void shared_module_bitbangio_i2c_deinit(bitbangio_i2c_obj_t *self) {
    if (shared_module_bitbangio_i2c_deinited(self)) {
        return;
    }
    common_hal_digitalio_digitalinout_deinit(&self->scl);
    common_hal_digitalio_digitalinout_deinit(&self->sda);
}

bool shared_module_bitbangio_i2c_try_lock(bitbangio_i2c_obj_t *self) {
    bool success = false;
    common_hal_mcu_disable_interrupts();
    if (!self->locked) {
        self->locked = true;
        success = true;
    }
    common_hal_mcu_enable_interrupts();
    return success;
}

bool shared_module_bitbangio_i2c_has_lock(bitbangio_i2c_obj_t *self) {
    return self->locked;
}

void shared_module_bitbangio_i2c_unlock(bitbangio_i2c_obj_t *self) {
    self->locked = false;
}

bool shared_module_bitbangio_i2c_probe(bitbangio_i2c_obj_t *self, uint8_t addr) {
    start(self);
    bool ok = write_byte(self, addr << 1);
    stop(self);
    return ok;
}

uint8_t shared_module_bitbangio_i2c_write(bitbangio_i2c_obj_t *self, uint16_t addr,
    const uint8_t *data, size_t len, bool transmit_stop_bit) {
    // start the I2C transaction
    start(self);
    uint8_t status = 0;
    if (!write_byte(self, addr << 1)) {
        status = MP_ENODEV;
    }

    if (status == 0) {
        for (uint32_t i = 0; i < len; i++) {
            if (!write_byte(self, data[i])) {
                status = MP_EIO;
                break;
            }
        }
    }

    if (transmit_stop_bit) {
        stop(self);
    }
    return status;
}

uint8_t shared_module_bitbangio_i2c_read(bitbangio_i2c_obj_t *self, uint16_t addr,
    uint8_t *data, size_t len) {
    // start the I2C transaction
    start(self);
    uint8_t status = 0;
    if (!write_byte(self, (addr << 1) | 1)) {
        status = MP_ENODEV;
    }

    if (status == 0) {
        for (uint32_t i = 0; i < len; i++) {
            if (!read_byte(self, data + i, i < len - 1)) {
                status = MP_EIO;
                break;
            }
        }
    }

    stop(self);
    return status;
}<|MERGE_RESOLUTION|>--- conflicted
+++ resolved
@@ -55,11 +55,7 @@
     common_hal_digitalio_digitalinout_switch_to_output(&self->scl, true, DRIVE_MODE_OPEN_DRAIN);
     // raise exception on timeout
     if (count == 0) {
-<<<<<<< HEAD
-        mp_raise_msg(&mp_type_TimeoutError, MP_ERROR_TEXT("Clock stretch too long"));
-=======
-        mp_raise_msg_varg(&mp_type_TimeoutError, translate("%q too long"), MP_QSTR_timeout);
->>>>>>> bb178ebd
+        mp_raise_msg_varg(&mp_type_TimeoutError, MP_ERROR_TEXT("%q too long"), MP_QSTR_timeout);
     }
 }
 
