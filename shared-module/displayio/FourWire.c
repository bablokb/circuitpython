/*
 * This file is part of the MicroPython project, http://micropython.org/
 *
 * The MIT License (MIT)
 *
 * Copyright (c) 2018 Scott Shawcroft for Adafruit Industries
 *
 * Permission is hereby granted, free of charge, to any person obtaining a copy
 * of this software and associated documentation files (the "Software"), to deal
 * in the Software without restriction, including without limitation the rights
 * to use, copy, modify, merge, publish, distribute, sublicense, and/or sell
 * copies of the Software, and to permit persons to whom the Software is
 * furnished to do so, subject to the following conditions:
 *
 * The above copyright notice and this permission notice shall be included in
 * all copies or substantial portions of the Software.
 *
 * THE SOFTWARE IS PROVIDED "AS IS", WITHOUT WARRANTY OF ANY KIND, EXPRESS OR
 * IMPLIED, INCLUDING BUT NOT LIMITED TO THE WARRANTIES OF MERCHANTABILITY,
 * FITNESS FOR A PARTICULAR PURPOSE AND NONINFRINGEMENT. IN NO EVENT SHALL THE
 * AUTHORS OR COPYRIGHT HOLDERS BE LIABLE FOR ANY CLAIM, DAMAGES OR OTHER
 * LIABILITY, WHETHER IN AN ACTION OF CONTRACT, TORT OR OTHERWISE, ARISING FROM,
 * OUT OF OR IN CONNECTION WITH THE SOFTWARE OR THE USE OR OTHER DEALINGS IN
 * THE SOFTWARE.
 */

#include "shared-bindings/displayio/FourWire.h"

#include <stdint.h>

#include "py/gc.h"
#include "shared-bindings/busio/SPI.h"
#include "shared-bindings/digitalio/DigitalInOut.h"
#include "shared-bindings/time/__init__.h"

#include "tick.h"

void common_hal_displayio_fourwire_construct(displayio_fourwire_obj_t* self,
    busio_spi_obj_t* spi, const mcu_pin_obj_t* command,
    const mcu_pin_obj_t* chip_select, const mcu_pin_obj_t* reset) {

    self->bus = spi;
    common_hal_busio_spi_never_reset(self->bus);
<<<<<<< HEAD
    gc_never_free(self->bus);
=======
    self->frequency = common_hal_busio_spi_get_frequency(spi);
    self->polarity = common_hal_busio_spi_get_polarity(spi);
    self->phase = common_hal_busio_spi_get_phase(spi);
>>>>>>> 5015036c

    common_hal_digitalio_digitalinout_construct(&self->command, command);
    common_hal_digitalio_digitalinout_switch_to_output(&self->command, true, DRIVE_MODE_PUSH_PULL);
    common_hal_digitalio_digitalinout_construct(&self->chip_select, chip_select);
    common_hal_digitalio_digitalinout_switch_to_output(&self->chip_select, true, DRIVE_MODE_PUSH_PULL);

    if (reset != NULL) {
        common_hal_digitalio_digitalinout_construct(&self->reset, reset);
        common_hal_digitalio_digitalinout_switch_to_output(&self->reset, true, DRIVE_MODE_PUSH_PULL);
        never_reset_pin_number(reset->number);
    }

    never_reset_pin_number(command->number);
    never_reset_pin_number(chip_select->number);
}

void common_hal_displayio_fourwire_deinit(displayio_fourwire_obj_t* self) {
    if (self->bus == &self->inline_bus) {
        common_hal_busio_spi_deinit(self->bus);
    }

    reset_pin_number(self->command.pin->number);
    reset_pin_number(self->chip_select.pin->number);
    reset_pin_number(self->reset.pin->number);
}

bool common_hal_displayio_fourwire_begin_transaction(mp_obj_t obj) {
    displayio_fourwire_obj_t* self = MP_OBJ_TO_PTR(obj);
    if (!common_hal_busio_spi_try_lock(self->bus)) {
        return false;
    }
    common_hal_busio_spi_configure(self->bus, self->frequency, self->polarity,
                                   self->phase, 8);
    common_hal_digitalio_digitalinout_set_value(&self->chip_select, false);
    return true;
}

void common_hal_displayio_fourwire_send(mp_obj_t obj, bool command, uint8_t *data, uint32_t data_length) {
    displayio_fourwire_obj_t* self = MP_OBJ_TO_PTR(obj);
    if (command) {
        common_hal_digitalio_digitalinout_set_value(&self->chip_select, true);
        common_hal_time_delay_ms(1);
        common_hal_digitalio_digitalinout_set_value(&self->chip_select, false);
    }
    common_hal_digitalio_digitalinout_set_value(&self->command, !command);
    common_hal_busio_spi_write(self->bus, data, data_length);
}

void common_hal_displayio_fourwire_end_transaction(mp_obj_t obj) {
    displayio_fourwire_obj_t* self = MP_OBJ_TO_PTR(obj);
    common_hal_digitalio_digitalinout_set_value(&self->chip_select, true);
    common_hal_busio_spi_unlock(self->bus);
}<|MERGE_RESOLUTION|>--- conflicted
+++ resolved
@@ -41,13 +41,13 @@
 
     self->bus = spi;
     common_hal_busio_spi_never_reset(self->bus);
-<<<<<<< HEAD
+    // Our object is statically allocated off the heap so make sure the bus object lives to the end
+    // of the heap as well.
     gc_never_free(self->bus);
-=======
+
     self->frequency = common_hal_busio_spi_get_frequency(spi);
     self->polarity = common_hal_busio_spi_get_polarity(spi);
     self->phase = common_hal_busio_spi_get_phase(spi);
->>>>>>> 5015036c
 
     common_hal_digitalio_digitalinout_construct(&self->command, command);
     common_hal_digitalio_digitalinout_switch_to_output(&self->command, true, DRIVE_MODE_PUSH_PULL);
