--- conflicted
+++ resolved
@@ -31,7 +31,7 @@
 
 # Use CPython options to not save .pyc files, to only access the core standard library
 # (not site packages which may clash with u-module names), and improve start up time.
-CPYTHON3_CMD = [CPYTHON3, "-BS"]
+CPYTHON3_CMD = [CPYTHON3, "-Wignore", "-BS"]
 
 # mpy-cross is only needed if --via-mpy command-line arg is passed
 MPYCROSS = os.getenv('MICROPY_MPYCROSS', base_path('../mpy-cross/mpy-cross'))
@@ -139,7 +139,8 @@
                         os.close(emulator)
                         os.close(subterminal)
                 else:
-                    output_mupy = subprocess.check_output(args + [test_file], stderr=subprocess.STDOUT)
+                    output_mupy = subprocess.check_output(args + [test_file], env={}, stderr=subprocess.STDOUT)
+
             except subprocess.CalledProcessError as error:
                 return error.output + b'CRASH'
 
@@ -222,7 +223,7 @@
                 if lines_exp[i][1].match(lines_mupy[i_mupy]):
                     lines_mupy[i_mupy] = lines_exp[i][0]
                 else:
-                    # print("don't match: %r %s" % (lines_exp[i][1], lines_mupy[i_mupy])) # DEBUG
+                    # print("don't match: %r %s" % (lines_exp[i][0], lines_mupy[i_mupy])) # DEBUG
                     pass
                 i_mupy += 1
             if i_mupy >= len(lines_mupy):
@@ -527,11 +528,7 @@
                  "LANG": "en_US.UTF-8"}
             # run CPython to work out expected output
             try:
-<<<<<<< HEAD
-                output_expected = subprocess.check_output([CPYTHON3, '-Wignore', '-B', test_file], env=e, stderr=subprocess.STDOUT)
-=======
-                output_expected = subprocess.check_output(CPYTHON3_CMD + [test_file])
->>>>>>> 78b23c3a
+                output_expected = subprocess.check_output(CPYTHON3_CMD + [test_file], env=e, stderr=subprocess.STDOUT)
                 if args.write_exp:
                     with open(test_file_expected, 'wb') as f:
                         f.write(output_expected)
@@ -572,7 +569,7 @@
             print("### Actual")
             print(output_mupy)
             print("FAIL ", test_file)
-            failed_tests.append(test_name)
+            failed_tests.append(test_file)
 
         test_count.add(1)
 
