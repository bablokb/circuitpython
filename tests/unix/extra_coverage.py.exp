# mp_printf
-123 +123  123
-0123
123
123
1ABCDEF
ab abc ' abc' ' True' 'Tru'

false true
(null)
-2147483648
2147483648
80000000
80000000
abc
%
# GC
0x0
0x0
# GC part 2
pass
# tracked allocation
m_tracked_head = 0x0
0 1
1 1
2 1
3 1
4 1
5 1
6 1
7 1
0 1
1 1
2 1
3 1
4 1
5 1
6 1
7 1
m_tracked_head = 0x0
# vstr
tests
sts

test
tes
RuntimeError: 
RuntimeError: 
# repl
ame__
port 

<<<<<<< HEAD
builtins        micropython     __future__      _thread
_uasyncio       aesio           array           audiocore
audiomixer      bitmaptools     cexample        cmath
collections     cppexample      displayio       gc
math            qrio            rainbowio       struct
synthio         traceback       ubinascii       uctypes
uerrno          uhashlib        uheapq          uio
ujson           ulab            uos             uplatform
urandom         ure             uselect         usys
utime           uzlib           zlib
ime

=======
builtins        micropython     __future__      _asyncio
_thread         aesio           array           audiocore
audiomixer      binascii        bitmaptools     cexample
cmath           collections     cppexample      displayio
errno           gc              hashlib         heapq
io              json            math            os
qrio            rainbowio       random          re
select          struct          synthio         sys
termios         time            traceback       uctypes
ulab            ulab.numpy      ulab.numpy.fft
ulab.numpy.linalg               ulab.scipy
ulab.scipy.linalg               ulab.scipy.optimize
ulab.scipy.signal               ulab.scipy.special
ulab.utils      zlib
me

rainbowio       random

>>>>>>> 426e54fb
argv            atexit          byteorder       exc_info
executable      exit            getsizeof       implementation
maxsize         modules         path            platform
print_exception                 ps1             ps2
stderr          stdin           stdout          tracebacklimit
version         version_info
ementation
# attrtuple
(start=1, stop=2, step=3)
# str
1
# bytearray
data
# mpz
1
12345678
0
0
0
0
0
1
12345
6
# runtime utils
TypeError: unsupported type for __abs__: 'str'
TypeError: unsupported types for __divmod__: 'str', 'str'
1
2
OverflowError: overflow converting long int to machine word
OverflowError: overflow converting long int to machine word
ValueError: 
Warning: test
# format float
?
+1e+00
+1e+00
# binary
123
456
# VM
2 1
# scheduler
sched(0)=1
sched(1)=1
sched(2)=1
sched(3)=1
sched(4)=0
unlocked
0
1
2
3
KeyboardInterrupt: 
KeyboardInterrupt: 
10
# ringbuf
99 0
98 1
22
99 0
97 2
aa55
99 0
0 99
-1
1 98
-1
2 97
0
cc99
99 0
0
11bb
0
22ff
-1
-1
# pairheap
create: 0 0 0 0
pop all: 0 1 2 3
create: 7 6 5 4 3 2 1 0
pop all: 0 1 2 3 4 5 6 7
create: 1 - - 1 1 1 1 1 1
pop all: 1 2
create: 1 1 1 1 2 2
pop all: 2 4
create: 1 1 1 1 1
pop all: 1 3 4
create: 3 3 3 1 1 1
pop all: 1 2 4 5
# mp_obj_is_type
1 1
0 0
1 1
1 1
0 0
1 1
# end coverage.c
0123456789 b'0123456789'
7300
7300
7300
7300
None
None
None
None
None
None
b'123'
b'123'
b'123'
OSError
0
None
None
cpp None
(3, 'hellocpp')
frzstr1
frzstr1.py
frzmpy1
frzmpy1.py
frzstr_pkg1.__init__
frzstr_pkg1/__init__.py 1
frzmpy_pkg1.__init__
frzmpy_pkg1/__init__.py 1
frzstr_pkg2.mod
1
frzmpy_pkg2.mod
1
ZeroDivisionError
\

X
'\x1b'
b'\x00\xff'
NULL
uPy
a long string that is not interned
a string that has unicode αβγ chars
b'bytes 1234\x01'
123456789
0
1
2
3
frozentest.py<|MERGE_RESOLUTION|>--- conflicted
+++ resolved
@@ -50,39 +50,20 @@
 ame__
 port 
 
-<<<<<<< HEAD
-builtins        micropython     __future__      _thread
-_uasyncio       aesio           array           audiocore
-audiomixer      bitmaptools     cexample        cmath
-collections     cppexample      displayio       gc
-math            qrio            rainbowio       struct
-synthio         traceback       ubinascii       uctypes
-uerrno          uhashlib        uheapq          uio
-ujson           ulab            uos             uplatform
-urandom         ure             uselect         usys
-utime           uzlib           zlib
-ime
-
-=======
 builtins        micropython     __future__      _asyncio
 _thread         aesio           array           audiocore
 audiomixer      binascii        bitmaptools     cexample
 cmath           collections     cppexample      displayio
 errno           gc              hashlib         heapq
 io              json            math            os
-qrio            rainbowio       random          re
-select          struct          synthio         sys
-termios         time            traceback       uctypes
-ulab            ulab.numpy      ulab.numpy.fft
-ulab.numpy.linalg               ulab.scipy
-ulab.scipy.linalg               ulab.scipy.optimize
-ulab.scipy.signal               ulab.scipy.special
-ulab.utils      zlib
+platform        qrio            rainbowio       random
+re              select          struct          synthio
+sys             time            traceback       uctypes
+ulab            zlib
 me
 
 rainbowio       random
 
->>>>>>> 426e54fb
 argv            atexit          byteorder       exc_info
 executable      exit            getsizeof       implementation
 maxsize         modules         path            platform
