--- conflicted
+++ resolved
@@ -5,9 +5,6 @@
         yield 123
     except GeneratorExit:
         print('GeneratorExit')
-<<<<<<< HEAD
-    yield 456
-=======
 
 def gen2():
     try:
@@ -15,7 +12,6 @@
     except GeneratorExit:
         print('GeneratorExit outer')
     yield 789
->>>>>>> b057fb8a
 
 # thrown a class
 g = gen2()
