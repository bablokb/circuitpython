<<<<<<< HEAD
# CIRCUITPY-CHANGE: signed support
=======
import sys

>>>>>>> ecfdd5d6
print((10).to_bytes(1, "little"))
print((-10).to_bytes(1, "little", signed=True))
# Test fitting in length that's not a power of two.
print((0x10000).to_bytes(3, 'little'))
print((111111).to_bytes(4, "little"))
print((-111111).to_bytes(4, "little", signed=True))
print((100).to_bytes(10, "little"))
print((-100).to_bytes(10, "little", signed=True))

# check that extra zero bytes don't change the internal int value
print(int.from_bytes(bytes(20), "little") == 0)
print(int.from_bytes(b"\x01" + bytes(20), "little") == 1)

# big-endian conversion
print((10).to_bytes(1, "big"))
print((-10).to_bytes(1, "big", signed=True))
print((100).to_bytes(10, "big"))
print((-100).to_bytes(10, "big", signed=True))
print(int.from_bytes(b"\0\0\0\0\0\0\0\0\0\x01", "big"))
print(int.from_bytes(b"\x01\0", "big"))

# negative number of bytes should raise an error
try:
    (1).to_bytes(-1, "little")
except ValueError:
    print("ValueError")

<<<<<<< HEAD
# CIRCUITPY-CHANGE: more tests
# too small buffer should raise an error
try:
    (256).to_bytes(1, "little")
except OverflowError:
    print("OverflowError")

# negative numbers should raise an error if signed=False
try:
    (-256).to_bytes(2, "little")
=======
# zero byte destination should also raise an error
try:
    (1).to_bytes(0, "little")
except OverflowError:
    print("OverflowError")

# except for converting 0 to a zero-length byte array
print((0).to_bytes(0, "big"))

# byte length can fit the integer directly
print((0xFF).to_bytes(1, "little"))
print((0xFF).to_bytes(1, "big"))
print((0xEFF).to_bytes(2, "little"))
print((0xEFF).to_bytes(2, "big"))
print((0xCDEFF).to_bytes(3, "little"))
print((0xCDEFF).to_bytes(3, "big"))

# OverFlowError if not big enough

try:
    (0x123).to_bytes(1, "big")
except OverflowError:
    print("OverflowError")

try:
    (0x12345).to_bytes(2, "big")
>>>>>>> ecfdd5d6
except OverflowError:
    print("OverflowError")

try:
<<<<<<< HEAD
    (-256).to_bytes(2, "little", signed=False)
except OverflowError:
    print("OverflowError")

# byteorder arg can be omitted; default is "big"
print(int.from_bytes(b"\x01\0"))
print((100).to_bytes(10))
=======
    (0x1234567).to_bytes(3, "big")
except OverflowError:
    print("OverflowError")


# negative representations

# MicroPython int.to_bytes() behaves as if signed=True for negative numbers
if "micropython" in repr(sys.implementation):

    def to_bytes_compat(i, l, e):
        return i.to_bytes(l, e)
else:
    # Implement MicroPython compatible behaviour for CPython
    def to_bytes_compat(i, l, e):
        return i.to_bytes(l, e, signed=i < 0)


print(to_bytes_compat(-1, 1, "little"))
print(to_bytes_compat(-1, 3, "little"))
print(to_bytes_compat(-1, 1, "big"))
print(to_bytes_compat(-1, 3, "big"))
print(to_bytes_compat(-128, 1, "big"))
print(to_bytes_compat(-32768, 2, "big"))
print(to_bytes_compat(-(1 << 23), 3, "big"))

try:
    print(to_bytes_compat(-129, 1, "big"))
except OverflowError:
    print("OverflowError")

try:
    print(to_bytes_compat(-32769, 2, "big"))
except OverflowError:
    print("OverflowError")

try:
    print(to_bytes_compat(-(1 << 23) - 1, 2, "big"))
except OverflowError:
    print("OverflowError")
>>>>>>> ecfdd5d6
<|MERGE_RESOLUTION|>--- conflicted
+++ resolved
@@ -1,9 +1,4 @@
-<<<<<<< HEAD
 # CIRCUITPY-CHANGE: signed support
-=======
-import sys
-
->>>>>>> ecfdd5d6
 print((10).to_bytes(1, "little"))
 print((-10).to_bytes(1, "little", signed=True))
 # Test fitting in length that's not a power of two.
@@ -31,7 +26,12 @@
 except ValueError:
     print("ValueError")
 
-<<<<<<< HEAD
+# zero byte destination should also raise an error
+try:
+    (1).to_bytes(0, "little")
+except OverflowError:
+    print("OverflowError")
+
 # CIRCUITPY-CHANGE: more tests
 # too small buffer should raise an error
 try:
@@ -42,10 +42,6 @@
 # negative numbers should raise an error if signed=False
 try:
     (-256).to_bytes(2, "little")
-=======
-# zero byte destination should also raise an error
-try:
-    (1).to_bytes(0, "little")
 except OverflowError:
     print("OverflowError")
 
@@ -63,64 +59,10 @@
 # OverFlowError if not big enough
 
 try:
-    (0x123).to_bytes(1, "big")
-except OverflowError:
-    print("OverflowError")
-
-try:
-    (0x12345).to_bytes(2, "big")
->>>>>>> ecfdd5d6
-except OverflowError:
-    print("OverflowError")
-
-try:
-<<<<<<< HEAD
     (-256).to_bytes(2, "little", signed=False)
 except OverflowError:
     print("OverflowError")
 
 # byteorder arg can be omitted; default is "big"
 print(int.from_bytes(b"\x01\0"))
-print((100).to_bytes(10))
-=======
-    (0x1234567).to_bytes(3, "big")
-except OverflowError:
-    print("OverflowError")
-
-
-# negative representations
-
-# MicroPython int.to_bytes() behaves as if signed=True for negative numbers
-if "micropython" in repr(sys.implementation):
-
-    def to_bytes_compat(i, l, e):
-        return i.to_bytes(l, e)
-else:
-    # Implement MicroPython compatible behaviour for CPython
-    def to_bytes_compat(i, l, e):
-        return i.to_bytes(l, e, signed=i < 0)
-
-
-print(to_bytes_compat(-1, 1, "little"))
-print(to_bytes_compat(-1, 3, "little"))
-print(to_bytes_compat(-1, 1, "big"))
-print(to_bytes_compat(-1, 3, "big"))
-print(to_bytes_compat(-128, 1, "big"))
-print(to_bytes_compat(-32768, 2, "big"))
-print(to_bytes_compat(-(1 << 23), 3, "big"))
-
-try:
-    print(to_bytes_compat(-129, 1, "big"))
-except OverflowError:
-    print("OverflowError")
-
-try:
-    print(to_bytes_compat(-32769, 2, "big"))
-except OverflowError:
-    print("OverflowError")
-
-try:
-    print(to_bytes_compat(-(1 << 23) - 1, 2, "big"))
-except OverflowError:
-    print("OverflowError")
->>>>>>> ecfdd5d6
+print((100).to_bytes(10))