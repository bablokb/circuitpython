--- conflicted
+++ resolved
@@ -19,8 +19,6 @@
     l.extend(l2)
 except MemoryError:
     print("MemoryError")
-<<<<<<< HEAD
-=======
 
 print(micropython.heap_unlock())
 
@@ -29,7 +27,6 @@
     print([])
 except MemoryError:
     print("MemoryError")
->>>>>>> b0932fcf
 
 micropython.heap_unlock()
 
