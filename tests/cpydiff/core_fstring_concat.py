--- conflicted
+++ resolved
@@ -6,16 +6,9 @@
 """
 
 x, y = 1, 2
-<<<<<<< HEAD
-print(f"aa{x}")  # works
-print(f"{x}ab")  # works
-print(f"a{{}}a{x}")  # fails
-print(f"{x}a{{}}b")  # fails
-=======
 # fmt: off
 print("aa" f"{x}")  # works
 print(f"{x}" "ab")  # works
 print("a{}a" f"{x}")  # fails
 print(f"{x}" "a{}b")  # fails
-# fmt: on
->>>>>>> f498a16c
+# fmt: on