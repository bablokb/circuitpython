--- conflicted
+++ resolved
@@ -8,10 +8,6 @@
     print("SKIP")
     raise SystemExit
 
-<<<<<<< HEAD
-test_values = [-8.0, -2.5, -1, -0.5, 0.0, 0.5, 2.5, 8.0]
-pos_test_values = [0.001, 0.1, 0.5, 1.0, 1.5, 10.0]
-=======
 test_values = [
     -8.0,
     -2.5,
@@ -30,7 +26,6 @@
     1.5,
     10.0,
 ]
->>>>>>> b057fb8a
 
 functions = [
     ("expm1", expm1, test_values),
@@ -38,20 +33,13 @@
     ("log10", log10, test_values),
     ("cosh", cosh, test_values),
     ("sinh", sinh, test_values),
-<<<<<<< HEAD
-    ("tanh", tanh, test_values),
-=======
     ("tanh", tanh, [-1e6, -100] + test_values + [100, 1e6]),
->>>>>>> b057fb8a
     ("acosh", acosh, [1.0, 5.0, 1.0]),
     ("asinh", asinh, test_values),
     ("atanh", atanh, [-0.99, -0.5, 0.0, 0.5, 0.99]),
     ("erf", erf, test_values),
     ("erfc", erfc, test_values),
     ("gamma", gamma, pos_test_values),
-<<<<<<< HEAD
-    ("lgamma", lgamma, pos_test_values + [50.0, 100.0]),
-=======
     (
         "lgamma",
         lgamma,
@@ -61,7 +49,6 @@
             100.0,
         ],
     ),
->>>>>>> b057fb8a
 ]
 
 for function_name, function, test_vals in functions:
