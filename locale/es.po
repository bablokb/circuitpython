--- conflicted
+++ resolved
@@ -7,11 +7,7 @@
 msgstr ""
 "Project-Id-Version: \n"
 "Report-Msgid-Bugs-To: \n"
-<<<<<<< HEAD
-"POT-Creation-Date: 2018-10-21 17:15+0200\n"
-=======
-"POT-Creation-Date: 2018-10-25 12:20+1100\n"
->>>>>>> 283e0725
+"POT-Creation-Date: 2018-11-07 14:10-0500\n"
 "PO-Revision-Date: 2018-08-24 22:56-0500\n"
 "Last-Translator: \n"
 "Language-Team: \n"
@@ -713,7 +709,6 @@
 msgid "AnalogOut functionality not supported"
 msgstr "Funcionalidad AnalogOut no soportada"
 
-<<<<<<< HEAD
 #: ports/nrf/common-hal/bleio/Adapter.c:41
 #, c-format
 msgid "Soft device assert, id: 0x%08lX, pc: 0x%08lX"
@@ -826,7 +821,7 @@
 #: ports/nrf/common-hal/bleio/UUID.c:97
 #, fuzzy, c-format
 msgid "Failed to add Vendor Specific UUID, status: 0x%08lX"
-msgstr "No se puede agregar el UUID de 128-bits Especifico del Vendedor."
+msgstr "No se puede agregar el Vendor Specific 128-bit UUID."
 
 #: ports/nrf/common-hal/bleio/UUID.c:102
 msgid "Invalid UUID string length"
@@ -838,8 +833,6 @@
 msgid "Invalid UUID parameter"
 msgstr "Parámetro UUID inválido"
 
-=======
->>>>>>> 283e0725
 #: ports/nrf/common-hal/busio/I2C.c:96
 msgid "All I2C peripherals are in use"
 msgstr "Todos los timers están siendo usados"
@@ -875,117 +868,9 @@
 msgstr "No se puede obtener la temperatura. status: 0x%02x"
 
 #: ports/nrf/common-hal/pulseio/PWMOut.c:161
-<<<<<<< HEAD
-#, fuzzy
-=======
->>>>>>> 283e0725
 msgid "All PWM peripherals are in use"
 msgstr "Todos los periféricos PWM en uso"
 
-<<<<<<< HEAD
-=======
-#: ports/nrf/drivers/bluetooth/ble_drv.c:199
-msgid "Cannot apply GAP parameters."
-msgstr "No se pueden aplicar los parámetros GAP."
-
-#: ports/nrf/drivers/bluetooth/ble_drv.c:213
-msgid "Cannot set PPCP parameters."
-msgstr "No se pueden establecer los parámetros PPCP."
-
-#: ports/nrf/drivers/bluetooth/ble_drv.c:245
-msgid "Can not query for the device address."
-msgstr "No se puede consultar la dirección del dispositivo."
-
-#: ports/nrf/drivers/bluetooth/ble_drv.c:264
-msgid "Can not add Vendor Specific 128-bit UUID."
-msgstr "No se puede agregar el Vendor Specific 128-bit UUID."
-
-#: ports/nrf/drivers/bluetooth/ble_drv.c:284
-#: ports/nrf/drivers/bluetooth/ble_drv.c:298
-msgid "Can not add Service."
-msgstr "No se puede agregar el Servicio."
-
-#: ports/nrf/drivers/bluetooth/ble_drv.c:373
-msgid "Can not add Characteristic."
-msgstr "No se puede agregar la Característica."
-
-#: ports/nrf/drivers/bluetooth/ble_drv.c:400
-msgid "Can not apply device name in the stack."
-msgstr "No se puede aplicar el nombre del dispositivo en el stack."
-
-#: ports/nrf/drivers/bluetooth/ble_drv.c:464
-#: ports/nrf/drivers/bluetooth/ble_drv.c:514
-msgid "Can not encode UUID, to check length."
-msgstr "No se puede codificar el UUID, para revisar la longitud."
-
-#: ports/nrf/drivers/bluetooth/ble_drv.c:470
-#: ports/nrf/drivers/bluetooth/ble_drv.c:520
-msgid "Can encode UUID into the advertisement packet."
-msgstr "Se puede codificar el UUID en el paquete de anuncio."
-
-#: ports/nrf/drivers/bluetooth/ble_drv.c:545
-msgid "Can not fit data into the advertisement packet."
-msgstr "Los datos no caben en el paquete de anuncio."
-
-#: ports/nrf/drivers/bluetooth/ble_drv.c:558
-#: ports/nrf/drivers/bluetooth/ble_drv.c:604
-#, c-format
-msgid "Can not apply advertisement data. status: 0x%02x"
-msgstr "No se puede aplicar los datos de anuncio. status: 0x%02x"
-
-#: ports/nrf/drivers/bluetooth/ble_drv.c:614
-#, c-format
-msgid "Can not start advertisement. status: 0x%02x"
-msgstr "No se puede inicar el anuncio. status: 0x%02x"
-
-#: ports/nrf/drivers/bluetooth/ble_drv.c:631
-#, c-format
-msgid "Can not stop advertisement. status: 0x%02x"
-msgstr "No se puede detener el anuncio. status: 0x%02x"
-
-#: ports/nrf/drivers/bluetooth/ble_drv.c:650
-#: ports/nrf/drivers/bluetooth/ble_drv.c:726
-#, c-format
-msgid "Can not read attribute value. status: 0x%02x"
-msgstr "No se puede leer el valor del atributo. status 0x%02x"
-
-#: ports/nrf/drivers/bluetooth/ble_drv.c:667
-#: ports/nrf/drivers/bluetooth/ble_drv.c:756
-#, c-format
-msgid "Can not write attribute value. status: 0x%02x"
-msgstr "No se puede escribir el valor del atributo. status: 0x%02x"
-
-#: ports/nrf/drivers/bluetooth/ble_drv.c:691
-#, c-format
-msgid "Can not notify attribute value. status: 0x%02x"
-msgstr "No se puede notificar el valor del anuncio. status: 0x%02x"
-
-#: ports/nrf/drivers/bluetooth/ble_drv.c:784
-#, c-format
-msgid "Can not start scanning. status: 0x%02x"
-msgstr "No se puede iniciar el escaneo. status: 0x%02x"
-
-#: ports/nrf/drivers/bluetooth/ble_drv.c:829
-#, c-format
-msgid "Can not connect. status: 0x%02x"
-msgstr "No se puede conectar. status: 0x%02x"
-
-#: ports/nrf/modules/ubluepy/ubluepy_characteristic.c:68
-#: ports/nrf/modules/ubluepy/ubluepy_service.c:80
-#: ports/nrf/modules/ubluepy/ubluepy_service.c:132
-#: ports/nrf/modules/ubluepy/ubluepy_uuid.c:137
-msgid "Invalid UUID parameter"
-msgstr "Parámetro UUID inválido"
-
-#: ports/nrf/modules/ubluepy/ubluepy_service.c:73
-msgid "Invalid Service type"
-msgstr "Tipo de Servicio inválido"
-
-#: ports/nrf/modules/ubluepy/ubluepy_uuid.c:127
-msgid "Invalid UUID string length"
-msgstr "Longitud de string UUID inválida"
-
->>>>>>> 283e0725
 #: ports/unix/modffi.c:138
 msgid "Unknown type"
 msgstr "Tipo desconocido"
@@ -2653,10 +2538,10 @@
 #~ msgstr "No se puede aplicar el nombre del dispositivo en el stack."
 
 #~ msgid "Can not add Characteristic."
-#~ msgstr "No se puede agregar la Característica"
+#~ msgstr "No se puede agregar la Característica."
 
 #~ msgid "Can not add Service."
-#~ msgstr "No se puede agregar el Servicio"
+#~ msgstr "No se puede agregar el Servicio."
 
 #~ msgid "Can not query for the device address."
 #~ msgstr "No se puede consultar la dirección del dispositivo."
