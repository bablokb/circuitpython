--- conflicted
+++ resolved
@@ -7,11 +7,7 @@
 msgstr ""
 "Project-Id-Version: circuitpython-cn\n"
 "Report-Msgid-Bugs-To: \n"
-<<<<<<< HEAD
-"POT-Creation-Date: 2019-10-03 19:41-0400\n"
-=======
 "POT-Creation-Date: 2019-11-21 16:50-0800\n"
->>>>>>> c000567d
 "PO-Revision-Date: 2019-04-13 10:10-0700\n"
 "Last-Translator: hexthat\n"
 "Language-Team: Chinese Hanyu Pinyin\n"
@@ -2860,13 +2856,8 @@
 #~ msgid "interval not in range 0.0020 to 10.24"
 #~ msgstr "jùlí 0.0020 Zhì 10.24 Zhī jiān de jiàngé shíjiān"
 
-<<<<<<< HEAD
-#~ msgid "readonly attribute"
-#~ msgstr "zhǐ dú shǔxìng"
-=======
 #~ msgid "name must be a string"
 #~ msgstr "míngchēng bìxū shì yīgè zìfú chuàn"
->>>>>>> c000567d
 
 #~ msgid "row must be packed and word aligned"
 #~ msgstr "xíng bìxū dǎbāo bìngqiě zì duìqí"
