# SOME DESCRIPTIVE TITLE.
# Copyright (C) YEAR THE PACKAGE'S COPYRIGHT HOLDER
# This file is distributed under the same license as the PACKAGE package.
# FIRST AUTHOR <EMAIL@ADDRESS>, YEAR.
#
#, fuzzy
msgid ""
msgstr ""
"Project-Id-Version: PACKAGE VERSION\n"
"Report-Msgid-Bugs-To: \n"
"PO-Revision-Date: YEAR-MO-DA HO:MI+ZONE\n"
"Last-Translator: FULL NAME <EMAIL@ADDRESS>\n"
"Language-Team: LANGUAGE <LL@li.org>\n"
"Language: \n"
"MIME-Version: 1.0\n"
"Content-Type: text/plain; charset=CHARSET\n"
"Content-Transfer-Encoding: 8bit\n"

#: main.c
msgid ""
"\n"
"Code done running.\n"
msgstr ""

#: main.c
msgid ""
"\n"
"Code stopped by auto-reload. Reloading soon.\n"
msgstr ""

#: supervisor/shared/safe_mode.c
msgid ""
"\n"
"Please file an issue with your program at github.com/adafruit/circuitpython/"
"issues."
msgstr ""

#: supervisor/shared/safe_mode.c
msgid ""
"\n"
"Press reset to exit safe mode.\n"
msgstr ""

#: supervisor/shared/safe_mode.c
msgid ""
"\n"
"You are in safe mode because:\n"
msgstr ""

#: py/obj.c
msgid "  File \"%q\""
msgstr ""

#: py/obj.c
msgid "  File \"%q\", line %d"
msgstr ""

#: py/builtinhelp.c
msgid " is of type %q\n"
msgstr ""

#: main.c
msgid " not found.\n"
msgstr ""

#: main.c
msgid " output:\n"
msgstr ""

#: py/objstr.c
#, c-format
msgid "%%c requires int or char"
msgstr ""

#: shared-bindings/rgbmatrix/RGBMatrix.c
#, c-format
msgid ""
"%d address pins, %d rgb pins and %d tiles indicate a height of %d, not %d"
msgstr ""

#: shared-bindings/microcontroller/Pin.c
msgid "%q and %q contain duplicate pins"
msgstr ""

#: ports/atmel-samd/common-hal/audioio/AudioOut.c
msgid "%q and %q must be different"
msgstr ""

#: ports/atmel-samd/common-hal/audiobusio/I2SOut.c
msgid "%q and %q must share a clock unit"
msgstr ""

#: shared-bindings/microcontroller/Pin.c
msgid "%q contains duplicate pins"
msgstr ""

#: ports/atmel-samd/common-hal/sdioio/SDCard.c
msgid "%q failure: %d"
msgstr ""

#: py/argcheck.c
msgid "%q in %q must be of type %q, not %q"
msgstr ""

#: ports/espressif/common-hal/espulp/ULP.c
#: ports/mimxrt10xx/common-hal/audiobusio/__init__.c
#: ports/mimxrt10xx/common-hal/usb_host/Port.c
#: ports/raspberrypi/common-hal/picodvi/Framebuffer.c
#: ports/raspberrypi/common-hal/rp2pio/StateMachine.c
#: ports/raspberrypi/common-hal/usb_host/Port.c
#: shared-bindings/digitalio/DigitalInOut.c
#: shared-bindings/microcontroller/Pin.c
msgid "%q in use"
msgstr ""

#: py/objstr.c
msgid "%q index out of range"
msgstr ""

#: py/obj.c
msgid "%q indices must be integers, not %s"
msgstr ""

#: shared-module/bitbangio/SPI.c
msgid "%q init failed"
msgstr ""

#: ports/espressif/bindings/espnow/Peer.c shared-bindings/dualbank/__init__.c
msgid "%q is %q"
msgstr ""

#: ports/raspberrypi/common-hal/wifi/Radio.c
msgid "%q is read-only for this board"
msgstr ""

#: py/argcheck.c shared-bindings/usb_hid/Device.c
msgid "%q length must be %d"
msgstr ""

#: py/argcheck.c
msgid "%q length must be %d-%d"
msgstr ""

#: py/argcheck.c
msgid "%q length must be <= %d"
msgstr ""

#: py/argcheck.c
msgid "%q length must be >= %d"
msgstr ""

#: py/objmodule.c py/runtime.c
msgid "%q moved from %q to %q"
msgstr ""

#: py/argcheck.c
msgid "%q must be %d"
msgstr ""

#: py/argcheck.c shared-bindings/busdisplay/BusDisplay.c
#: shared-bindings/displayio/Bitmap.c
#: shared-bindings/framebufferio/FramebufferDisplay.c
#: shared-bindings/is31fl3741/FrameBuffer.c
#: shared-bindings/rgbmatrix/RGBMatrix.c
msgid "%q must be %d-%d"
msgstr ""

#: shared-bindings/busdisplay/BusDisplay.c
msgid "%q must be 1 when %q is True"
msgstr ""

#: py/argcheck.c shared-bindings/gifio/GifWriter.c
#: shared-module/gifio/OnDiskGif.c
msgid "%q must be <= %d"
msgstr ""

#: ports/espressif/common-hal/watchdog/WatchDogTimer.c
msgid "%q must be <= %u"
msgstr ""

#: py/argcheck.c
msgid "%q must be >= %d"
msgstr ""

#: shared-bindings/analogbufio/BufferedIn.c
msgid "%q must be a bytearray or array of type 'H' or 'B'"
msgstr ""

#: shared-bindings/audiocore/RawSample.c
msgid "%q must be a bytearray or array of type 'h', 'H', 'b', or 'B'"
msgstr ""

#: shared-bindings/warnings/__init__.c
msgid "%q must be a subclass of %q"
msgstr ""

#: ports/espressif/common-hal/analogbufio/BufferedIn.c
msgid "%q must be array of type 'H'"
msgstr ""

#: shared-module/synthio/__init__.c
msgid "%q must be array of type 'h'"
msgstr ""

#: shared-bindings/audiobusio/PDMIn.c
msgid "%q must be multiple of 8."
msgstr ""

#: ports/raspberrypi/bindings/cyw43/__init__.c py/argcheck.c py/objexcept.c
#: shared-bindings/bitmapfilter/__init__.c shared-bindings/canio/CAN.c
#: shared-bindings/digitalio/Pull.c shared-bindings/supervisor/__init__.c
#: shared-module/synthio/Synthesizer.c
msgid "%q must be of type %q or %q, not %q"
msgstr ""

#: shared-bindings/jpegio/JpegDecoder.c
msgid "%q must be of type %q, %q, or %q, not %q"
msgstr ""

#: py/argcheck.c py/runtime.c shared-bindings/bitmapfilter/__init__.c
#: shared-module/synthio/__init__.c
msgid "%q must be of type %q, not %q"
msgstr ""

#: ports/atmel-samd/common-hal/busio/UART.c
msgid "%q must be power of 2"
msgstr ""

#: shared-bindings/wifi/Monitor.c
msgid "%q out of bounds"
msgstr ""

#: ports/atmel-samd/common-hal/pulseio/PulseIn.c
#: ports/cxd56/common-hal/pulseio/PulseIn.c
#: ports/nrf/common-hal/pulseio/PulseIn.c
#: ports/raspberrypi/common-hal/rp2pio/StateMachine.c
#: ports/stm/common-hal/pulseio/PulseIn.c py/argcheck.c
#: shared-bindings/canio/Match.c shared-bindings/time/__init__.c
msgid "%q out of range"
msgstr ""

#: py/objmodule.c py/runtime.c
msgid "%q renamed %q"
msgstr ""

#: py/objrange.c py/objslice.c shared-bindings/random/__init__.c
msgid "%q step cannot be zero"
msgstr ""

#: shared-module/bitbangio/I2C.c
msgid "%q too long"
msgstr ""

#: py/bc.c py/objnamedtuple.c
msgid "%q() takes %d positional arguments but %d were given"
msgstr ""

#: shared-module/jpegio/JpegDecoder.c
msgid "%q() without %q()"
msgstr ""

#: shared-bindings/usb_hid/Device.c
msgid "%q, %q, and %q must all be the same length"
msgstr ""

#: py/objint.c shared-bindings/storage/__init__.c
msgid "%q=%q"
msgstr ""

#: ports/raspberrypi/common-hal/rp2pio/StateMachine.c
msgid "%q[%u] shifts in more bits than pin count"
msgstr ""

#: ports/raspberrypi/common-hal/rp2pio/StateMachine.c
msgid "%q[%u] shifts out more bits than pin count"
msgstr ""

#: ports/raspberrypi/common-hal/rp2pio/StateMachine.c
msgid "%q[%u] uses extra pin"
msgstr ""

#: ports/raspberrypi/common-hal/rp2pio/StateMachine.c
msgid "%q[%u] waits on input outside of count"
msgstr ""

#: ports/espressif/common-hal/espidf/__init__.c
#, c-format
msgid "%s error 0x%x"
msgstr ""

#: py/argcheck.c
msgid "'%q' argument required"
msgstr ""

#: py/proto.c
msgid "'%q' object does not support '%q'"
msgstr ""

#: py/runtime.c
msgid "'%q' object is not an iterator"
msgstr ""

#: py/objtype.c py/runtime.c shared-module/atexit/__init__.c
msgid "'%q' object is not callable"
msgstr ""

#: py/runtime.c
msgid "'%q' object is not iterable"
msgstr ""

#: py/emitinlinethumb.c py/emitinlinextensa.c
#, c-format
msgid "'%s' expects a label"
msgstr ""

#: py/emitinlinethumb.c py/emitinlinextensa.c
#, c-format
msgid "'%s' expects a register"
msgstr ""

#: py/emitinlinethumb.c
#, c-format
msgid "'%s' expects a special register"
msgstr ""

#: py/emitinlinethumb.c
#, c-format
msgid "'%s' expects an FPU register"
msgstr ""

#: py/emitinlinethumb.c
#, c-format
msgid "'%s' expects an address of the form [a, b]"
msgstr ""

#: py/emitinlinethumb.c py/emitinlinextensa.c
#, c-format
msgid "'%s' expects an integer"
msgstr ""

#: py/emitinlinethumb.c
#, c-format
msgid "'%s' expects at most r%d"
msgstr ""

#: py/emitinlinethumb.c
#, c-format
msgid "'%s' expects {r0, r1, ...}"
msgstr ""

#: py/emitinlinextensa.c
#, c-format
msgid "'%s' integer %d isn't within range %d..%d"
msgstr ""

#: py/emitinlinethumb.c
#, c-format
msgid "'%s' integer 0x%x doesn't fit in mask 0x%x"
msgstr ""

#: py/obj.c
#, c-format
msgid "'%s' object doesn't support item assignment"
msgstr ""

#: py/obj.c
#, c-format
msgid "'%s' object doesn't support item deletion"
msgstr ""

#: py/runtime.c
msgid "'%s' object has no attribute '%q'"
msgstr ""

#: py/obj.c
#, c-format
msgid "'%s' object isn't subscriptable"
msgstr ""

#: py/objstr.c
msgid "'=' alignment not allowed in string format specifier"
msgstr ""

#: shared-module/struct/__init__.c
msgid "'S' and 'O' are not supported format types"
msgstr ""

#: py/compile.c
msgid "'align' requires 1 argument"
msgstr ""

#: py/compile.c
msgid "'await' outside function"
msgstr ""

#: py/compile.c
msgid "'break'/'continue' outside loop"
msgstr ""

#: py/compile.c
msgid "'data' requires at least 2 arguments"
msgstr ""

#: py/compile.c
msgid "'data' requires integer arguments"
msgstr ""

#: py/compile.c
msgid "'label' requires 1 argument"
msgstr ""

#: py/compile.c
msgid "'return' outside function"
msgstr ""

#: py/compile.c
msgid "'yield from' inside async function"
msgstr ""

#: py/compile.c
msgid "'yield' outside function"
msgstr ""

#: py/compile.c
msgid "* arg after **"
msgstr ""

#: py/compile.c
msgid "*x must be assignment target"
msgstr ""

#: py/obj.c
msgid ", in %q\n"
msgstr ""

#: shared-bindings/busdisplay/BusDisplay.c
#: shared-bindings/epaperdisplay/EPaperDisplay.c
#: shared-bindings/framebufferio/FramebufferDisplay.c
msgid ".show(x) removed. Use .root_group = x"
msgstr ""

#: py/objcomplex.c
msgid "0.0 to a complex power"
msgstr ""

#: py/modbuiltins.c
msgid "3-arg pow() not supported"
msgstr ""

#: ports/raspberrypi/common-hal/wifi/Radio.c
msgid "AP could not be started"
msgstr ""

#: shared-bindings/_bleio/Address.c shared-bindings/ipaddress/IPv4Address.c
#, c-format
msgid "Address must be %d bytes long"
msgstr ""

#: ports/espressif/common-hal/memorymap/AddressRange.c
#: ports/nrf/common-hal/memorymap/AddressRange.c
#: ports/raspberrypi/common-hal/memorymap/AddressRange.c
msgid "Address range not allowed"
msgstr ""

#: shared-bindings/memorymap/AddressRange.c
msgid "Address range wraps around"
msgstr ""

#: ports/espressif/common-hal/canio/CAN.c
msgid "All CAN peripherals are in use"
msgstr ""

#: ports/espressif/common-hal/busio/I2C.c
#: ports/espressif/common-hal/i2ctarget/I2CTarget.c
#: ports/nrf/common-hal/busio/I2C.c
msgid "All I2C peripherals are in use"
msgstr ""

#: ports/atmel-samd/common-hal/canio/Listener.c
#: ports/espressif/common-hal/canio/Listener.c
#: ports/stm/common-hal/canio/Listener.c
msgid "All RX FIFOs in use"
msgstr ""

#: ports/espressif/common-hal/busio/SPI.c ports/nrf/common-hal/busio/SPI.c
msgid "All SPI peripherals are in use"
msgstr ""

#: ports/espressif/common-hal/busio/UART.c ports/nrf/common-hal/busio/UART.c
msgid "All UART peripherals are in use"
msgstr ""

#: ports/nrf/common-hal/countio/Counter.c
#: ports/nrf/common-hal/pulseio/PulseIn.c
#: ports/nrf/common-hal/rotaryio/IncrementalEncoder.c
msgid "All channels in use"
msgstr ""

#: ports/raspberrypi/common-hal/usb_host/Port.c
msgid "All dma channels in use"
msgstr ""

#: ports/atmel-samd/common-hal/audioio/AudioOut.c
msgid "All event channels in use"
msgstr ""

#: ports/raspberrypi/common-hal/picodvi/Framebuffer.c
#: ports/raspberrypi/common-hal/rp2pio/StateMachine.c
#: ports/raspberrypi/common-hal/usb_host/Port.c
msgid "All state machines in use"
msgstr ""

#: ports/atmel-samd/audio_dma.c
msgid "All sync event channels in use"
msgstr ""

#: ports/raspberrypi/common-hal/picodvi/Framebuffer.c
msgid "All timers for this pin are in use"
msgstr ""

#: ports/atmel-samd/common-hal/_pew/PewPew.c
#: ports/atmel-samd/common-hal/audioio/AudioOut.c
#: ports/atmel-samd/common-hal/pulseio/PulseIn.c
#: ports/atmel-samd/common-hal/pulseio/PulseOut.c
#: ports/cxd56/common-hal/pulseio/PulseOut.c
#: ports/nrf/common-hal/audiopwmio/PWMAudioOut.c
#: ports/nrf/common-hal/pulseio/PulseIn.c ports/nrf/peripherals/nrf/timers.c
#: ports/raspberrypi/common-hal/audiopwmio/PWMAudioOut.c
#: ports/stm/peripherals/timers.c
msgid "All timers in use"
msgstr ""

#: ports/espressif/common-hal/_bleio/Adapter.c
#: ports/nrf/common-hal/_bleio/Adapter.c
msgid "Already advertising."
msgstr ""

#: ports/atmel-samd/common-hal/canio/Listener.c
msgid "Already have all-matches listener"
msgstr ""

#: ports/espressif/bindings/espnow/ESPNow.c
#: ports/espressif/common-hal/espulp/ULP.c
#: shared-module/memorymonitor/AllocationAlarm.c
#: shared-module/memorymonitor/AllocationSize.c
msgid "Already running"
msgstr ""

#: ports/espressif/common-hal/wifi/Radio.c
#: ports/raspberrypi/common-hal/wifi/Radio.c
msgid "Already scanning for wifi networks"
msgstr ""

#: shared-module/os/getenv.c
#, c-format
msgid "An error occurred while retrieving '%s':\n"
msgstr ""

#: ports/stm/common-hal/audiopwmio/PWMAudioOut.c
msgid "Another PWMAudioOut is already active"
msgstr ""

#: ports/atmel-samd/common-hal/pulseio/PulseOut.c
#: ports/cxd56/common-hal/pulseio/PulseOut.c
msgid "Another send is already active"
msgstr ""

#: shared-bindings/pulseio/PulseOut.c
msgid "Array must contain halfwords (type 'H')"
msgstr ""

#: shared-bindings/alarm/SleepMemory.c shared-bindings/memorymap/AddressRange.c
#: shared-bindings/nvm/ByteArray.c
msgid "Array values should be single bytes."
msgstr ""

#: shared-module/memorymonitor/AllocationAlarm.c
#, c-format
msgid "Attempt to allocate %d blocks"
msgstr ""

#: ports/raspberrypi/audio_dma.c
msgid "Audio conversion not implemented"
msgstr ""

#: shared-bindings/wifi/Radio.c
msgid "AuthMode.OPEN is not used with password"
msgstr ""

#: shared-bindings/wifi/Radio.c supervisor/shared/web_workflow/web_workflow.c
msgid "Authentication failure"
msgstr ""

#: main.c
msgid "Auto-reload is off.\n"
msgstr ""

#: main.c
msgid ""
"Auto-reload is on. Simply save files over USB to run them or enter REPL to "
"disable.\n"
msgstr ""

#: ports/espressif/common-hal/canio/CAN.c
msgid "Baudrate not supported by peripheral"
msgstr ""

#: shared-module/busdisplay/BusDisplay.c
#: shared-module/framebufferio/FramebufferDisplay.c
msgid "Below minimum frame rate"
msgstr ""

#: ports/raspberrypi/common-hal/audiobusio/I2SOut.c
msgid "Bit clock and word select must be sequential GPIO pins"
msgstr ""

#: shared-bindings/bitmaptools/__init__.c
msgid "Bitmap size and bits per value must match"
msgstr ""

#: supervisor/shared/safe_mode.c
msgid "Boot device must be first (interface #0)."
msgstr ""

#: ports/mimxrt10xx/common-hal/busio/UART.c
msgid "Both RX and TX required for flow control"
msgstr ""

#: shared-bindings/busdisplay/BusDisplay.c
#: shared-bindings/framebufferio/FramebufferDisplay.c
msgid "Brightness not adjustable"
msgstr ""

#: shared-bindings/_bleio/UUID.c
#, c-format
msgid "Buffer + offset too small %d %d %d"
msgstr ""

#: ports/raspberrypi/bindings/rp2pio/StateMachine.c
msgid "Buffer elements must be 4 bytes long or less"
msgstr ""

#: shared-bindings/framebufferio/FramebufferDisplay.c
msgid "Buffer is not a bytearray."
msgstr ""

#: ports/stm/common-hal/audiopwmio/PWMAudioOut.c
#, c-format
msgid "Buffer length %d too big. It must be less than %d"
msgstr ""

#: ports/atmel-samd/common-hal/sdioio/SDCard.c
#: ports/cxd56/common-hal/sdioio/SDCard.c shared-module/sdcardio/SDCard.c
msgid "Buffer length must be a multiple of 512"
msgstr ""

#: ports/stm/common-hal/sdioio/SDCard.c shared-bindings/floppyio/__init__.c
msgid "Buffer must be a multiple of 512 bytes"
msgstr ""

#: shared-bindings/_bleio/PacketBuffer.c
#, c-format
msgid "Buffer too short by %d bytes"
msgstr ""

#: ports/cxd56/common-hal/camera/Camera.c
#: shared-bindings/busdisplay/BusDisplay.c
#: shared-bindings/framebufferio/FramebufferDisplay.c
#: shared-bindings/struct/__init__.c shared-module/struct/__init__.c
msgid "Buffer too small"
msgstr ""

#: ports/espressif/common-hal/imagecapture/ParallelImageCapture.c
msgid "Buffers must be same size"
msgstr ""

#: ports/atmel-samd/common-hal/paralleldisplaybus/ParallelBus.c
#: ports/espressif/common-hal/paralleldisplaybus/ParallelBus.c
#: ports/nrf/common-hal/paralleldisplaybus/ParallelBus.c
#: ports/raspberrypi/common-hal/paralleldisplaybus/ParallelBus.c
#, c-format
msgid "Bus pin %d is already in use"
msgstr ""

#: shared-bindings/_bleio/UUID.c
msgid "Byte buffer must be 16 bytes."
msgstr ""

#: shared-bindings/aesio/aes.c
msgid "CBC blocks must be multiples of 16 bytes"
msgstr ""

#: supervisor/shared/safe_mode.c
msgid "CIRCUITPY drive could not be found or created."
msgstr ""

#: ports/espressif/common-hal/espidf/__init__.c
msgid "CRC or checksum was invalid"
msgstr ""

#: py/objtype.c
msgid "Call super().__init__() before accessing native object."
msgstr ""

#: ports/cxd56/common-hal/camera/Camera.c
msgid "Camera init"
msgstr ""

#: ports/espressif/common-hal/alarm/pin/PinAlarm.c
msgid "Can only alarm on RTC IO from deep sleep."
msgstr ""

#: ports/espressif/common-hal/alarm/pin/PinAlarm.c
msgid "Can only alarm on one low pin while others alarm high from deep sleep."
msgstr ""

#: ports/espressif/common-hal/alarm/pin/PinAlarm.c
msgid "Can only alarm on two low pins from deep sleep."
msgstr ""

#: ports/espressif/common-hal/_bleio/Characteristic.c
#: ports/nrf/common-hal/_bleio/Characteristic.c
msgid "Can't set CCCD on local Characteristic"
msgstr ""

#: shared-bindings/storage/__init__.c shared-bindings/usb_cdc/__init__.c
#: shared-bindings/usb_hid/__init__.c shared-bindings/usb_midi/__init__.c
#: shared-bindings/usb_video/__init__.c
msgid "Cannot change USB devices now"
msgstr ""

#: shared-bindings/_bleio/Adapter.c
msgid "Cannot create a new Adapter; use _bleio.adapter;"
msgstr ""

#: shared-bindings/displayio/Bitmap.c
#: shared-bindings/memorymonitor/AllocationSize.c
#: shared-bindings/pulseio/PulseIn.c
msgid "Cannot delete values"
msgstr ""

#: ports/atmel-samd/common-hal/digitalio/DigitalInOut.c
#: ports/mimxrt10xx/common-hal/digitalio/DigitalInOut.c
#: ports/nrf/common-hal/digitalio/DigitalInOut.c
#: ports/raspberrypi/common-hal/digitalio/DigitalInOut.c
msgid "Cannot get pull while in output mode"
msgstr ""

#: ports/nrf/common-hal/microcontroller/Processor.c
msgid "Cannot get temperature"
msgstr ""

#: shared-bindings/_bleio/Adapter.c
msgid "Cannot have scan responses for extended, connectable advertisements."
msgstr ""

#: ports/espressif/common-hal/alarm/pin/PinAlarm.c
msgid "Cannot pull on input-only pin."
msgstr ""

#: shared-bindings/audiobusio/PDMIn.c
msgid "Cannot record to a file"
msgstr ""

#: shared-module/storage/__init__.c
msgid "Cannot remount '/' when visible via USB."
msgstr ""

#: ports/espressif/common-hal/socketpool/Socket.c
msgid "Cannot set socket options"
msgstr ""

#: shared-bindings/digitalio/DigitalInOut.c
msgid "Cannot set value when direction is input."
msgstr ""

#: ports/espressif/common-hal/busio/UART.c
#: ports/mimxrt10xx/common-hal/busio/UART.c
msgid "Cannot specify RTS or CTS in RS485 mode"
msgstr ""

#: py/objslice.c
msgid "Cannot subclass slice"
msgstr ""

#: ports/nrf/common-hal/alarm/pin/PinAlarm.c
msgid "Cannot wake on pin edge, only level"
msgstr ""

#: ports/espressif/common-hal/alarm/pin/PinAlarm.c
msgid "Cannot wake on pin edge. Only level."
msgstr ""

#: shared-bindings/_bleio/CharacteristicBuffer.c
msgid "CharacteristicBuffer writing not provided"
msgstr ""

#: supervisor/shared/safe_mode.c
msgid "CircuitPython core code crashed hard. Whoops!\n"
msgstr ""

#: ports/atmel-samd/common-hal/audiobusio/I2SOut.c
msgid "Clock unit in use"
msgstr ""

#: shared-bindings/_bleio/Connection.c
msgid ""
"Connection has been disconnected and can no longer be used. Create a new "
"connection."
msgstr ""

#: shared-bindings/bitmaptools/__init__.c
msgid "Coordinate arrays have different lengths"
msgstr ""

#: shared-bindings/bitmaptools/__init__.c
msgid "Coordinate arrays types have different sizes"
msgstr ""

#: shared-bindings/_bleio/Adapter.c
msgid "Could not set address"
msgstr ""

#: ports/stm/common-hal/busio/UART.c
msgid "Could not start interrupt, RX busy"
msgstr ""

#: shared-module/audiomp3/MP3Decoder.c
msgid "Couldn't allocate decoder"
msgstr ""

#: ports/stm/common-hal/analogio/AnalogOut.c
msgid "DAC Channel Init Error"
msgstr ""

#: ports/stm/common-hal/analogio/AnalogOut.c
msgid "DAC Device Init Error"
msgstr ""

#: ports/atmel-samd/common-hal/audioio/AudioOut.c
msgid "DAC already in use"
msgstr ""

#: ports/atmel-samd/common-hal/paralleldisplaybus/ParallelBus.c
#: ports/nrf/common-hal/paralleldisplaybus/ParallelBus.c
msgid "Data 0 pin must be byte aligned"
msgstr ""

#: shared-module/audiocore/WaveFile.c
msgid "Data chunk must follow fmt chunk"
msgstr ""

#: shared-module/jpegio/JpegDecoder.c
msgid "Data format error (may be broken data)"
msgstr ""

#: ports/espressif/common-hal/_bleio/Adapter.c
#: ports/nrf/common-hal/_bleio/Adapter.c
msgid "Data not supported with directed advertising"
msgstr ""

#: ports/espressif/common-hal/_bleio/Adapter.c
#: ports/nrf/common-hal/_bleio/Adapter.c
msgid "Data too large for advertisement packet"
msgstr ""

#: ports/stm/common-hal/alarm/pin/PinAlarm.c
msgid "Deep sleep pins must use a rising edge with pulldown"
msgstr ""

#: shared-bindings/audiobusio/PDMIn.c
msgid "Destination capacity is smaller than destination_length."
msgstr ""

#: shared-module/jpegio/JpegDecoder.c
msgid "Device error or wrong termination of input stream"
msgstr ""

#: ports/nrf/common-hal/audiobusio/I2SOut.c
msgid "Device in use"
msgstr ""

#: shared-bindings/busdisplay/BusDisplay.c
#: shared-bindings/framebufferio/FramebufferDisplay.c
msgid "Display must have a 16 bit colorspace."
msgstr ""

#: shared-bindings/busdisplay/BusDisplay.c
#: shared-bindings/epaperdisplay/EPaperDisplay.c
#: shared-bindings/framebufferio/FramebufferDisplay.c
msgid "Display rotation must be in 90 degree increments"
msgstr ""

#: main.c
msgid "Done"
msgstr ""

#: shared-bindings/digitalio/DigitalInOut.c
msgid "Drive mode not used when direction is input."
msgstr ""

#: py/obj.c
msgid "During handling of the above exception, another exception occurred:"
msgstr ""

#: shared-bindings/aesio/aes.c
msgid "ECB only operates on 16 bytes at a time"
msgstr ""

#: ports/espressif/common-hal/busio/SPI.c
#: ports/espressif/common-hal/canio/CAN.c
msgid "ESP-IDF memory allocation failed"
msgstr ""

#: extmod/modre.c
msgid "Error in regex"
msgstr ""

#: supervisor/shared/safe_mode.c
msgid "Error in safemode.py."
msgstr ""

#: shared-bindings/socketpool/Socket.c shared-bindings/ssl/SSLSocket.c
msgid "Error: Failure to bind"
msgstr ""

#: shared-bindings/alarm/__init__.c
msgid "Expected a kind of %q"
msgstr ""

#: ports/espressif/common-hal/_bleio/Adapter.c
#: ports/nrf/common-hal/_bleio/Adapter.c
msgid "Extended advertisements with scan response not supported."
msgstr ""

#: extmod/ulab/code/numpy/fft/fft_tools.c
msgid "FFT is defined for ndarrays only"
msgstr ""

#: extmod/ulab/code/numpy/fft/fft_tools.c
msgid "FFT is implemented for linear arrays only"
msgstr ""

#: ports/espressif/common-hal/ssl/SSLSocket.c
msgid "Failed SSL handshake"
msgstr ""

#: shared-bindings/ps2io/Ps2.c
msgid "Failed sending command."
msgstr ""

#: ports/nrf/sd_mutex.c
#, c-format
msgid "Failed to acquire mutex, err 0x%04x"
msgstr ""

#: ports/raspberrypi/common-hal/mdns/Server.c
msgid "Failed to add service TXT record"
msgstr ""

#: shared-bindings/mdns/Server.c
msgid ""
"Failed to add service TXT record; non-string or bytes found in txt_records"
msgstr ""

#: shared-module/rgbmatrix/RGBMatrix.c
msgid "Failed to allocate %q buffer"
msgstr ""

#: ports/espressif/common-hal/wifi/__init__.c
msgid "Failed to allocate Wifi memory"
msgstr ""

#: ports/espressif/common-hal/wifi/ScannedNetworks.c
msgid "Failed to allocate wifi scan memory"
msgstr ""

#: ports/stm/common-hal/audiopwmio/PWMAudioOut.c
msgid "Failed to buffer the sample"
msgstr ""

#: ports/espressif/common-hal/_bleio/Adapter.c
#: ports/nrf/common-hal/_bleio/Adapter.c
msgid "Failed to connect: internal error"
msgstr ""

#: ports/nrf/common-hal/_bleio/Adapter.c
msgid "Failed to connect: timeout"
msgstr ""

#: shared-module/audiomp3/MP3Decoder.c
msgid "Failed to parse MP3 file"
msgstr ""

#: ports/nrf/sd_mutex.c
#, c-format
msgid "Failed to release mutex, err 0x%04x"
msgstr ""

#: supervisor/shared/safe_mode.c
msgid "Failed to write internal flash."
msgstr ""

#: py/moderrno.c
msgid "File exists"
msgstr ""

#: shared-module/os/getenv.c
msgid "File not found"
msgstr ""

#: ports/atmel-samd/common-hal/canio/Listener.c
#: ports/espressif/common-hal/canio/Listener.c
#: ports/stm/common-hal/canio/Listener.c
msgid "Filters too complex"
msgstr ""

#: ports/espressif/common-hal/dualbank/__init__.c
msgid "Firmware is duplicate"
msgstr ""

#: ports/espressif/common-hal/dualbank/__init__.c
msgid "Firmware is invalid"
msgstr ""

#: ports/espressif/common-hal/dualbank/__init__.c
msgid "Firmware is too big"
msgstr ""

#: shared-bindings/bitmaptools/__init__.c
msgid "For L8 colorspace, input bitmap must have 8 bits per pixel"
msgstr ""

#: shared-bindings/bitmaptools/__init__.c
msgid "For RGB colorspaces, input bitmap must have 16 bits per pixel"
msgstr ""

#: ports/cxd56/common-hal/camera/Camera.c
msgid "Format not supported"
msgstr ""

#: ports/mimxrt10xx/common-hal/microcontroller/Processor.c
msgid ""
"Frequency must be 24, 150, 396, 450, 528, 600, 720, 816, 912, 960 or 1008 Mhz"
msgstr ""

#: shared-bindings/bitbangio/I2C.c shared-bindings/bitbangio/SPI.c
#: shared-bindings/busio/I2C.c shared-bindings/busio/SPI.c
msgid "Function requires lock"
msgstr ""

#: ports/cxd56/common-hal/gnss/GNSS.c
msgid "GNSS init"
msgstr ""

#: ports/espressif/common-hal/espidf/__init__.c
msgid "Generic Failure"
msgstr ""

#: shared-bindings/framebufferio/FramebufferDisplay.c
#: shared-module/busdisplay/BusDisplay.c
#: shared-module/framebufferio/FramebufferDisplay.c
msgid "Group already used"
msgstr ""

#: supervisor/shared/safe_mode.c
msgid "Hard fault: memory access or instruction error."
msgstr ""

#: ports/mimxrt10xx/common-hal/busio/SPI.c
#: ports/mimxrt10xx/common-hal/busio/UART.c ports/stm/common-hal/busio/I2C.c
#: ports/stm/common-hal/busio/SPI.c ports/stm/common-hal/busio/UART.c
#: ports/stm/common-hal/canio/CAN.c ports/stm/common-hal/sdioio/SDCard.c
msgid "Hardware in use, try alternative pins"
msgstr ""

#: supervisor/shared/safe_mode.c
msgid "Heap allocation when VM not running."
msgstr ""

#: extmod/vfs_posix_file.c py/objstringio.c
msgid "I/O operation on closed file"
msgstr ""

#: ports/stm/common-hal/busio/I2C.c
msgid "I2C init error"
msgstr ""

#: ports/raspberrypi/common-hal/busio/I2C.c
#: ports/raspberrypi/common-hal/i2ctarget/I2CTarget.c
msgid "I2C peripheral in use"
msgstr ""

#: ports/raspberrypi/bindings/rp2pio/StateMachine.c
msgid "In-buffer elements must be <= 4 bytes long"
msgstr ""

#: shared-bindings/_pew/PewPew.c
msgid "Incorrect buffer size"
msgstr ""

#: ports/raspberrypi/bindings/rp2pio/StateMachine.c
msgid "Init program size invalid"
msgstr ""

#: ports/raspberrypi/common-hal/rp2pio/StateMachine.c
msgid "Initial set pin direction conflicts with initial out pin direction"
msgstr ""

#: ports/raspberrypi/common-hal/rp2pio/StateMachine.c
msgid "Initial set pin state conflicts with initial out pin state"
msgstr ""

#: shared-bindings/bitops/__init__.c
#, c-format
msgid "Input buffer length (%d) must be a multiple of the strand count (%d)"
msgstr ""

#: ports/atmel-samd/common-hal/pulseio/PulseIn.c
msgid "Input taking too long"
msgstr ""

#: py/moderrno.c
msgid "Input/output error"
msgstr ""

#: ports/nrf/common-hal/_bleio/__init__.c
msgid "Insufficient authentication"
msgstr ""

#: ports/nrf/common-hal/_bleio/__init__.c
msgid "Insufficient encryption"
msgstr ""

#: shared-module/jpegio/JpegDecoder.c
msgid "Insufficient memory pool for the image"
msgstr ""

#: shared-module/jpegio/JpegDecoder.c
msgid "Insufficient stream input buffer"
msgstr ""

#: ports/espressif/common-hal/wifi/Radio.c
#: ports/raspberrypi/common-hal/wifi/Radio.c
msgid "Interface must be in access point mode"
msgstr ""

#: ports/espressif/common-hal/wifi/Radio.c
msgid "Interface must be started"
msgstr ""

#: ports/atmel-samd/audio_dma.c ports/raspberrypi/audio_dma.c
msgid "Internal audio buffer too small"
msgstr ""

#: ports/stm/common-hal/busio/UART.c
msgid "Internal define error"
msgstr ""

#: ports/espressif/common-hal/paralleldisplaybus/ParallelBus.c
#: shared-bindings/pwmio/PWMOut.c shared-module/os/getenv.c
msgid "Internal error"
msgstr ""

#: shared-module/rgbmatrix/RGBMatrix.c
#, c-format
msgid "Internal error #%d"
msgstr ""

#: ports/atmel-samd/common-hal/alarm/pin/PinAlarm.c
#: ports/atmel-samd/common-hal/countio/Counter.c
#: ports/atmel-samd/common-hal/frequencyio/FrequencyIn.c
#: ports/atmel-samd/common-hal/ps2io/Ps2.c
#: ports/atmel-samd/common-hal/pulseio/PulseIn.c
#: ports/atmel-samd/common-hal/rotaryio/IncrementalEncoder.c
#: ports/cxd56/common-hal/pulseio/PulseIn.c shared-bindings/pwmio/PWMOut.c
msgid "Internal resource(s) in use"
msgstr ""

#: supervisor/shared/safe_mode.c
msgid "Internal watchdog timer expired."
msgstr ""

#: supervisor/shared/safe_mode.c
msgid "Interrupt error."
msgstr ""

#: shared-module/jpegio/JpegDecoder.c
msgid "Interrupted by output function"
msgstr ""

#: ports/mimxrt10xx/common-hal/audiobusio/__init__.c
#: ports/mimxrt10xx/common-hal/pwmio/PWMOut.c
#: ports/raspberrypi/bindings/picodvi/Framebuffer.c
#: ports/raspberrypi/common-hal/picodvi/Framebuffer.c py/argcheck.c
#: shared-bindings/digitalio/DigitalInOut.c
#: shared-bindings/epaperdisplay/EPaperDisplay.c shared-bindings/pwmio/PWMOut.c
msgid "Invalid %q"
msgstr ""

#: ports/atmel-samd/common-hal/microcontroller/Pin.c
#: ports/espressif/common-hal/dotclockframebuffer/DotClockFramebuffer.c
#: ports/mimxrt10xx/common-hal/microcontroller/Pin.c
#: shared-bindings/microcontroller/Pin.c
msgid "Invalid %q pin"
msgstr ""

#: ports/stm/common-hal/analogio/AnalogIn.c
msgid "Invalid ADC Unit value"
msgstr ""

#: ports/espressif/common-hal/_bleio/__init__.c
#: ports/nrf/common-hal/_bleio/__init__.c
msgid "Invalid BLE parameter"
msgstr ""

#: shared-bindings/wifi/Radio.c
msgid "Invalid BSSID"
msgstr ""

#: shared-bindings/wifi/Radio.c
msgid "Invalid MAC address"
msgstr ""

#: ports/espressif/common-hal/espidf/__init__.c py/moderrno.c
msgid "Invalid argument"
msgstr ""

#: shared-module/displayio/Bitmap.c
msgid "Invalid bits per value"
msgstr ""

#: shared-module/os/getenv.c
#, c-format
msgid "Invalid byte %.*s"
msgstr ""

#: ports/atmel-samd/common-hal/imagecapture/ParallelImageCapture.c
#, c-format
msgid "Invalid data_pins[%d]"
msgstr ""

#: shared-module/msgpack/__init__.c
msgid "Invalid format"
msgstr ""

#: shared-module/audiocore/WaveFile.c
msgid "Invalid format chunk size"
msgstr ""

#: shared-bindings/wifi/Radio.c
msgid "Invalid hex password"
msgstr ""

#: ports/espressif/common-hal/wifi/Radio.c
msgid "Invalid multicast MAC address"
msgstr ""

#: ports/espressif/common-hal/espidf/__init__.c
msgid "Invalid size"
msgstr ""

#: ports/espressif/common-hal/ssl/SSLContext.c
#: ports/raspberrypi/common-hal/ssl/SSLSocket.c
msgid "Invalid socket for TLS"
msgstr ""

#: ports/espressif/common-hal/espidf/__init__.c
msgid "Invalid state"
msgstr ""

#: shared-module/os/getenv.c
msgid "Invalid unicode escape"
msgstr ""

#: shared-bindings/aesio/aes.c
msgid "Key must be 16, 24, or 32 bytes long"
msgstr ""

#: shared-module/os/getenv.c
msgid "Key not found"
msgstr ""

#: shared-module/is31fl3741/FrameBuffer.c
msgid "LED mappings must match display size"
msgstr ""

#: py/compile.c
msgid "LHS of keyword arg must be an id"
msgstr ""

#: shared-module/displayio/Group.c
msgid "Layer already in a group"
msgstr ""

#: shared-module/displayio/Group.c
msgid "Layer must be a Group or TileGrid subclass"
msgstr ""

#: ports/espressif/common-hal/espidf/__init__.c
msgid "MAC address was invalid"
msgstr ""

#: shared-bindings/is31fl3741/IS31FL3741.c
msgid "Mapping must be a tuple"
msgstr ""

#: ports/raspberrypi/bindings/rp2pio/StateMachine.c
#: ports/raspberrypi/common-hal/rp2pio/StateMachine.c
msgid "Mismatched data size"
msgstr ""

#: ports/raspberrypi/common-hal/rp2pio/StateMachine.c
msgid "Mismatched swap flag"
msgstr ""

#: ports/raspberrypi/common-hal/rp2pio/StateMachine.c
msgid "Missing first_in_pin. %q[%u] reads pin(s)"
msgstr ""

#: ports/raspberrypi/common-hal/rp2pio/StateMachine.c
msgid "Missing first_in_pin. %q[%u] shifts in from pin(s)"
msgstr ""

#: ports/raspberrypi/common-hal/rp2pio/StateMachine.c
msgid "Missing first_in_pin. %q[%u] waits based on pin"
msgstr ""

#: ports/raspberrypi/common-hal/rp2pio/StateMachine.c
msgid "Missing first_out_pin. %q[%u] shifts out to pin(s)"
msgstr ""

#: ports/raspberrypi/common-hal/rp2pio/StateMachine.c
msgid "Missing first_out_pin. %q[%u] writes pin(s)"
msgstr ""

#: ports/raspberrypi/common-hal/rp2pio/StateMachine.c
msgid "Missing first_set_pin. %q[%u] sets pin(s)"
msgstr ""

#: ports/raspberrypi/common-hal/rp2pio/StateMachine.c
msgid "Missing jmp_pin. %q[%u] jumps on pin"
msgstr ""

#: shared-module/storage/__init__.c
msgid "Mount point directory missing"
msgstr ""

#: shared-bindings/busio/UART.c shared-bindings/displayio/Group.c
msgid "Must be a %q subclass."
msgstr ""

#: ports/espressif/common-hal/dotclockframebuffer/DotClockFramebuffer.c
msgid "Must provide 5/6/5 RGB pins"
msgstr ""

#: ports/mimxrt10xx/common-hal/busio/SPI.c shared-bindings/busio/SPI.c
msgid "Must provide MISO or MOSI pin"
msgstr ""

#: shared-bindings/rgbmatrix/RGBMatrix.c
#, c-format
msgid "Must use a multiple of 6 rgb pins, not %d"
msgstr ""

#: supervisor/shared/safe_mode.c
msgid "NLR jump failed. Likely memory corruption."
msgstr ""

#: ports/espressif/common-hal/nvm/ByteArray.c
msgid "NVS Error"
msgstr ""

#: shared-bindings/socketpool/SocketPool.c
msgid "Name or service not known"
msgstr ""

#: py/qstr.c
msgid "Name too long"
msgstr ""

#: shared-bindings/displayio/TileGrid.c
msgid "New bitmap must be same size as old bitmap"
msgstr ""

#: ports/espressif/common-hal/_bleio/__init__.c
msgid "Nimble out of memory"
msgstr ""

#: ports/atmel-samd/common-hal/busio/UART.c
#: ports/espressif/common-hal/busio/SPI.c
#: ports/espressif/common-hal/busio/UART.c
#: ports/mimxrt10xx/common-hal/busio/SPI.c
#: ports/mimxrt10xx/common-hal/busio/UART.c ports/nrf/common-hal/busio/UART.c
#: ports/raspberrypi/common-hal/busio/UART.c ports/stm/common-hal/busio/SPI.c
#: ports/stm/common-hal/busio/UART.c shared-bindings/fourwire/FourWire.c
#: shared-bindings/i2cdisplaybus/I2CDisplayBus.c
#: shared-bindings/paralleldisplaybus/ParallelBus.c
#: shared-module/bitbangio/SPI.c
msgid "No %q pin"
msgstr ""

#: ports/espressif/common-hal/_bleio/Characteristic.c
#: ports/nrf/common-hal/_bleio/Characteristic.c
msgid "No CCCD for this Characteristic"
msgstr ""

#: ports/atmel-samd/common-hal/analogio/AnalogOut.c
#: ports/stm/common-hal/analogio/AnalogOut.c
msgid "No DAC on chip"
msgstr ""

#: ports/atmel-samd/common-hal/audiobusio/I2SOut.c
#: ports/atmel-samd/common-hal/audioio/AudioOut.c
#: ports/raspberrypi/common-hal/audiobusio/I2SOut.c
#: ports/raspberrypi/common-hal/audiopwmio/PWMAudioOut.c
msgid "No DMA channel found"
msgstr ""

#: ports/raspberrypi/common-hal/audiopwmio/PWMAudioOut.c
msgid "No DMA pacing timer found"
msgstr ""

#: shared-module/adafruit_bus_device/i2c_device/I2CDevice.c
#, c-format
msgid "No I2C device at address: 0x%x"
msgstr ""

#: supervisor/shared/web_workflow/web_workflow.c
msgid "No IP"
msgstr ""

#: ports/atmel-samd/common-hal/microcontroller/__init__.c
#: ports/cxd56/common-hal/microcontroller/__init__.c
#: ports/mimxrt10xx/common-hal/microcontroller/__init__.c
msgid "No bootloader present"
msgstr ""

#: ports/espressif/common-hal/imagecapture/ParallelImageCapture.c
msgid "No capture in progress"
msgstr ""

#: shared-module/usb/core/Device.c
msgid "No configuration set"
msgstr ""

#: shared-bindings/_bleio/PacketBuffer.c
msgid "No connection: length cannot be determined"
msgstr ""

#: shared-bindings/board/__init__.c
msgid "No default %q bus"
msgstr ""

#: ports/atmel-samd/common-hal/audiobusio/I2SOut.c
#: ports/atmel-samd/common-hal/audiobusio/PDMIn.c
#: ports/atmel-samd/common-hal/touchio/TouchIn.c
msgid "No free GCLKs"
msgstr ""

#: shared-bindings/os/__init__.c
msgid "No hardware random available"
msgstr ""

#: ports/raspberrypi/common-hal/rp2pio/StateMachine.c
msgid "No in in program"
msgstr ""

#: ports/raspberrypi/common-hal/rp2pio/StateMachine.c
msgid "No in or out in program"
msgstr ""

#: py/objint.c shared-bindings/time/__init__.c
msgid "No long integer support"
msgstr ""

#: shared-bindings/wifi/Radio.c
msgid "No network with that ssid"
msgstr ""

#: ports/raspberrypi/common-hal/rp2pio/StateMachine.c
msgid "No out in program"
msgstr ""

#: ports/atmel-samd/common-hal/busio/I2C.c
#: ports/espressif/common-hal/busio/I2C.c
#: ports/mimxrt10xx/common-hal/busio/I2C.c ports/nrf/common-hal/busio/I2C.c
#: ports/raspberrypi/common-hal/busio/I2C.c
msgid "No pull up found on SDA or SCL; check your wiring"
msgstr ""

#: shared-module/touchio/TouchIn.c
msgid "No pulldown on pin; 1Mohm recommended"
msgstr ""

#: py/moderrno.c
msgid "No space left on device"
msgstr ""

#: py/moderrno.c
msgid "No such device"
msgstr ""

#: py/moderrno.c
msgid "No such file/directory"
msgstr ""

#: shared-module/rgbmatrix/RGBMatrix.c
msgid "No timer available"
msgstr ""

#: shared-module/usb/core/Device.c
msgid "No usb host port initialized"
msgstr ""

#: ports/nrf/common-hal/_bleio/__init__.c
msgid "Nordic system firmware out of memory"
msgstr ""

#: shared-bindings/ipaddress/IPv4Address.c shared-bindings/ipaddress/__init__.c
msgid "Not a valid IP string"
msgstr ""

#: ports/espressif/common-hal/_bleio/__init__.c
#: ports/nrf/common-hal/_bleio/__init__.c
#: shared-bindings/_bleio/CharacteristicBuffer.c
msgid "Not connected"
msgstr ""

#: shared-bindings/audiobusio/I2SOut.c shared-bindings/audioio/AudioOut.c
#: shared-bindings/audiopwmio/PWMAudioOut.c
msgid "Not playing"
msgstr ""

#: shared-module/jpegio/JpegDecoder.c
msgid "Not supported JPEG standard"
msgstr ""

#: ports/espressif/common-hal/paralleldisplaybus/ParallelBus.c
#, c-format
msgid "Number of data_pins must be 8 or 16, not %d"
msgstr ""

#: shared-bindings/util.c
msgid ""
"Object has been deinitialized and can no longer be used. Create a new object."
msgstr ""

#: ports/nrf/common-hal/busio/UART.c
msgid "Odd parity is not supported"
msgstr ""

#: supervisor/shared/bluetooth/bluetooth.c
msgid "Off"
msgstr ""

#: supervisor/shared/bluetooth/bluetooth.c
msgid "Ok"
msgstr ""

#: ports/atmel-samd/common-hal/audiobusio/PDMIn.c
#: ports/raspberrypi/common-hal/audiobusio/PDMIn.c
#, c-format
msgid "Only 8 or 16 bit mono with %dx oversampling supported."
msgstr ""

#: ports/espressif/common-hal/wifi/__init__.c
#: ports/raspberrypi/common-hal/wifi/__init__.c
msgid "Only IPv4 addresses supported"
msgstr ""

#: ports/espressif/common-hal/socketpool/Socket.c
#: ports/raspberrypi/common-hal/socketpool/Socket.c
msgid "Only IPv4 sockets supported"
msgstr ""

#: shared-module/displayio/OnDiskBitmap.c
#, c-format
msgid ""
"Only Windows format, uncompressed BMP supported: given header size is %d"
msgstr ""

#: shared-bindings/_bleio/Adapter.c
msgid "Only connectable advertisements can be directed"
msgstr ""

#: ports/stm/common-hal/alarm/pin/PinAlarm.c
msgid "Only edge detection is available on this hardware"
msgstr ""

#: shared-bindings/ipaddress/__init__.c
msgid "Only int or string supported for ip"
msgstr ""

#: shared-module/displayio/OnDiskBitmap.c
#, c-format
msgid ""
"Only monochrome, indexed 4bpp or 8bpp, and 16bpp or greater BMPs supported: "
"%d bpp given"
msgstr ""

#: ports/espressif/common-hal/alarm/touch/TouchAlarm.c
msgid "Only one %q can be set in deep sleep."
msgstr ""

#: ports/espressif/common-hal/espulp/ULPAlarm.c
msgid "Only one %q can be set."
msgstr ""

#: ports/espressif/common-hal/i2ctarget/I2CTarget.c
#: ports/raspberrypi/common-hal/i2ctarget/I2CTarget.c
msgid "Only one address is allowed"
msgstr ""

#: ports/atmel-samd/common-hal/alarm/time/TimeAlarm.c
#: ports/nrf/common-hal/alarm/time/TimeAlarm.c
#: ports/stm/common-hal/alarm/time/TimeAlarm.c
msgid "Only one alarm.time alarm can be set"
msgstr ""

#: ports/espressif/common-hal/alarm/time/TimeAlarm.c
#: ports/raspberrypi/common-hal/alarm/time/TimeAlarm.c
msgid "Only one alarm.time alarm can be set."
msgstr ""

#: shared-module/displayio/ColorConverter.c
msgid "Only one color can be transparent at a time"
msgstr ""

#: py/moderrno.c
msgid "Operation not permitted"
msgstr ""

#: ports/espressif/common-hal/espidf/__init__.c
msgid "Operation or feature not supported"
msgstr ""

#: ports/espressif/common-hal/espidf/__init__.c
msgid "Operation timed out"
msgstr ""

#: ports/raspberrypi/common-hal/mdns/Server.c
msgid "Out of MDNS service slots"
msgstr ""

#: ports/espressif/common-hal/espidf/__init__.c
msgid "Out of memory"
msgstr ""

#: ports/espressif/common-hal/socketpool/Socket.c
#: ports/raspberrypi/common-hal/socketpool/Socket.c
msgid "Out of sockets"
msgstr ""

#: ports/raspberrypi/bindings/rp2pio/StateMachine.c
msgid "Out-buffer elements must be <= 4 bytes long"
msgstr ""

#: ports/stm/common-hal/pwmio/PWMOut.c
msgid "PWM restart"
msgstr ""

#: ports/raspberrypi/common-hal/countio/Counter.c
msgid "PWM slice already in use"
msgstr ""

#: ports/raspberrypi/common-hal/countio/Counter.c
msgid "PWM slice channel A already in use"
msgstr ""

#: shared-module/jpegio/JpegDecoder.c
msgid "Parameter error"
msgstr ""

#: ports/espressif/common-hal/audiobusio/__init__.c
msgid "Peripheral in use"
msgstr ""

#: py/moderrno.c
msgid "Permission denied"
msgstr ""

#: ports/stm/common-hal/alarm/pin/PinAlarm.c
msgid "Pin cannot wake from Deep Sleep"
msgstr ""

#: ports/raspberrypi/common-hal/rp2pio/StateMachine.c
msgid "Pin count too large"
msgstr ""

#: ports/stm/common-hal/alarm/pin/PinAlarm.c
#: ports/stm/common-hal/pulseio/PulseIn.c
msgid "Pin interrupt already in use"
msgstr ""

#: shared-bindings/adafruit_bus_device/spi_device/SPIDevice.c
msgid "Pin is input only"
msgstr ""

#: ports/raspberrypi/common-hal/countio/Counter.c
msgid "Pin must be on PWM Channel B"
msgstr ""

#: shared-bindings/rgbmatrix/RGBMatrix.c
#, c-format
msgid ""
"Pinout uses %d bytes per element, which consumes more than the ideal %d "
"bytes.  If this cannot be avoided, pass allow_inefficient=True to the "
"constructor"
msgstr ""

#: ports/raspberrypi/common-hal/imagecapture/ParallelImageCapture.c
msgid "Pins must be sequential"
msgstr ""

#: ports/raspberrypi/common-hal/rotaryio/IncrementalEncoder.c
msgid "Pins must be sequential GPIO pins"
msgstr ""

#: ports/raspberrypi/common-hal/audiopwmio/PWMAudioOut.c
msgid "Pins must share PWM slice"
msgstr ""

#: shared-module/usb/core/Device.c
msgid "Pipe error"
msgstr ""

#: py/builtinhelp.c
msgid "Plus any modules on the filesystem\n"
msgstr ""

#: shared-module/vectorio/Polygon.c
msgid "Polygon needs at least 3 points"
msgstr ""

#: supervisor/shared/safe_mode.c
msgid "Power dipped. Make sure you are providing enough power."
msgstr ""

#: shared-bindings/_bleio/Adapter.c
msgid "Prefix buffer must be on the heap"
msgstr ""

#: main.c
msgid "Press any key to enter the REPL. Use CTRL-D to reload.\n"
msgstr ""

#: main.c
msgid "Pretending to deep sleep until alarm, CTRL-C or file write.\n"
msgstr ""

#: ports/raspberrypi/common-hal/rp2pio/StateMachine.c
msgid "Program does IN without loading ISR"
msgstr ""

#: ports/raspberrypi/common-hal/rp2pio/StateMachine.c
msgid "Program does OUT without loading OSR"
msgstr ""

#: ports/raspberrypi/bindings/rp2pio/StateMachine.c
msgid "Program size invalid"
msgstr ""

#: ports/espressif/common-hal/espulp/ULP.c
msgid "Program too long"
msgstr ""

#: shared-bindings/digitalio/DigitalInOut.c
msgid "Pull not used when direction is output."
msgstr ""

#: ports/raspberrypi/common-hal/countio/Counter.c
msgid "RISE_AND_FALL not available on this chip"
msgstr ""

#: shared-module/displayio/OnDiskBitmap.c
msgid "RLE-compressed BMP not supported"
msgstr ""

#: ports/stm/common-hal/os/__init__.c
msgid "RNG DeInit Error"
msgstr ""

#: ports/stm/common-hal/os/__init__.c
msgid "RNG Init Error"
msgstr ""

#: ports/atmel-samd/common-hal/busio/UART.c ports/cxd56/common-hal/busio/UART.c
#: ports/nrf/common-hal/busio/UART.c ports/stm/common-hal/busio/UART.c
msgid "RS485"
msgstr ""

#: ports/espressif/common-hal/busio/UART.c
#: ports/mimxrt10xx/common-hal/busio/UART.c
msgid "RS485 inversion specified when not in RS485 mode"
msgstr ""

#: shared-bindings/alarm/time/TimeAlarm.c shared-bindings/time/__init__.c
msgid "RTC is not supported on this board"
msgstr ""

#: ports/stm/common-hal/os/__init__.c
msgid "Random number generation error"
msgstr ""

#: shared-bindings/_bleio/__init__.c
#: shared-bindings/memorymonitor/AllocationSize.c
#: shared-bindings/pulseio/PulseIn.c shared-module/bitmaptools/__init__.c
#: shared-module/displayio/Bitmap.c
msgid "Read-only"
msgstr ""

#: extmod/vfs_fat.c py/moderrno.c
msgid "Read-only filesystem"
msgstr ""

#: ports/espressif/common-hal/espidf/__init__.c
msgid "Received response was invalid"
msgstr ""

#: supervisor/shared/bluetooth/bluetooth.c
msgid "Reconnecting"
msgstr ""

#: shared-bindings/epaperdisplay/EPaperDisplay.c
msgid "Refresh too soon"
msgstr ""

#: shared-bindings/canio/RemoteTransmissionRequest.c
msgid "RemoteTransmissionRequests limited to 8 bytes"
msgstr ""

#: shared-bindings/aesio/aes.c
msgid "Requested AES mode is unsupported"
msgstr ""

#: ports/espressif/common-hal/espidf/__init__.c
msgid "Requested resource not found"
msgstr ""

#: ports/atmel-samd/common-hal/audioio/AudioOut.c
msgid "Right channel unsupported"
msgstr ""

#: shared-module/jpegio/JpegDecoder.c
msgid "Right format but not supported"
msgstr ""

#: main.c
msgid "Running in safe mode! Not running saved code.\n"
msgstr ""

#: shared-module/sdcardio/SDCard.c
msgid "SD card CSD format not supported"
msgstr ""

#: ports/cxd56/common-hal/sdioio/SDCard.c
msgid "SDCard init"
msgstr ""

#: ports/stm/common-hal/sdioio/SDCard.c
#, c-format
msgid "SDIO GetCardInfo Error %d"
msgstr ""

#: ports/stm/common-hal/sdioio/SDCard.c
#, c-format
msgid "SDIO Init Error %d"
msgstr ""

#: ports/espressif/common-hal/busio/SPI.c
msgid "SPI configuration failed"
msgstr ""

#: ports/stm/common-hal/busio/SPI.c
msgid "SPI init error"
msgstr ""

#: ports/raspberrypi/common-hal/busio/SPI.c
msgid "SPI peripheral in use"
msgstr ""

#: ports/stm/common-hal/busio/SPI.c
msgid "SPI re-init"
msgstr ""

#: shared-bindings/is31fl3741/FrameBuffer.c
msgid "Scale dimensions must divide by 3"
msgstr ""

#: ports/espressif/common-hal/_bleio/Adapter.c
#: ports/nrf/common-hal/_bleio/Adapter.c
msgid "Scan already in progress. Stop with stop_scan."
msgstr ""

#: ports/atmel-samd/common-hal/audiobusio/I2SOut.c
#: ports/atmel-samd/common-hal/audiobusio/PDMIn.c
msgid "Serializer in use"
msgstr ""

#: shared-bindings/ssl/SSLContext.c
msgid "Server side context cannot have hostname"
msgstr ""

#: ports/cxd56/common-hal/camera/Camera.c
msgid "Size not supported"
msgstr ""

#: shared-bindings/alarm/SleepMemory.c shared-bindings/memorymap/AddressRange.c
#: shared-bindings/nvm/ByteArray.c
msgid "Slice and value different lengths."
msgstr ""

#: shared-bindings/displayio/Bitmap.c shared-bindings/displayio/Group.c
#: shared-bindings/displayio/TileGrid.c
#: shared-bindings/memorymonitor/AllocationSize.c
#: shared-bindings/pulseio/PulseIn.c
msgid "Slices not supported"
msgstr ""

#: ports/espressif/common-hal/socketpool/SocketPool.c
#: ports/raspberrypi/common-hal/socketpool/SocketPool.c
msgid "SocketPool can only be used with wifi.radio"
msgstr ""

#: shared-bindings/aesio/aes.c
msgid "Source and destination buffers must be the same length"
msgstr ""

#: shared-bindings/paralleldisplaybus/ParallelBus.c
msgid "Specify exactly one of data0 or data_pins"
msgstr ""

<<<<<<< HEAD
#: supervisor/shared/safe_mode.c
msgid "Stack overflow. Increase stack size."
msgstr ""

=======
>>>>>>> c57767d7
#: shared-bindings/alarm/time/TimeAlarm.c
msgid "Supply one of monotonic_time or epoch_time"
msgstr ""

#: shared-bindings/gnss/GNSS.c
msgid "System entry must be gnss.SatelliteSystem"
msgstr ""

#: ports/stm/common-hal/microcontroller/Processor.c
msgid "Temperature read timed out"
msgstr ""

#: supervisor/shared/safe_mode.c
msgid "The `microcontroller` module was used to boot into safe mode."
msgstr ""

#: py/obj.c
msgid "The above exception was the direct cause of the following exception:"
msgstr ""

#: shared-bindings/rgbmatrix/RGBMatrix.c
msgid "The length of rgb_pins must be 6, 12, 18, 24, or 30"
msgstr ""

#: shared-module/audiomixer/MixerVoice.c
msgid "The sample's bits_per_sample does not match the mixer's"
msgstr ""

#: shared-module/audiomixer/MixerVoice.c
msgid "The sample's channel count does not match the mixer's"
msgstr ""

#: shared-module/audiomixer/MixerVoice.c
msgid "The sample's sample rate does not match the mixer's"
msgstr ""

#: shared-module/audiomixer/MixerVoice.c
msgid "The sample's signedness does not match the mixer's"
msgstr ""

#: supervisor/shared/safe_mode.c
msgid "Third-party firmware fatal error."
msgstr ""

#: shared-module/imagecapture/ParallelImageCapture.c
msgid "This microcontroller does not support continuous capture."
msgstr ""

#: shared-module/paralleldisplaybus/ParallelBus.c
msgid ""
"This microcontroller only supports data0=, not data_pins=, because it "
"requires contiguous pins."
msgstr ""

#: shared-bindings/displayio/TileGrid.c
msgid "Tile height must exactly divide bitmap height"
msgstr ""

#: shared-bindings/displayio/TileGrid.c shared-module/displayio/TileGrid.c
msgid "Tile index out of bounds"
msgstr ""

#: shared-bindings/displayio/TileGrid.c
msgid "Tile width must exactly divide bitmap width"
msgstr ""

#: shared-bindings/alarm/time/TimeAlarm.c
msgid "Time is in the past."
msgstr ""

#: ports/espressif/common-hal/_bleio/Adapter.c
#: ports/nrf/common-hal/_bleio/Adapter.c
#, c-format
msgid "Timeout is too long: Maximum timeout length is %d seconds"
msgstr ""

#: ports/atmel-samd/common-hal/audiobusio/I2SOut.c
msgid "Too many channels in sample"
msgstr ""

#: ports/raspberrypi/common-hal/audiobusio/I2SOut.c
msgid "Too many channels in sample."
msgstr ""

#: shared-module/displayio/__init__.c
msgid "Too many display busses; forgot displayio.release_displays() ?"
msgstr ""

#: shared-module/displayio/__init__.c
msgid "Too many displays"
msgstr ""

#: ports/espressif/common-hal/_bleio/PacketBuffer.c
#: ports/nrf/common-hal/_bleio/PacketBuffer.c
msgid "Total data to write is larger than %q"
msgstr ""

#: ports/raspberrypi/common-hal/alarm/touch/TouchAlarm.c
#: ports/stm/common-hal/alarm/touch/TouchAlarm.c
msgid "Touch alarms not available"
msgstr ""

#: py/obj.c
msgid "Traceback (most recent call last):\n"
msgstr ""

#: ports/stm/common-hal/busio/UART.c
msgid "UART de-init"
msgstr ""

#: ports/cxd56/common-hal/busio/UART.c ports/espressif/common-hal/busio/UART.c
#: ports/stm/common-hal/busio/UART.c
msgid "UART init"
msgstr ""

#: ports/raspberrypi/common-hal/busio/UART.c
msgid "UART peripheral in use"
msgstr ""

#: ports/stm/common-hal/busio/UART.c
msgid "UART re-init"
msgstr ""

#: ports/stm/common-hal/busio/UART.c
msgid "UART write"
msgstr ""

#: main.c
msgid "UID:"
msgstr ""

#: shared-module/usb_hid/Device.c
msgid "USB busy"
msgstr ""

#: supervisor/shared/safe_mode.c
msgid "USB devices need more endpoints than are available."
msgstr ""

#: supervisor/shared/safe_mode.c
msgid "USB devices specify too many interface names."
msgstr ""

#: shared-module/usb_hid/Device.c
msgid "USB error"
msgstr ""

#: shared-bindings/_bleio/UUID.c
msgid "UUID integer value must be 0-0xffff"
msgstr ""

#: shared-bindings/_bleio/UUID.c
msgid "UUID string not 'xxxxxxxx-xxxx-xxxx-xxxx-xxxxxxxxxxxx'"
msgstr ""

#: shared-bindings/_bleio/UUID.c
msgid "UUID value is not str, int or byte buffer"
msgstr ""

#: ports/raspberrypi/common-hal/memorymap/AddressRange.c
msgid "Unable to access unaligned IO register"
msgstr ""

#: ports/atmel-samd/common-hal/audiobusio/I2SOut.c
#: ports/atmel-samd/common-hal/audioio/AudioOut.c
#: ports/raspberrypi/common-hal/audiobusio/I2SOut.c
#: ports/raspberrypi/common-hal/audiopwmio/PWMAudioOut.c
msgid "Unable to allocate buffers for signed conversion"
msgstr ""

#: supervisor/shared/safe_mode.c
msgid "Unable to allocate to the heap."
msgstr ""

#: ports/espressif/common-hal/busio/I2C.c
msgid "Unable to create lock"
msgstr ""

#: shared-module/i2cdisplaybus/I2CDisplayBus.c
#: shared-module/is31fl3741/IS31FL3741.c
#, c-format
msgid "Unable to find I2C Display at %x"
msgstr ""

#: py/parse.c
msgid "Unable to init parser"
msgstr ""

#: shared-module/displayio/OnDiskBitmap.c
msgid "Unable to read color palette data"
msgstr ""

#: ports/espressif/common-hal/mdns/Server.c
#: ports/raspberrypi/common-hal/mdns/Server.c
msgid "Unable to start mDNS query"
msgstr ""

#: shared-bindings/nvm/ByteArray.c
msgid "Unable to write to nvm."
msgstr ""

#: ports/raspberrypi/common-hal/memorymap/AddressRange.c
msgid "Unable to write to read-only memory"
msgstr ""

#: shared-bindings/alarm/SleepMemory.c
msgid "Unable to write to sleep_memory."
msgstr ""

#: ports/nrf/common-hal/_bleio/UUID.c
msgid "Unexpected nrfx uuid type"
msgstr ""

#: ports/espressif/common-hal/ssl/SSLSocket.c
#, c-format
msgid "Unhandled ESP TLS error %d %d %x %d"
msgstr ""

#: ports/espressif/common-hal/_bleio/__init__.c
#, c-format
msgid "Unknown BLE error at %s:%d: %d"
msgstr ""

#: ports/espressif/common-hal/_bleio/__init__.c
#, c-format
msgid "Unknown BLE error: %d"
msgstr ""

#: ports/raspberrypi/common-hal/wifi/__init__.c
#, c-format
msgid "Unknown error code %d"
msgstr ""

#: shared-bindings/wifi/Radio.c
#, c-format
msgid "Unknown failure %d"
msgstr ""

#: ports/nrf/common-hal/_bleio/__init__.c
#, c-format
msgid "Unknown gatt error: 0x%04x"
msgstr ""

#: ports/atmel-samd/common-hal/alarm/pin/PinAlarm.c
#: supervisor/shared/safe_mode.c
msgid "Unknown reason."
msgstr ""

#: ports/nrf/common-hal/_bleio/__init__.c
#, c-format
msgid "Unknown security error: 0x%04x"
msgstr ""

#: ports/espressif/common-hal/_bleio/__init__.c
#, c-format
msgid "Unknown system firmware error at %s:%d: %d"
msgstr ""

#: ports/nrf/common-hal/_bleio/__init__.c
#, c-format
msgid "Unknown system firmware error: %04x"
msgstr ""

#: ports/espressif/common-hal/_bleio/__init__.c
#, c-format
msgid "Unknown system firmware error: %d"
msgstr ""

#: shared-bindings/adafruit_pixelbuf/PixelBuf.c
#: shared-module/_pixelmap/PixelMap.c
#, c-format
msgid "Unmatched number of items on RHS (expected %d, got %d)."
msgstr ""

#: ports/nrf/common-hal/_bleio/__init__.c
msgid ""
"Unspecified issue. Can be that the pairing prompt on the other device was "
"declined or ignored."
msgstr ""

#: shared-bindings/bitmaptools/__init__.c
msgid "Unsupported colorspace"
msgstr ""

#: shared-module/displayio/bus_core.c
msgid "Unsupported display bus type"
msgstr ""

#: shared-module/audiocore/WaveFile.c
msgid "Unsupported format"
msgstr ""

#: shared-bindings/hashlib/__init__.c
msgid "Unsupported hash algorithm"
msgstr ""

#: ports/espressif/common-hal/dualbank/__init__.c
msgid "Update Failed"
msgstr ""

#: ports/espressif/common-hal/_bleio/Characteristic.c
#: ports/espressif/common-hal/_bleio/Descriptor.c
#: ports/nrf/common-hal/_bleio/Characteristic.c
#: ports/nrf/common-hal/_bleio/Descriptor.c
msgid "Value length != required fixed length"
msgstr ""

#: ports/espressif/common-hal/_bleio/Characteristic.c
#: ports/espressif/common-hal/_bleio/Descriptor.c
#: ports/nrf/common-hal/_bleio/Characteristic.c
#: ports/nrf/common-hal/_bleio/Descriptor.c
msgid "Value length > max_length"
msgstr ""

#: ports/espressif/common-hal/espidf/__init__.c
msgid "Version was invalid"
msgstr ""

#: ports/stm/common-hal/microcontroller/Processor.c
msgid "Voltage read timed out"
msgstr ""

#: main.c
msgid "WARNING: Your code filename has two extensions\n"
msgstr ""

#: ports/nrf/common-hal/watchdog/WatchDogTimer.c
msgid "WatchDogTimer cannot be deinitialized once mode is set to RESET"
msgstr ""

#: py/builtinhelp.c
#, c-format
msgid ""
"Welcome to Adafruit CircuitPython %s!\n"
"\n"
"Visit circuitpython.org for more information.\n"
"\n"
"To list built-in modules type `help(\"modules\")`.\n"
msgstr ""

#: supervisor/shared/web_workflow/web_workflow.c
msgid "Wi-Fi: "
msgstr ""

#: ports/raspberrypi/common-hal/wifi/Radio.c
msgid "Wifi is not enabled"
msgstr ""

#: main.c
msgid "Woken up by alarm.\n"
msgstr ""

#: ports/espressif/common-hal/_bleio/PacketBuffer.c
#: ports/nrf/common-hal/_bleio/PacketBuffer.c
msgid "Writes not supported on Characteristic"
msgstr ""

#: ports/atmel-samd/boards/circuitplayground_express/mpconfigboard.h
#: ports/atmel-samd/boards/circuitplayground_express_crickit/mpconfigboard.h
#: ports/atmel-samd/boards/circuitplayground_express_displayio/mpconfigboard.h
#: ports/atmel-samd/boards/meowmeow/mpconfigboard.h
msgid "You pressed both buttons at start up."
msgstr ""

#: ports/espressif/boards/m5stack_core_basic/mpconfigboard.h
#: ports/espressif/boards/m5stack_core_fire/mpconfigboard.h
#: ports/espressif/boards/m5stack_stick_c/mpconfigboard.h
#: ports/espressif/boards/m5stack_stick_c_plus/mpconfigboard.h
msgid "You pressed button A at start up."
msgstr ""

#: ports/espressif/boards/m5stack_m5paper/mpconfigboard.h
msgid "You pressed button DOWN at start up."
msgstr ""

#: supervisor/shared/safe_mode.c
msgid "You pressed the BOOT button at start up"
msgstr ""

#: ports/espressif/boards/adafruit_huzzah32_breakout/mpconfigboard.h
msgid "You pressed the GPIO0 button at start up."
msgstr ""

#: ports/espressif/boards/espressif_esp32_lyrat/mpconfigboard.h
msgid "You pressed the Rec button at start up."
msgstr ""

#: ports/espressif/boards/adafruit_feather_esp32_v2/mpconfigboard.h
msgid "You pressed the SW38 button at start up."
msgstr ""

#: ports/espressif/boards/hardkernel_odroid_go/mpconfigboard.h
msgid "You pressed the VOLUME button at start up."
msgstr ""

#: ports/espressif/boards/m5stack_atom_echo/mpconfigboard.h
#: ports/espressif/boards/m5stack_atom_lite/mpconfigboard.h
#: ports/espressif/boards/m5stack_atom_matrix/mpconfigboard.h
#: ports/espressif/boards/m5stack_atom_u/mpconfigboard.h
msgid "You pressed the central button at start up."
msgstr ""

#: ports/nrf/boards/aramcon2_badge/mpconfigboard.h
msgid "You pressed the left button at start up."
msgstr ""

#: supervisor/shared/safe_mode.c
msgid "You pressed the reset button during boot."
msgstr ""

#: supervisor/shared/micropython.c
msgid "[truncated due to length]"
msgstr ""

#: py/objtype.c
msgid "__init__() should return None"
msgstr ""

#: py/objtype.c
#, c-format
msgid "__init__() should return None, not '%s'"
msgstr ""

#: py/objobject.c
msgid "__new__ arg must be a user-type"
msgstr ""

#: extmod/modbinascii.c extmod/modhashlib.c py/objarray.c
msgid "a bytes-like object is required"
msgstr ""

#: shared-bindings/i2ctarget/I2CTarget.c
msgid "addresses is empty"
msgstr ""

#: py/compile.c
msgid "annotation must be an identifier"
msgstr ""

#: extmod/ulab/code/numpy/create.c
msgid "arange: cannot compute length"
msgstr ""

#: py/modbuiltins.c
msgid "arg is an empty sequence"
msgstr ""

#: py/objobject.c
msgid "arg must be user-type"
msgstr ""

#: extmod/ulab/code/numpy/numerical.c
msgid "argsort argument must be an ndarray"
msgstr ""

#: extmod/ulab/code/numpy/numerical.c
msgid "argsort is not implemented for flattened arrays"
msgstr ""

#: py/compile.c
msgid "argument name reused"
msgstr ""

#: py/argcheck.c shared-bindings/_stage/__init__.c
#: shared-bindings/digitalio/DigitalInOut.c
msgid "argument num/types mismatch"
msgstr ""

#: extmod/ulab/code/numpy/numerical.c extmod/ulab/code/numpy/transform.c
msgid "arguments must be ndarrays"
msgstr ""

#: extmod/ulab/code/ndarray.c
msgid "array and index length must be equal"
msgstr ""

#: extmod/ulab/code/numpy/io/io.c
msgid "array has too many dimensions"
msgstr ""

#: extmod/ulab/code/ndarray.c
msgid "array is too big"
msgstr ""

#: py/objarray.c shared-bindings/alarm/SleepMemory.c
#: shared-bindings/memorymap/AddressRange.c shared-bindings/nvm/ByteArray.c
msgid "array/bytes required on right side"
msgstr ""

#: py/asmxtensa.c
msgid "asm overflow"
msgstr ""

#: py/compile.c
msgid "async for/with outside async function"
msgstr ""

#: extmod/ulab/code/numpy/numerical.c
msgid "attempt to get (arg)min/(arg)max of empty sequence"
msgstr ""

#: extmod/ulab/code/numpy/numerical.c
msgid "attempt to get argmin/argmax of an empty sequence"
msgstr ""

#: py/objstr.c
msgid "attributes not supported"
msgstr ""

#: extmod/ulab/code/ulab_tools.c
msgid "axis is out of bounds"
msgstr ""

#: extmod/ulab/code/numpy/numerical.c extmod/ulab/code/ulab_tools.c
msgid "axis must be None, or an integer"
msgstr ""

#: extmod/ulab/code/numpy/numerical.c
msgid "axis too long"
msgstr ""

#: shared-bindings/bitmaptools/__init__.c
msgid "background value out of range of target"
msgstr ""

#: py/builtinevex.c
msgid "bad compile mode"
msgstr ""

#: py/objstr.c
msgid "bad conversion specifier"
msgstr ""

#: py/objstr.c
msgid "bad format string"
msgstr ""

#: py/binary.c py/objarray.c
msgid "bad typecode"
msgstr ""

#: py/emitnative.c
msgid "binary op %q not implemented"
msgstr ""

#: shared-module/bitmapfilter/__init__.c
msgid "bitmap size and depth must match"
msgstr ""

#: shared-bindings/bitmaptools/__init__.c
msgid "bitmap sizes must match"
msgstr ""

#: extmod/modrandom.c
msgid "bits must be 32 or less"
msgstr ""

#: shared-bindings/audiomixer/Mixer.c
msgid "bits_per_sample must be 8 or 16"
msgstr ""

#: py/emitinlinethumb.c
msgid "branch not in range"
msgstr ""

#: extmod/ulab/code/numpy/create.c extmod/ulab/code/utils/utils.c
msgid "buffer is smaller than requested size"
msgstr ""

#: extmod/ulab/code/numpy/create.c extmod/ulab/code/utils/utils.c
msgid "buffer size must be a multiple of element size"
msgstr ""

#: shared-module/struct/__init__.c
msgid "buffer size must match format"
msgstr ""

#: shared-bindings/bitbangio/SPI.c shared-bindings/busio/SPI.c
msgid "buffer slices must be of equal length"
msgstr ""

#: py/modstruct.c shared-module/struct/__init__.c
msgid "buffer too small"
msgstr ""

#: shared-bindings/socketpool/Socket.c shared-bindings/ssl/SSLSocket.c
msgid "buffer too small for requested bytes"
msgstr ""

#: py/emitbc.c
msgid "bytecode overflow"
msgstr ""

#: py/objarray.c
msgid "bytes length not a multiple of item size"
msgstr ""

#: py/objstr.c
msgid "bytes value out of range"
msgstr ""

#: ports/atmel-samd/bindings/samd/Clock.c
msgid "calibration is out of range"
msgstr ""

#: ports/atmel-samd/bindings/samd/Clock.c
msgid "calibration is read only"
msgstr ""

#: shared-module/vectorio/Circle.c shared-module/vectorio/Polygon.c
#: shared-module/vectorio/Rectangle.c
msgid "can only have one parent"
msgstr ""

#: py/emitinlinethumb.c
msgid "can only have up to 4 parameters to Thumb assembly"
msgstr ""

#: py/emitinlinextensa.c
msgid "can only have up to 4 parameters to Xtensa assembly"
msgstr ""

#: extmod/ulab/code/ndarray.c
msgid "can only specify one unknown dimension"
msgstr ""

#: py/objtype.c
msgid "can't add special method to already-subclassed class"
msgstr ""

#: py/compile.c
msgid "can't assign to expression"
msgstr ""

#: extmod/modasyncio.c
msgid "can't cancel self"
msgstr ""

#: shared-module/adafruit_pixelbuf/PixelBuf.c
msgid "can't convert %q to %q"
msgstr ""

#: py/obj.c
#, c-format
msgid "can't convert %s to complex"
msgstr ""

#: py/obj.c
#, c-format
msgid "can't convert %s to float"
msgstr ""

#: py/objint.c py/runtime.c
#, c-format
msgid "can't convert %s to int"
msgstr ""

#: py/objstr.c
msgid "can't convert '%q' object to %q implicitly"
msgstr ""

#: extmod/ulab/code/numpy/vector.c
msgid "can't convert complex to float"
msgstr ""

#: py/obj.c
msgid "can't convert to complex"
msgstr ""

#: py/obj.c
msgid "can't convert to float"
msgstr ""

#: py/runtime.c
msgid "can't convert to int"
msgstr ""

#: py/objstr.c
msgid "can't convert to str implicitly"
msgstr ""

#: py/compile.c
msgid "can't declare nonlocal in outer code"
msgstr ""

#: py/compile.c
msgid "can't delete expression"
msgstr ""

#: py/emitnative.c
msgid "can't do binary op between '%q' and '%q'"
msgstr ""

#: py/emitnative.c
msgid "can't implicitly convert '%q' to 'bool'"
msgstr ""

#: py/runtime.c
msgid "can't import name %q"
msgstr ""

#: py/emitnative.c
msgid "can't load from '%q'"
msgstr ""

#: py/emitnative.c
msgid "can't load with '%q' index"
msgstr ""

#: py/builtinimport.c
msgid "can't perform relative import"
msgstr ""

#: py/objgenerator.c
msgid "can't send non-None value to a just-started generator"
msgstr ""

#: shared-module/sdcardio/SDCard.c
msgid "can't set 512 block size"
msgstr ""

#: py/objexcept.c py/objnamedtuple.c
msgid "can't set attribute"
msgstr ""

#: py/runtime.c
msgid "can't set attribute '%q'"
msgstr ""

#: py/emitnative.c
msgid "can't store '%q'"
msgstr ""

#: py/emitnative.c
msgid "can't store to '%q'"
msgstr ""

#: py/emitnative.c
msgid "can't store with '%q' index"
msgstr ""

#: py/objstr.c
msgid ""
"can't switch from automatic field numbering to manual field specification"
msgstr ""

#: py/objstr.c
msgid ""
"can't switch from manual field specification to automatic field numbering"
msgstr ""

#: py/objcomplex.c
msgid "can't truncate-divide a complex number"
msgstr ""

#: extmod/moductypes.c
msgid "can't unambiguously get sizeof scalar"
msgstr ""

#: extmod/modasyncio.c
msgid "can't wait"
msgstr ""

#: extmod/ulab/code/ndarray.c
msgid "cannot assign new shape"
msgstr ""

#: extmod/ulab/code/ndarray_operators.c
msgid "cannot cast output with casting rule"
msgstr ""

#: extmod/ulab/code/ndarray.c
msgid "cannot convert complex to dtype"
msgstr ""

#: extmod/ulab/code/ndarray.c
msgid "cannot convert complex type"
msgstr ""

#: py/objtype.c
msgid "cannot create '%q' instances"
msgstr ""

#: py/objtype.c
msgid "cannot create instance"
msgstr ""

#: extmod/ulab/code/ndarray.c
msgid "cannot delete array elements"
msgstr ""

#: extmod/ulab/code/ndarray.c
msgid "cannot reshape array"
msgstr ""

#: py/emitnative.c
msgid "casting"
msgstr ""

#: ports/stm/common-hal/pwmio/PWMOut.c
msgid "channel re-init"
msgstr ""

#: shared-bindings/_stage/Text.c
msgid "chars buffer too small"
msgstr ""

#: py/modbuiltins.c
msgid "chr() arg not in range(0x110000)"
msgstr ""

#: py/modbuiltins.c
msgid "chr() arg not in range(256)"
msgstr ""

#: shared-bindings/bitmaptools/__init__.c
msgid "clip point must be (x,y) tuple"
msgstr ""

#: shared-bindings/msgpack/ExtType.c
msgid "code outside range 0~127"
msgstr ""

#: shared-bindings/displayio/Palette.c
msgid "color buffer must be 3 bytes (RGB) or 4 bytes (RGB + pad byte)"
msgstr ""

#: shared-bindings/displayio/Palette.c
msgid "color buffer must be a buffer, tuple, list, or int"
msgstr ""

#: shared-bindings/displayio/Palette.c
msgid "color buffer must be a bytearray or array of type 'b' or 'B'"
msgstr ""

#: shared-bindings/displayio/Palette.c
msgid "color must be between 0x000000 and 0xffffff"
msgstr ""

#: py/emitnative.c
msgid "comparison of int and uint"
msgstr ""

#: py/objcomplex.c
msgid "complex divide by zero"
msgstr ""

#: py/objfloat.c py/parsenum.c
msgid "complex values not supported"
msgstr ""

#: extmod/modzlib.c
msgid "compression header"
msgstr ""

#: py/emitnative.c
msgid "conversion to object"
msgstr ""

#: extmod/ulab/code/numpy/filter.c
msgid "convolve arguments must be linear arrays"
msgstr ""

#: extmod/ulab/code/numpy/filter.c
msgid "convolve arguments must be ndarrays"
msgstr ""

#: extmod/ulab/code/numpy/filter.c
msgid "convolve arguments must not be empty"
msgstr ""

#: extmod/ulab/code/numpy/io/io.c
msgid "corrupted file"
msgstr ""

#: extmod/ulab/code/numpy/poly.c
msgid "could not invert Vandermonde matrix"
msgstr ""

#: shared-module/sdcardio/SDCard.c
msgid "couldn't determine SD card version"
msgstr ""

#: extmod/ulab/code/numpy/numerical.c
msgid "cross is defined for 1D arrays of length 3"
msgstr ""

#: extmod/ulab/code/scipy/optimize/optimize.c
msgid "data must be iterable"
msgstr ""

#: extmod/ulab/code/scipy/optimize/optimize.c
msgid "data must be of equal length"
msgstr ""

#: ports/atmel-samd/common-hal/imagecapture/ParallelImageCapture.c
#, c-format
msgid "data pin #%d in use"
msgstr ""

#: extmod/ulab/code/ndarray.c
msgid "data type not understood"
msgstr ""

#: py/parsenum.c
msgid "decimal numbers not supported"
msgstr ""

#: py/compile.c
msgid "default 'except' must be last"
msgstr ""

#: shared-bindings/msgpack/__init__.c
msgid "default is not a function"
msgstr ""

#: shared-bindings/audiobusio/PDMIn.c
msgid ""
"destination buffer must be a bytearray or array of type 'B' for bit_depth = 8"
msgstr ""

#: shared-bindings/audiobusio/PDMIn.c
msgid "destination buffer must be an array of type 'H' for bit_depth = 16"
msgstr ""

#: py/objdict.c
msgid "dict update sequence has wrong length"
msgstr ""

#: extmod/ulab/code/numpy/numerical.c
msgid "diff argument must be an ndarray"
msgstr ""

#: extmod/ulab/code/numpy/numerical.c
msgid "differentiation order out of range"
msgstr ""

#: extmod/ulab/code/numpy/transform.c
msgid "dimensions do not match"
msgstr ""

#: py/emitnative.c
msgid "div/mod not implemented for uint"
msgstr ""

#: extmod/ulab/code/numpy/create.c
msgid "divide by zero"
msgstr ""

#: py/runtime.c
msgid "division by zero"
msgstr ""

#: extmod/ulab/code/numpy/vector.c
msgid "dtype must be float, or complex"
msgstr ""

#: extmod/ulab/code/ndarray_operators.c
msgid "dtype of int32 is not supported"
msgstr ""

#: py/objdeque.c
msgid "empty"
msgstr ""

#: extmod/ulab/code/numpy/io/io.c
msgid "empty file"
msgstr ""

#: extmod/modasyncio.c extmod/modheapq.c
msgid "empty heap"
msgstr ""

#: py/objstr.c
msgid "empty separator"
msgstr ""

#: shared-bindings/random/__init__.c
msgid "empty sequence"
msgstr ""

#: py/objstr.c
msgid "end of format while looking for conversion specifier"
msgstr ""

#: shared-bindings/alarm/time/TimeAlarm.c
msgid "epoch_time not supported on this board"
msgstr ""

#: ports/nrf/common-hal/busio/UART.c
#, c-format
msgid "error = 0x%08lX"
msgstr ""

#: py/runtime.c
msgid "exceptions must derive from BaseException"
msgstr ""

#: py/objstr.c
msgid "expected ':' after format specifier"
msgstr ""

#: py/obj.c
msgid "expected tuple/list"
msgstr ""

#: py/modthread.c
msgid "expecting a dict for keyword args"
msgstr ""

#: py/compile.c
msgid "expecting an assembler instruction"
msgstr ""

#: py/compile.c
msgid "expecting just a value for set"
msgstr ""

#: py/compile.c
msgid "expecting key:value for dict"
msgstr ""

#: shared-bindings/msgpack/__init__.c
msgid "ext_hook is not a function"
msgstr ""

#: py/argcheck.c
msgid "extra keyword arguments given"
msgstr ""

#: py/argcheck.c
msgid "extra positional arguments given"
msgstr ""

#: shared-bindings/audiocore/WaveFile.c shared-bindings/audiomp3/MP3Decoder.c
#: shared-bindings/displayio/OnDiskBitmap.c shared-bindings/gifio/OnDiskGif.c
#: shared-bindings/synthio/__init__.c shared-module/gifio/GifWriter.c
msgid "file must be a file opened in byte mode"
msgstr ""

#: shared-bindings/traceback/__init__.c
msgid "file write is not available"
msgstr ""

#: shared-bindings/storage/__init__.c
msgid "filesystem must provide mount method"
msgstr ""

#: extmod/ulab/code/numpy/vector.c
msgid "first argument must be a callable"
msgstr ""

#: extmod/ulab/code/scipy/optimize/optimize.c
msgid "first argument must be a function"
msgstr ""

#: extmod/ulab/code/numpy/create.c
msgid "first argument must be a tuple of ndarrays"
msgstr ""

#: extmod/ulab/code/numpy/transform.c extmod/ulab/code/numpy/vector.c
msgid "first argument must be an ndarray"
msgstr ""

#: py/objtype.c
msgid "first argument to super() must be type"
msgstr ""

#: extmod/ulab/code/scipy/linalg/linalg.c
msgid "first two arguments must be ndarrays"
msgstr ""

#: extmod/ulab/code/ndarray.c
msgid "flattening order must be either 'C', or 'F'"
msgstr ""

#: extmod/ulab/code/numpy/numerical.c
msgid "flip argument must be an ndarray"
msgstr ""

#: py/objint.c
msgid "float too big"
msgstr ""

#: py/nativeglue.c
msgid "float unsupported"
msgstr ""

#: shared-bindings/_stage/Text.c
msgid "font must be 2048 bytes long"
msgstr ""

#: extmod/moddeflate.c
msgid "format"
msgstr ""

#: py/objstr.c
msgid "format requires a dict"
msgstr ""

#: py/objdeque.c
msgid "full"
msgstr ""

#: py/argcheck.c
msgid "function doesn't take keyword arguments"
msgstr ""

#: py/argcheck.c
#, c-format
msgid "function expected at most %d arguments, got %d"
msgstr ""

#: py/bc.c py/objnamedtuple.c
msgid "function got multiple values for argument '%q'"
msgstr ""

#: extmod/ulab/code/scipy/optimize/optimize.c
msgid "function has the same sign at the ends of interval"
msgstr ""

#: extmod/ulab/code/ndarray.c
msgid "function is defined for ndarrays only"
msgstr ""

#: extmod/ulab/code/numpy/carray/carray.c
msgid "function is implemented for ndarrays only"
msgstr ""

#: py/argcheck.c
#, c-format
msgid "function missing %d required positional arguments"
msgstr ""

#: py/bc.c
msgid "function missing keyword-only argument"
msgstr ""

#: py/bc.c
msgid "function missing required keyword argument '%q'"
msgstr ""

#: py/bc.c
#, c-format
msgid "function missing required positional argument #%d"
msgstr ""

#: py/argcheck.c py/bc.c py/objnamedtuple.c shared-bindings/time/__init__.c
#, c-format
msgid "function takes %d positional arguments but %d were given"
msgstr ""

#: py/objgenerator.c
msgid "generator already executing"
msgstr ""

#: py/objgenerator.c
msgid "generator ignored GeneratorExit"
msgstr ""

#: py/objgenerator.c py/runtime.c
msgid "generator raised StopIteration"
msgstr ""

#: shared-bindings/_stage/Layer.c
msgid "graphic must be 2048 bytes long"
msgstr ""

#: extmod/modhashlib.c
msgid "hash is final"
msgstr ""

#: extmod/modheapq.c
msgid "heap must be a list"
msgstr ""

#: py/compile.c
msgid "identifier redefined as global"
msgstr ""

#: py/compile.c
msgid "identifier redefined as nonlocal"
msgstr ""

#: py/compile.c
msgid "import * not at module level"
msgstr ""

#: py/persistentcode.c
msgid "incompatible .mpy arch"
msgstr ""

#: py/persistentcode.c
msgid "incompatible .mpy file"
msgstr ""

#: py/objstr.c
msgid "incomplete format"
msgstr ""

#: py/objstr.c
msgid "incomplete format key"
msgstr ""

#: extmod/modbinascii.c
msgid "incorrect padding"
msgstr ""

#: extmod/ulab/code/ndarray.c extmod/ulab/code/numpy/transform.c
msgid "index is out of bounds"
msgstr ""

#: shared-bindings/_pixelmap/PixelMap.c
msgid "index must be tuple or int"
msgstr ""

#: extmod/ulab/code/numpy/numerical.c extmod/ulab/code/ulab_tools.c
#: ports/espressif/common-hal/pulseio/PulseIn.c
#: shared-bindings/bitmaptools/__init__.c
msgid "index out of range"
msgstr ""

#: py/obj.c
msgid "indices must be integers"
msgstr ""

#: extmod/ulab/code/ndarray.c
msgid "indices must be integers, slices, or Boolean lists"
msgstr ""

#: ports/espressif/common-hal/busio/I2C.c
msgid "init I2C"
msgstr ""

#: extmod/ulab/code/scipy/optimize/optimize.c
msgid "initial values must be iterable"
msgstr ""

#: shared-bindings/_bleio/Characteristic.c shared-bindings/_bleio/Descriptor.c
msgid "initial_value length is wrong"
msgstr ""

#: py/compile.c
msgid "inline assembler must be a function"
msgstr ""

#: extmod/ulab/code/numpy/vector.c
msgid "input and output dimensions differ"
msgstr ""

#: extmod/ulab/code/numpy/vector.c
msgid "input and output shapes differ"
msgstr ""

#: extmod/ulab/code/numpy/create.c
msgid "input argument must be an integer, a tuple, or a list"
msgstr ""

#: extmod/ulab/code/numpy/fft/fft_tools.c
msgid "input array length must be power of 2"
msgstr ""

#: extmod/ulab/code/numpy/create.c
msgid "input arrays are not compatible"
msgstr ""

#: extmod/ulab/code/numpy/poly.c
msgid "input data must be an iterable"
msgstr ""

#: extmod/ulab/code/numpy/vector.c
msgid "input dtype must be float or complex"
msgstr ""

#: extmod/ulab/code/numpy/poly.c
msgid "input is not iterable"
msgstr ""

#: extmod/ulab/code/numpy/linalg/linalg.c
msgid "input matrix is asymmetric"
msgstr ""

#: extmod/ulab/code/numpy/linalg/linalg.c
#: extmod/ulab/code/scipy/linalg/linalg.c
msgid "input matrix is singular"
msgstr ""

#: extmod/ulab/code/numpy/create.c
msgid "input must be 1- or 2-d"
msgstr ""

#: extmod/ulab/code/numpy/carray/carray.c
msgid "input must be a 1D ndarray"
msgstr ""

#: extmod/ulab/code/scipy/linalg/linalg.c extmod/ulab/code/user/user.c
msgid "input must be a dense ndarray"
msgstr ""

#: extmod/ulab/code/user/user.c
msgid "input must be an ndarray"
msgstr ""

#: extmod/ulab/code/numpy/carray/carray.c
msgid "input must be an ndarray, or a scalar"
msgstr ""

#: extmod/ulab/code/scipy/signal/signal.c
msgid "input must be one-dimensional"
msgstr ""

#: extmod/ulab/code/ulab_tools.c
msgid "input must be square matrix"
msgstr ""

#: extmod/ulab/code/numpy/numerical.c
msgid "input must be tuple, list, range, or ndarray"
msgstr ""

#: extmod/ulab/code/numpy/poly.c
msgid "input vectors must be of equal length"
msgstr ""

#: extmod/ulab/code/numpy/approx.c
msgid "interp is defined for 1D iterables of equal length"
msgstr ""

#: shared-bindings/_bleio/Adapter.c
#, c-format
msgid "interval must be in range %s-%s"
msgstr ""

#: py/compile.c
msgid "invalid arch"
msgstr ""

#: shared-bindings/bitmaptools/__init__.c
#, c-format
msgid "invalid bits_per_pixel %d, must be, 1, 2, 4, 8, 16, 24, or 32"
msgstr ""

#: ports/raspberrypi/common-hal/ssl/SSLSocket.c
msgid "invalid cert"
msgstr ""

#: shared-bindings/bitmaptools/__init__.c
#, c-format
msgid "invalid element size %d for bits_per_pixel %d\n"
msgstr ""

#: shared-bindings/bitmaptools/__init__.c
#, c-format
msgid "invalid element_size %d, must be, 1, 2, or 4"
msgstr ""

#: shared-bindings/traceback/__init__.c
msgid "invalid exception"
msgstr ""

#: py/objstr.c
msgid "invalid format specifier"
msgstr ""

#: shared-bindings/wifi/Radio.c
msgid "invalid hostname"
msgstr ""

#: ports/raspberrypi/common-hal/ssl/SSLSocket.c
msgid "invalid key"
msgstr ""

#: py/compile.c
msgid "invalid micropython decorator"
msgstr ""

#: ports/espressif/common-hal/espcamera/Camera.c
msgid "invalid setting"
msgstr ""

#: shared-bindings/random/__init__.c
msgid "invalid step"
msgstr ""

#: py/compile.c py/parse.c
msgid "invalid syntax"
msgstr ""

#: py/parsenum.c
msgid "invalid syntax for integer"
msgstr ""

#: py/parsenum.c
#, c-format
msgid "invalid syntax for integer with base %d"
msgstr ""

#: py/parsenum.c
msgid "invalid syntax for number"
msgstr ""

#: py/objtype.c
msgid "issubclass() arg 1 must be a class"
msgstr ""

#: py/objtype.c
msgid "issubclass() arg 2 must be a class or a tuple of classes"
msgstr ""

#: extmod/ulab/code/numpy/linalg/linalg.c
msgid "iterations did not converge"
msgstr ""

#: py/objstr.c
msgid "join expects a list of str/bytes objects consistent with self object"
msgstr ""

#: py/argcheck.c
msgid "keyword argument(s) not implemented - use normal args instead"
msgstr ""

#: py/emitinlinethumb.c py/emitinlinextensa.c
msgid "label '%q' not defined"
msgstr ""

#: py/compile.c
msgid "label redefined"
msgstr ""

#: shared-bindings/audiomixer/MixerVoice.c
msgid "level must be between 0 and 1"
msgstr ""

#: py/objarray.c
msgid "lhs and rhs should be compatible"
msgstr ""

#: py/emitnative.c
msgid "local '%q' has type '%q' but source is '%q'"
msgstr ""

#: py/emitnative.c
msgid "local '%q' used before type known"
msgstr ""

#: py/vm.c
msgid "local variable referenced before assignment"
msgstr ""

#: ports/espressif/common-hal/canio/CAN.c
msgid "loopback + silent mode not supported by peripheral"
msgstr ""

#: ports/espressif/common-hal/mdns/Server.c
#: ports/raspberrypi/common-hal/mdns/Server.c
msgid "mDNS already initialized"
msgstr ""

#: ports/espressif/common-hal/mdns/Server.c
#: ports/raspberrypi/common-hal/mdns/Server.c
msgid "mDNS only works with built-in WiFi"
msgstr ""

#: py/parse.c
msgid "malformed f-string"
msgstr ""

#: shared-bindings/_stage/Layer.c
msgid "map buffer too small"
msgstr ""

#: py/modmath.c shared-bindings/math/__init__.c
msgid "math domain error"
msgstr ""

#: extmod/ulab/code/numpy/linalg/linalg.c
msgid "matrix is not positive definite"
msgstr ""

#: ports/espressif/common-hal/_bleio/Descriptor.c
#: ports/nrf/common-hal/_bleio/Characteristic.c
#: ports/nrf/common-hal/_bleio/Descriptor.c
#, c-format
msgid "max_length must be 0-%d when fixed_length is %s"
msgstr ""

#: extmod/ulab/code/ndarray.c
msgid "maximum number of dimensions is "
msgstr ""

#: py/runtime.c
msgid "maximum recursion depth exceeded"
msgstr ""

#: extmod/ulab/code/scipy/optimize/optimize.c
msgid "maxiter must be > 0"
msgstr ""

#: extmod/ulab/code/scipy/optimize/optimize.c
msgid "maxiter should be > 0"
msgstr ""

#: extmod/ulab/code/numpy/numerical.c
msgid "median argument must be an ndarray"
msgstr ""

#: py/runtime.c
#, c-format
msgid "memory allocation failed, allocating %u bytes"
msgstr ""

#: py/runtime.c
msgid "memory allocation failed, heap is locked"
msgstr ""

#: py/objarray.c
msgid "memoryview offset too large"
msgstr ""

#: py/objarray.c
msgid "memoryview: length is not a multiple of itemsize"
msgstr ""

#: extmod/modtime.c
msgid "mktime needs a tuple of length 8 or 9"
msgstr ""

#: extmod/ulab/code/numpy/linalg/linalg.c
msgid "mode must be complete, or reduced"
msgstr ""

#: py/builtinimport.c
msgid "module not found"
msgstr ""

#: ports/espressif/common-hal/wifi/Monitor.c
msgid "monitor init failed"
msgstr ""

#: extmod/ulab/code/numpy/poly.c
msgid "more degrees of freedom than data points"
msgstr ""

#: py/compile.c
msgid "multiple *x in assignment"
msgstr ""

#: py/objtype.c
msgid "multiple bases have instance lay-out conflict"
msgstr ""

#: py/objtype.c
msgid "multiple inheritance not supported"
msgstr ""

#: py/emitnative.c
msgid "must raise an object"
msgstr ""

#: py/modbuiltins.c
msgid "must use keyword argument for key function"
msgstr ""

#: py/runtime.c
msgid "name '%q' is not defined"
msgstr ""

#: py/runtime.c
msgid "name not defined"
msgstr ""

#: py/persistentcode.c
msgid "native code in .mpy unsupported"
msgstr ""

#: py/asmthumb.c
msgid "native method too big"
msgstr ""

#: py/emitnative.c
msgid "native yield"
msgstr ""

#: extmod/ulab/code/ndarray.c
msgid "ndarray length overflows"
msgstr ""

#: py/runtime.c
#, c-format
msgid "need more than %d values to unpack"
msgstr ""

#: py/modmath.c
msgid "negative factorial"
msgstr ""

#: py/objint_longlong.c py/objint_mpz.c py/runtime.c
msgid "negative power with no float support"
msgstr ""

#: py/objint_mpz.c py/runtime.c
msgid "negative shift count"
msgstr ""

#: shared-bindings/_pixelmap/PixelMap.c
msgid "nested index must be int"
msgstr ""

#: shared-module/sdcardio/SDCard.c
msgid "no SD card"
msgstr ""

#: py/vm.c
msgid "no active exception to reraise"
msgstr ""

#: py/compile.c
msgid "no binding for nonlocal found"
msgstr ""

#: shared-module/msgpack/__init__.c
msgid "no default packer"
msgstr ""

#: extmod/modrandom.c
msgid "no default seed"
msgstr ""

#: py/builtinimport.c
msgid "no module named '%q'"
msgstr ""

#: shared-module/sdcardio/SDCard.c
msgid "no response from SD card"
msgstr ""

#: ports/espressif/common-hal/espcamera/Camera.c py/objobject.c py/runtime.c
msgid "no such attribute"
msgstr ""

#: ports/espressif/common-hal/_bleio/Connection.c
#: ports/nrf/common-hal/_bleio/Connection.c
msgid "non-UUID found in service_uuids_whitelist"
msgstr ""

#: py/compile.c
msgid "non-default argument follows default argument"
msgstr ""

#: py/objstr.c
msgid "non-hex digit found"
msgstr ""

#: ports/nrf/common-hal/_bleio/Adapter.c
msgid "non-zero timeout must be > 0.01"
msgstr ""

#: shared-bindings/_bleio/Adapter.c
msgid "non-zero timeout must be >= interval"
msgstr ""

#: shared-bindings/_bleio/UUID.c
msgid "not a 128-bit UUID"
msgstr ""

#: py/parse.c
msgid "not a constant"
msgstr ""

#: py/objstr.c
msgid "not all arguments converted during string formatting"
msgstr ""

#: py/objstr.c
msgid "not enough arguments for format string"
msgstr ""

#: extmod/ulab/code/numpy/carray/carray_tools.c
msgid "not implemented for complex dtype"
msgstr ""

#: extmod/ulab/code/numpy/bitwise.c
msgid "not supported for input types"
msgstr ""

#: extmod/ulab/code/numpy/create.c
msgid "number of points must be at least 2"
msgstr ""

#: py/builtinhelp.c
msgid "object "
msgstr ""

#: py/obj.c
#, c-format
msgid "object '%s' isn't a tuple or list"
msgstr ""

#: py/obj.c
msgid "object doesn't support item assignment"
msgstr ""

#: py/obj.c
msgid "object doesn't support item deletion"
msgstr ""

#: py/obj.c
msgid "object has no len"
msgstr ""

#: py/obj.c
msgid "object isn't subscriptable"
msgstr ""

#: py/runtime.c
msgid "object not an iterator"
msgstr ""

#: py/objtype.c py/runtime.c
msgid "object not callable"
msgstr ""

#: py/sequence.c shared-bindings/displayio/Group.c
msgid "object not in sequence"
msgstr ""

#: py/runtime.c
msgid "object not iterable"
msgstr ""

#: py/obj.c
#, c-format
msgid "object of type '%s' has no len()"
msgstr ""

#: py/obj.c
msgid "object with buffer protocol required"
msgstr ""

#: py/objstr.c
msgid "odd-length string"
msgstr ""

#: supervisor/shared/web_workflow/web_workflow.c
msgid "off"
msgstr ""

#: extmod/ulab/code/utils/utils.c
msgid "offset is too large"
msgstr ""

#: shared-bindings/dualbank/__init__.c
msgid "offset must be >= 0"
msgstr ""

#: extmod/ulab/code/numpy/create.c
msgid "offset must be non-negative and no greater than buffer length"
msgstr ""

#: ports/nrf/common-hal/audiobusio/PDMIn.c
#: ports/stm/common-hal/audiobusio/PDMIn.c
msgid "only bit_depth=16 is supported"
msgstr ""

#: ports/stm/common-hal/audiobusio/PDMIn.c
msgid "only mono is supported"
msgstr ""

#: extmod/ulab/code/numpy/create.c
msgid "only ndarrays can be concatenated"
msgstr ""

#: ports/stm/common-hal/audiobusio/PDMIn.c
msgid "only oversample=64 is supported"
msgstr ""

#: ports/nrf/common-hal/audiobusio/PDMIn.c
#: ports/stm/common-hal/audiobusio/PDMIn.c
msgid "only sample_rate=16000 is supported"
msgstr ""

#: py/objarray.c py/objstr.c py/objstrunicode.c py/objtuple.c
#: shared-bindings/alarm/SleepMemory.c shared-bindings/memorymap/AddressRange.c
#: shared-bindings/nvm/ByteArray.c
msgid "only slices with step=1 (aka None) are supported"
msgstr ""

#: py/vm.c
msgid "opcode"
msgstr ""

#: extmod/ulab/code/ndarray.c extmod/ulab/code/numpy/bitwise.c
#: extmod/ulab/code/numpy/compare.c extmod/ulab/code/numpy/vector.c
msgid "operands could not be broadcast together"
msgstr ""

#: extmod/ulab/code/numpy/linalg/linalg.c
msgid "operation is defined for 2D arrays only"
msgstr ""

#: extmod/ulab/code/numpy/linalg/linalg.c
msgid "operation is defined for ndarrays only"
msgstr ""

#: extmod/ulab/code/ndarray.c
msgid "operation is implemented for 1D Boolean arrays only"
msgstr ""

#: extmod/ulab/code/numpy/numerical.c
msgid "operation is not implemented on ndarrays"
msgstr ""

#: extmod/ulab/code/ndarray.c
msgid "operation is not supported for given type"
msgstr ""

#: extmod/ulab/code/ndarray_operators.c
msgid "operation not supported for the input types"
msgstr ""

#: py/modbuiltins.c
msgid "ord expects a character"
msgstr ""

#: py/modbuiltins.c
#, c-format
msgid "ord() expected a character, but string of length %d found"
msgstr ""

#: extmod/ulab/code/utils/utils.c
msgid "out array is too small"
msgstr ""

#: extmod/ulab/code/numpy/vector.c
msgid "out keyword is not supported for complex dtype"
msgstr ""

#: extmod/ulab/code/numpy/vector.c
msgid "out keyword is not supported for function"
msgstr ""

#: extmod/ulab/code/utils/utils.c
msgid "out must be a float dense array"
msgstr ""

#: extmod/ulab/code/numpy/vector.c
msgid "out must be an ndarray"
msgstr ""

#: extmod/ulab/code/numpy/vector.c
msgid "out must be of float dtype"
msgstr ""

#: shared-bindings/bitmaptools/__init__.c
msgid "out of range of target"
msgstr ""

#: py/objint_mpz.c
msgid "overflow converting long int to machine word"
msgstr ""

#: py/modstruct.c
#, c-format
msgid "pack expected %d items for packing (got %d)"
msgstr ""

#: shared-bindings/_stage/Layer.c shared-bindings/_stage/Text.c
msgid "palette must be 32 bytes long"
msgstr ""

#: py/emitinlinextensa.c
msgid "parameters must be registers in sequence a2 to a5"
msgstr ""

#: py/emitinlinethumb.c
msgid "parameters must be registers in sequence r0 to r3"
msgstr ""

#: extmod/vfs_posix_file.c
msgid "poll on file not available on win32"
msgstr ""

#: ports/espressif/common-hal/pulseio/PulseIn.c
msgid "pop from an empty PulseIn"
msgstr ""

#: ports/atmel-samd/common-hal/pulseio/PulseIn.c
#: ports/cxd56/common-hal/pulseio/PulseIn.c
#: ports/nrf/common-hal/pulseio/PulseIn.c
#: ports/raspberrypi/common-hal/pulseio/PulseIn.c
#: ports/stm/common-hal/pulseio/PulseIn.c py/objdict.c py/objlist.c py/objset.c
#: shared-bindings/ps2io/Ps2.c
msgid "pop from empty %q"
msgstr ""

#: shared-bindings/socketpool/Socket.c shared-bindings/ssl/SSLSocket.c
msgid "port must be >= 0"
msgstr ""

#: py/compile.c
msgid "positional arg after **"
msgstr ""

#: py/compile.c
msgid "positional arg after keyword arg"
msgstr ""

#: py/objint_mpz.c
msgid "pow() 3rd argument cannot be 0"
msgstr ""

#: py/objint_mpz.c
msgid "pow() with 3 arguments requires integers"
msgstr ""

#: ports/raspberrypi/common-hal/rp2pio/StateMachine.c
msgid "pull masks conflict with direction masks"
msgstr ""

#: py/parse.c
msgid "raw f-strings are not supported"
msgstr ""

#: extmod/ulab/code/numpy/fft/fft_tools.c
msgid "real and imaginary parts must be of equal length"
msgstr ""

#: py/builtinimport.c
msgid "relative import"
msgstr ""

#: py/obj.c
#, c-format
msgid "requested length %d but object has length %d"
msgstr ""

#: extmod/ulab/code/ndarray_operators.c
msgid "results cannot be cast to specified type"
msgstr ""

#: py/compile.c
msgid "return annotation must be an identifier"
msgstr ""

#: py/emitnative.c
msgid "return expected '%q' but got '%q'"
msgstr ""

#: shared-bindings/rgbmatrix/RGBMatrix.c
#, c-format
msgid "rgb_pins[%d] duplicates another pin assignment"
msgstr ""

#: shared-bindings/rgbmatrix/RGBMatrix.c
#, c-format
msgid "rgb_pins[%d] is not on the same port as clock"
msgstr ""

#: extmod/ulab/code/numpy/numerical.c
msgid "roll argument must be an ndarray"
msgstr ""

#: py/objstr.c
msgid "rsplit(None,n)"
msgstr ""

#: ports/atmel-samd/common-hal/audiobusio/PDMIn.c
#: ports/raspberrypi/common-hal/audiobusio/PDMIn.c
msgid "sampling rate out of range"
msgstr ""

#: py/modmicropython.c
msgid "schedule queue full"
msgstr ""

#: py/builtinimport.c
msgid "script compilation not supported"
msgstr ""

#: py/nativeglue.c
msgid "set unsupported"
msgstr ""

#: extmod/ulab/code/ndarray.c
msgid "shape must be integer or tuple of integers"
msgstr ""

#: shared-module/msgpack/__init__.c
msgid "short read"
msgstr ""

#: py/objstr.c
msgid "sign not allowed in string format specifier"
msgstr ""

#: py/objstr.c
msgid "sign not allowed with integer format specifier 'c'"
msgstr ""

#: extmod/ulab/code/ulab_tools.c
msgid "size is defined for ndarrays only"
msgstr ""

#: py/nativeglue.c
msgid "slice unsupported"
msgstr ""

#: py/objint.c py/sequence.c
msgid "small int overflow"
msgstr ""

#: main.c
msgid "soft reboot\n"
msgstr ""

#: extmod/ulab/code/numpy/numerical.c
msgid "sort argument must be an ndarray"
msgstr ""

#: extmod/ulab/code/scipy/signal/signal.c
msgid "sos array must be of shape (n_section, 6)"
msgstr ""

#: extmod/ulab/code/scipy/signal/signal.c
msgid "sos[:, 3] should be all ones"
msgstr ""

#: extmod/ulab/code/scipy/signal/signal.c
msgid "sosfilt requires iterable arguments"
msgstr ""

#: shared-bindings/bitmaptools/__init__.c
msgid "source palette too large"
msgstr ""

#: shared-bindings/bitmaptools/__init__.c
msgid "source_bitmap must have value_count of 2 or 65536"
msgstr ""

#: shared-bindings/bitmaptools/__init__.c
msgid "source_bitmap must have value_count of 65536"
msgstr ""

#: shared-bindings/bitmaptools/__init__.c
msgid "source_bitmap must have value_count of 8"
msgstr ""

#: extmod/modre.c
msgid "splitting with sub-captures"
msgstr ""

#: py/objstr.c
msgid "start/end indices"
msgstr ""

#: shared-bindings/random/__init__.c
msgid "stop not reachable from start"
msgstr ""

#: py/stream.c shared-bindings/getpass/__init__.c
msgid "stream operation not supported"
msgstr ""

#: py/objarray.c py/objstr.c
msgid "string argument without an encoding"
msgstr ""

#: py/objstrunicode.c
msgid "string index out of range"
msgstr ""

#: py/objstrunicode.c
#, c-format
msgid "string indices must be integers, not %s"
msgstr ""

#: extmod/moductypes.c
msgid "struct: can't index"
msgstr ""

#: extmod/moductypes.c
msgid "struct: index out of range"
msgstr ""

#: extmod/moductypes.c
msgid "struct: no fields"
msgstr ""

#: py/objarray.c py/objstr.c
msgid "substring not found"
msgstr ""

#: py/compile.c
msgid "super() can't find self"
msgstr ""

#: extmod/modjson.c
msgid "syntax error in JSON"
msgstr ""

#: extmod/moductypes.c
msgid "syntax error in uctypes descriptor"
msgstr ""

#: extmod/modtime.c
msgid "ticks interval overflow"
msgstr ""

#: ports/nrf/common-hal/watchdog/WatchDogTimer.c
msgid "timeout duration exceeded the maximum supported value"
msgstr ""

#: ports/nrf/common-hal/_bleio/Adapter.c
msgid "timeout must be < 655.35 secs"
msgstr ""

#: shared-module/sdcardio/SDCard.c
msgid "timeout waiting for v1 card"
msgstr ""

#: shared-module/sdcardio/SDCard.c
msgid "timeout waiting for v2 card"
msgstr ""

#: ports/stm/common-hal/pwmio/PWMOut.c
msgid "timer re-init"
msgstr ""

#: shared-bindings/time/__init__.c
msgid "timestamp out of range for platform time_t"
msgstr ""

#: extmod/ulab/code/ndarray.c
msgid "tobytes can be invoked for dense arrays only"
msgstr ""

#: py/compile.c
msgid "too many args"
msgstr ""

#: extmod/ulab/code/ndarray.c extmod/ulab/code/numpy/create.c
msgid "too many dimensions"
msgstr ""

#: extmod/ulab/code/ndarray.c
msgid "too many indices"
msgstr ""

#: py/asmthumb.c
msgid "too many locals for native method"
msgstr ""

#: py/runtime.c
#, c-format
msgid "too many values to unpack (expected %d)"
msgstr ""

#: extmod/ulab/code/numpy/approx.c
msgid "trapz is defined for 1D arrays of equal length"
msgstr ""

#: extmod/ulab/code/numpy/approx.c
msgid "trapz is defined for 1D iterables"
msgstr ""

#: py/obj.c
msgid "tuple/list has wrong length"
msgstr ""

#: ports/espressif/common-hal/canio/CAN.c
#, c-format
msgid "twai_driver_install returned esp-idf error #%d"
msgstr ""

#: ports/espressif/common-hal/canio/CAN.c
#, c-format
msgid "twai_start returned esp-idf error #%d"
msgstr ""

#: shared-bindings/busio/UART.c shared-bindings/canio/CAN.c
msgid "tx and rx cannot both be None"
msgstr ""

#: py/objtype.c
msgid "type '%q' is not an acceptable base type"
msgstr ""

#: py/objtype.c
msgid "type is not an acceptable base type"
msgstr ""

#: py/runtime.c
msgid "type object '%q' has no attribute '%q'"
msgstr ""

#: py/objtype.c
msgid "type takes 1 or 3 arguments"
msgstr ""

#: py/objint_longlong.c
msgid "ulonglong too large"
msgstr ""

#: py/emitnative.c
msgid "unary op %q not implemented"
msgstr ""

#: py/parse.c
msgid "unexpected indent"
msgstr ""

#: py/bc.c
msgid "unexpected keyword argument"
msgstr ""

#: py/argcheck.c py/bc.c py/objnamedtuple.c
#: shared-bindings/traceback/__init__.c
msgid "unexpected keyword argument '%q'"
msgstr ""

#: py/lexer.c
msgid "unicode name escapes"
msgstr ""

#: py/parse.c
msgid "unindent doesn't match any outer indent level"
msgstr ""

#: py/objstr.c
#, c-format
msgid "unknown conversion specifier %c"
msgstr ""

#: py/objstr.c
msgid "unknown format code '%c' for object of type '%q'"
msgstr ""

#: py/compile.c
msgid "unknown type"
msgstr ""

#: py/compile.c
msgid "unknown type '%q'"
msgstr ""

#: py/objstr.c
#, c-format
msgid "unmatched '%c' in format"
msgstr ""

#: py/objtype.c py/runtime.c
msgid "unreadable attribute"
msgstr ""

#: shared-bindings/displayio/TileGrid.c shared-bindings/vectorio/VectorShape.c
msgid "unsupported %q type"
msgstr ""

#: py/emitinlinethumb.c
#, c-format
msgid "unsupported Thumb instruction '%s' with %d arguments"
msgstr ""

#: py/emitinlinextensa.c
#, c-format
msgid "unsupported Xtensa instruction '%s' with %d arguments"
msgstr ""

#: shared-module/bitmapfilter/__init__.c
msgid "unsupported bitmap depth"
msgstr ""

#: shared-module/gifio/GifWriter.c
msgid "unsupported colorspace for GifWriter"
msgstr ""

#: shared-bindings/bitmaptools/__init__.c
msgid "unsupported colorspace for dither"
msgstr ""

#: py/objstr.c
#, c-format
msgid "unsupported format character '%c' (0x%x) at index %d"
msgstr ""

#: py/runtime.c
msgid "unsupported type for %q: '%s'"
msgstr ""

#: py/runtime.c
msgid "unsupported type for operator"
msgstr ""

#: py/runtime.c
msgid "unsupported types for %q: '%q', '%q'"
msgstr ""

#: extmod/ulab/code/numpy/io/io.c
msgid "usecols is too high"
msgstr ""

#: extmod/ulab/code/numpy/io/io.c
msgid "usecols keyword must be specified"
msgstr ""

#: py/objint.c
#, c-format
msgid "value must fit in %d byte(s)"
msgstr ""

#: shared-bindings/bitmaptools/__init__.c
msgid "value out of range of target"
msgstr ""

#: extmod/moddeflate.c
msgid "wbits"
msgstr ""

#: shared-bindings/bitmapfilter/__init__.c
msgid ""
"weights must be a sequence with an odd square number of elements (usually 9 "
"or 25)"
msgstr ""

#: shared-bindings/bitmapfilter/__init__.c
msgid "weights must be an object of type %q, %q, %q, or %q, not %q "
msgstr ""

#: shared-bindings/is31fl3741/FrameBuffer.c
msgid "width must be greater than zero"
msgstr ""

#: ports/espressif/common-hal/wifi/Radio.c
#: ports/raspberrypi/common-hal/wifi/Radio.c
msgid "wifi is not enabled"
msgstr ""

#: ports/raspberrypi/common-hal/wifi/Monitor.c
msgid "wifi.Monitor not available"
msgstr ""

#: shared-bindings/_bleio/Adapter.c
msgid "window must be <= interval"
msgstr ""

#: extmod/ulab/code/numpy/numerical.c
msgid "wrong axis index"
msgstr ""

#: extmod/ulab/code/numpy/create.c
msgid "wrong axis specified"
msgstr ""

#: extmod/ulab/code/numpy/io/io.c
msgid "wrong dtype"
msgstr ""

#: extmod/ulab/code/numpy/transform.c
msgid "wrong index type"
msgstr ""

#: extmod/ulab/code/numpy/compare.c extmod/ulab/code/numpy/create.c
#: extmod/ulab/code/numpy/io/io.c extmod/ulab/code/numpy/transform.c
#: extmod/ulab/code/numpy/vector.c
msgid "wrong input type"
msgstr ""

#: extmod/ulab/code/numpy/transform.c
msgid "wrong length of condition array"
msgstr ""

#: extmod/ulab/code/numpy/transform.c
msgid "wrong length of index array"
msgstr ""

#: extmod/ulab/code/numpy/create.c py/objarray.c py/objstr.c
msgid "wrong number of arguments"
msgstr ""

#: py/runtime.c
msgid "wrong number of values to unpack"
msgstr ""

#: extmod/ulab/code/numpy/vector.c
msgid "wrong output type"
msgstr ""

#: extmod/ulab/code/scipy/signal/signal.c
msgid "zi must be an ndarray"
msgstr ""

#: extmod/ulab/code/scipy/signal/signal.c
msgid "zi must be of float type"
msgstr ""

#: extmod/ulab/code/scipy/signal/signal.c
msgid "zi must be of shape (n_section, 2)"
msgstr ""<|MERGE_RESOLUTION|>--- conflicted
+++ resolved
@@ -1931,13 +1931,10 @@
 msgid "Specify exactly one of data0 or data_pins"
 msgstr ""
 
-<<<<<<< HEAD
 #: supervisor/shared/safe_mode.c
 msgid "Stack overflow. Increase stack size."
 msgstr ""
 
-=======
->>>>>>> c57767d7
 #: shared-bindings/alarm/time/TimeAlarm.c
 msgid "Supply one of monotonic_time or epoch_time"
 msgstr ""
