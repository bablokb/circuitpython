--- conflicted
+++ resolved
@@ -7,11 +7,7 @@
 msgstr ""
 "Project-Id-Version: \n"
 "Report-Msgid-Bugs-To: \n"
-<<<<<<< HEAD
-"POT-Creation-Date: 2019-02-15 18:56-0500\n"
-=======
-"POT-Creation-Date: 2019-02-14 15:42+0100\n"
->>>>>>> 35e3d99f
+"POT-Creation-Date: 2019-02-15 19:19-0500\n"
 "PO-Revision-Date: 2018-12-20 22:15-0800\n"
 "Last-Translator: Timothy <me@timothygarcia.ca>\n"
 "Language-Team: fil\n"
@@ -159,11 +155,7 @@
 msgid " output:\n"
 msgstr " output:\n"
 
-<<<<<<< HEAD
 #: main.c:166 main.c:250
-=======
-#: main.c:166 main.c:248
->>>>>>> 35e3d99f
 msgid ""
 "Auto-reload is on. Simply save files over USB to run them or enter REPL to "
 "disable.\n"
@@ -175,11 +167,7 @@
 msgid "Running in safe mode! Auto-reload is off.\n"
 msgstr "Tumatakbo sa safe mode! Awtomatikong pag re-reload ay OFF.\n"
 
-<<<<<<< HEAD
 #: main.c:170 main.c:252
-=======
-#: main.c:170 main.c:250
->>>>>>> 35e3d99f
 msgid "Auto-reload is off.\n"
 msgstr "Awtomatikong pag re-reload ay OFF.\n"
 
@@ -197,21 +185,13 @@
 "Code done running. Waiting for reload.\n"
 msgstr ""
 
-<<<<<<< HEAD
 #: main.c:257
-=======
-#: main.c:255
->>>>>>> 35e3d99f
 msgid "Press any key to enter the REPL. Use CTRL-D to reload."
 msgstr ""
 "Pindutin ang anumang key upang pumasok sa REPL. Gamitin ang CTRL-D upang i-"
 "reload."
 
-<<<<<<< HEAD
 #: main.c:422
-=======
-#: main.c:420
->>>>>>> 35e3d99f
 msgid "soft reboot\n"
 msgstr "malambot na reboot\n"
 
@@ -2907,7 +2887,6 @@
 "Ang reset button ay pinindot habang nag boot ang CircuitPython. Pindutin "
 "ulit para lumabas sa safe mode.\n"
 
-<<<<<<< HEAD
 #, fuzzy
 #~ msgid "buffer_size must be >= 1"
 #~ msgstr "aarehas na haba dapat ang buffer slices"
@@ -2915,38 +2894,57 @@
 #, fuzzy
 #~ msgid "Group must have %q at least 1"
 #~ msgstr "Group dapat ay hindi baba sa 1 na haba"
-=======
-#~ msgid "busio.UART not available"
-#~ msgstr "busio.UART hindi available"
->>>>>>> 35e3d99f
-
-#~ msgid "Can not apply advertisement data. status: 0x%02x"
-#~ msgstr "Hindi ma i-apply ang advertisement data. status: 0x%02x"
-
-#~ msgid ""
-#~ "Please file an issue here with the contents of your CIRCUITPY drive:\n"
+
+#, fuzzy
+#~ msgid "palette must be displayio.Palette"
+#~ msgstr "ang palette ay dapat 32 bytes ang haba"
+
+#~ msgid "Invalid UUID parameter"
+#~ msgstr "Mali ang UUID parameter"
+
+#~ msgid "row buffer must be a bytearray or array of type 'b' or 'B'"
+#~ msgstr "ang row buffer ay dapat bytearray o array na type ‘b’ or ‘B’"
+
+#~ msgid "row data must be a buffer"
+#~ msgstr "row data ay dapat na buffer"
+
+#, fuzzy
+#~ msgid "unicode_characters must be a string"
+#~ msgstr "ang keywords dapat strings"
+
+#~ msgid "index must be int"
+#~ msgstr "index ay dapat int"
+
+#~ msgid "Can not query for the device address."
+#~ msgstr "Hindi maaaring mag-query para sa address ng device."
+
+#~ msgid "All PWM peripherals are in use"
+#~ msgstr "Lahat ng PWM peripherals ay ginagamit"
+
+#~ msgid "Looks like our core CircuitPython code crashed hard. Whoops!\n"
 #~ msgstr ""
-#~ "Mag-file ng isang isyu dito gamit ang mga nilalaman ng iyong CIRCUITPY "
-#~ "drive:\n"
-
-#~ msgid "Cannot set PPCP parameters."
-#~ msgstr "Hindi ma-set ang PPCP parameters."
-
-#~ msgid "Can not apply device name in the stack."
-#~ msgstr "Hindi maaaring ma-aplay ang device name sa stack."
-
-#~ msgid "Cannot apply GAP parameters."
-#~ msgstr "Hindi ma-apply ang GAP parameters."
-
-#~ msgid "Wrong number of bytes provided"
-#~ msgstr "Mali ang bilang ng bytes"
-
-#~ msgid "Can not encode UUID, to check length."
-#~ msgstr "Hindi ma-encode UUID, para suriin ang haba."
-
-#, fuzzy
-#~ msgid "unpack requires a buffer of %d bytes"
-#~ msgstr "Nabigong ilaan ang RX buffer ng %d bytes"
+#~ "Mukhang ang core CircuitPython code ay nag-crash ng malakas. Aray!\n"
+
+#~ msgid "Group empty"
+#~ msgstr "Walang laman ang group"
+
+#~ msgid "Wrong address length"
+#~ msgstr "Mali ang address length"
+
+#~ msgid "Can encode UUID into the advertisement packet."
+#~ msgstr "Maaring i-encode ang UUID sa advertisement packet."
+
+#~ msgid "Invalid Service type"
+#~ msgstr "Mali ang tipo ng serbisyo"
+
+#~ msgid "Invalid UUID string length"
+#~ msgstr "Mali ang UUID string length"
+
+#~ msgid "Can not add Service."
+#~ msgstr "Hindi maidaragdag ang serbisyo."
+
+#~ msgid "displayio is a work in progress"
+#~ msgstr "displayio ay nasa gitna ng konstruksiyon"
 
 #~ msgid ""
 #~ "enough power for the whole circuit and press reset (after ejecting "
@@ -2955,69 +2953,36 @@
 #~ "ay nagbibigay ng sapat na power para sa buong circuit at i-press ang "
 #~ "reset (pagkatapos i-eject ang CIRCUITPY).\n"
 
-#~ msgid "displayio is a work in progress"
-#~ msgstr "displayio ay nasa gitna ng konstruksiyon"
-
-#~ msgid "Can not add Service."
-#~ msgstr "Hindi maidaragdag ang serbisyo."
-
-#~ msgid "Invalid UUID string length"
-#~ msgstr "Mali ang UUID string length"
-
-#~ msgid "Invalid Service type"
-#~ msgstr "Mali ang tipo ng serbisyo"
-
-#~ msgid "Can encode UUID into the advertisement packet."
-#~ msgstr "Maaring i-encode ang UUID sa advertisement packet."
-
-#~ msgid "Wrong address length"
-#~ msgstr "Mali ang address length"
-
-#~ msgid "Group empty"
-#~ msgstr "Walang laman ang group"
-
-#~ msgid "Looks like our core CircuitPython code crashed hard. Whoops!\n"
+#, fuzzy
+#~ msgid "unpack requires a buffer of %d bytes"
+#~ msgstr "Nabigong ilaan ang RX buffer ng %d bytes"
+
+#~ msgid "Can not encode UUID, to check length."
+#~ msgstr "Hindi ma-encode UUID, para suriin ang haba."
+
+#~ msgid "Wrong number of bytes provided"
+#~ msgstr "Mali ang bilang ng bytes"
+
+#~ msgid "Cannot apply GAP parameters."
+#~ msgstr "Hindi ma-apply ang GAP parameters."
+
+#~ msgid "Can not apply device name in the stack."
+#~ msgstr "Hindi maaaring ma-aplay ang device name sa stack."
+
+#~ msgid "Cannot set PPCP parameters."
+#~ msgstr "Hindi ma-set ang PPCP parameters."
+
+#~ msgid ""
+#~ "Please file an issue here with the contents of your CIRCUITPY drive:\n"
 #~ msgstr ""
-#~ "Mukhang ang core CircuitPython code ay nag-crash ng malakas. Aray!\n"
-
-#~ msgid "All PWM peripherals are in use"
-#~ msgstr "Lahat ng PWM peripherals ay ginagamit"
-
-#~ msgid "Can not query for the device address."
-#~ msgstr "Hindi maaaring mag-query para sa address ng device."
-
-#~ msgid "index must be int"
-#~ msgstr "index ay dapat int"
-
-#, fuzzy
-#~ msgid "unicode_characters must be a string"
-#~ msgstr "ang keywords dapat strings"
-
-#~ msgid "row data must be a buffer"
-#~ msgstr "row data ay dapat na buffer"
-
-#~ msgid "row buffer must be a bytearray or array of type 'b' or 'B'"
-#~ msgstr "ang row buffer ay dapat bytearray o array na type ‘b’ or ‘B’"
-
-#~ msgid "Invalid UUID parameter"
-#~ msgstr "Mali ang UUID parameter"
-
-#, fuzzy
-#~ msgid "palette must be displayio.Palette"
-#~ msgstr "ang palette ay dapat 32 bytes ang haba"
-
-<<<<<<< HEAD
+#~ "Mag-file ng isang isyu dito gamit ang mga nilalaman ng iyong CIRCUITPY "
+#~ "drive:\n"
+
+#~ msgid "Can not apply advertisement data. status: 0x%02x"
+#~ msgstr "Hindi ma i-apply ang advertisement data. status: 0x%02x"
+
 #~ msgid "busio.UART not available"
 #~ msgstr "busio.UART hindi available"
 
 #~ msgid "Not enough pins available"
-#~ msgstr "Hindi sapat ang magagamit na pins"
-=======
-#, fuzzy
-#~ msgid "Group must have %q at least 1"
-#~ msgstr "Group dapat ay hindi baba sa 1 na haba"
-
-#, fuzzy
-#~ msgid "buffer_size must be >= 1"
-#~ msgstr "aarehas na haba dapat ang buffer slices"
->>>>>>> 35e3d99f
+#~ msgstr "Hindi sapat ang magagamit na pins"