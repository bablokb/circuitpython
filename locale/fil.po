--- conflicted
+++ resolved
@@ -7,11 +7,7 @@
 msgstr ""
 "Project-Id-Version: \n"
 "Report-Msgid-Bugs-To: \n"
-<<<<<<< HEAD
 "POT-Creation-Date: 2019-01-10 20:56-0500\n"
-=======
-"POT-Creation-Date: 2019-01-10 11:05-0800\n"
->>>>>>> 516d7da6
 "PO-Revision-Date: 2018-12-20 22:15-0800\n"
 "Last-Translator: Timothy <me@timothygarcia.ca>\n"
 "Language-Team: fil\n"
@@ -2719,7 +2715,6 @@
 "Ang reset button ay pinindot habang nag boot ang CircuitPython. Pindutin "
 "ulit para lumabas sa safe mode.\n"
 
-<<<<<<< HEAD
 #~ msgid "Invalid UUID string length"
 #~ msgstr "Mali ang UUID string length"
 
@@ -2731,10 +2726,7 @@
 
 #~ msgid "Wrong number of bytes provided"
 #~ msgstr "Mali ang bilang ng bytes"
-=======
-#~ msgid "Can not add Characteristic."
-#~ msgstr "Hindi mabasa and Characteristic."
->>>>>>> 516d7da6
+
 
 #~ msgid "Cannot apply GAP parameters."
 #~ msgstr "Hindi ma-apply ang GAP parameters."
