--- conflicted
+++ resolved
@@ -7,11 +7,7 @@
 msgstr ""
 "Project-Id-Version: \n"
 "Report-Msgid-Bugs-To: \n"
-<<<<<<< HEAD
-"POT-Creation-Date: 2020-05-05 14:57+1000\n"
-=======
-"POT-Creation-Date: 2020-05-06 17:47+0800\n"
->>>>>>> 62b835ad
+"POT-Creation-Date: 2020-05-12 14:37+1000\n"
 "PO-Revision-Date: 2018-12-20 22:15-0800\n"
 "Last-Translator: Timothy <me@timothygarcia.ca>\n"
 "Language-Team: fil\n"
@@ -805,7 +801,8 @@
 msgid "Group full"
 msgstr "Puno ang group"
 
-#: ports/stm/common-hal/busio/I2C.c ports/stm/common-hal/busio/SPI.c
+#: ports/mimxrt10xx/common-hal/busio/SPI.c ports/stm/common-hal/busio/I2C.c
+#: ports/stm/common-hal/busio/SPI.c
 msgid "Hardware busy, try alternative pins"
 msgstr ""
 
@@ -1060,7 +1057,7 @@
 msgid "Microphone startup delay must be in range 0.0 to 1.0"
 msgstr "Ang delay ng startup ng mikropono ay dapat na nasa 0.0 hanggang 1.0"
 
-#: ports/stm/common-hal/busio/SPI.c
+#: ports/mimxrt10xx/common-hal/busio/SPI.c ports/stm/common-hal/busio/SPI.c
 msgid "Missing MISO or MOSI Pin"
 msgstr ""
 
@@ -1068,7 +1065,7 @@
 msgid "Must be a %q subclass."
 msgstr ""
 
-#: ports/stm/common-hal/busio/SPI.c
+#: ports/mimxrt10xx/common-hal/busio/SPI.c ports/stm/common-hal/busio/SPI.c
 msgid "Must provide MISO or MOSI pin"
 msgstr ""
 
@@ -1099,11 +1096,11 @@
 msgid "No DMA channel found"
 msgstr "Walang DMA channel na mahanap"
 
-#: ports/stm/common-hal/busio/SPI.c
+#: ports/mimxrt10xx/common-hal/busio/SPI.c ports/stm/common-hal/busio/SPI.c
 msgid "No MISO Pin"
 msgstr ""
 
-#: ports/stm/common-hal/busio/SPI.c
+#: ports/mimxrt10xx/common-hal/busio/SPI.c ports/stm/common-hal/busio/SPI.c
 msgid "No MOSI Pin"
 msgstr ""
 
