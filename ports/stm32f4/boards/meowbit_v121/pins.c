--- conflicted
+++ resolved
@@ -62,12 +62,7 @@
     { MP_ROM_QSTR(MP_QSTR_P0), MP_ROM_PTR(&pin_PA00) },
     { MP_ROM_QSTR(MP_QSTR_P3), MP_ROM_PTR(&pin_PB00) },
 
-<<<<<<< HEAD
-    { MP_ROM_QSTR(MP_QSTR_INTERNAL_SPI), MP_ROM_PTR(&spi) },
-
     { MP_ROM_QSTR(MP_QSTR_DISPLAY), MP_ROM_PTR(&displays[0].display)},
-=======
     { MP_ROM_QSTR(MP_QSTR_INTERNAL_SPI), MP_ROM_PTR(&supervisor_flash_spi_bus) },
->>>>>>> 8a9c3097
 };
 MP_DEFINE_CONST_DICT(board_module_globals, board_module_globals_table);