/*
 * This file is part of the MicroPython project, http://micropython.org/
 *
 * The MIT License (MIT)
 *
 * Copyright (c) 2020 Scott Shawcroft for Adafruit Industries
 * Copyright (c) 2020 Dan Halbert for Adafruit Industries
 *
 * Permission is hereby granted, free of charge, to any person obtaining a copy
 * of this software and associated documentation files (the "Software"), to deal
 * in the Software without restriction, including without limitation the rights
 * to use, copy, modify, merge, publish, distribute, sublicense, and/or sell
 * copies of the Software, and to permit persons to whom the Software is
 * furnished to do so, subject to the following conditions:
 *
 * The above copyright notice and this permission notice shall be included in
 * all copies or substantial portions of the Software.
 *
 * THE SOFTWARE IS PROVIDED "AS IS", WITHOUT WARRANTY OF ANY KIND, EXPRESS OR
 * IMPLIED, INCLUDING BUT NOT LIMITED TO THE WARRANTIES OF MERCHANTABILITY,
 * FITNESS FOR A PARTICULAR PURPOSE AND NONINFRINGEMENT. IN NO EVENT SHALL THE
 * AUTHORS OR COPYRIGHT HOLDERS BE LIABLE FOR ANY CLAIM, DAMAGES OR OTHER
 * LIABILITY, WHETHER IN AN ACTION OF CONTRACT, TORT OR OTHERWISE, ARISING FROM,
 * OUT OF OR IN CONNECTION WITH THE SOFTWARE OR THE USE OR OTHER DEALINGS IN
 * THE SOFTWARE.
 */

#include "py/gc.h"
#include "py/obj.h"
#include "py/objtuple.h"
#include "py/runtime.h"

<<<<<<< HEAD
=======
#include "shared-bindings/alarm/__init__.h"
#include "shared-bindings/alarm/pin/PinAlarm.h"
>>>>>>> 48de52c8
#include "shared-bindings/alarm/SleepMemory.h"
#include "shared-bindings/alarm/pin/PinAlarm.h"
#include "shared-bindings/alarm/time/TimeAlarm.h"
#include "shared-bindings/alarm/touch/TouchAlarm.h"

#include "shared-bindings/wifi/__init__.h"
#include "shared-bindings/microcontroller/__init__.h"

#include "supervisor/port.h"
#include "supervisor/shared/workflow.h"

#include "esp_sleep.h"

#include "components/soc/soc/esp32s2/include/soc/rtc_cntl_reg.h"
#include "components/driver/include/driver/uart.h"

// Singleton instance of SleepMemory.
const alarm_sleep_memory_obj_t alarm_sleep_memory_obj = {
    .base = {
        .type = &alarm_sleep_memory_type,
    },
};

void alarm_reset(void) {
<<<<<<< HEAD
=======
    alarm_time_timealarm_reset();
    alarm_pin_pinalarm_reset();
>>>>>>> 48de52c8
    alarm_sleep_memory_reset();
    alarm_time_timealarm_reset();
    alarm_touch_touchalarm_reset();
    esp_sleep_disable_wakeup_source(ESP_SLEEP_WAKEUP_ALL);
}

STATIC esp_sleep_wakeup_cause_t _get_wakeup_cause(void) {
    if (alarm_time_timealarm_woke_us_up()) {
        return ESP_SLEEP_WAKEUP_TIMER;
    }
<<<<<<< HEAD
    if (alarm_touch_touchalarm_woke_us_up()) {
        return ESP_SLEEP_WAKEUP_TOUCHPAD;
=======
    if (alarm_pin_pinalarm_woke_us_up()) {
        return ESP_SLEEP_WAKEUP_GPIO;
>>>>>>> 48de52c8
    }

    return esp_sleep_get_wakeup_cause();
}

bool alarm_woken_from_sleep(void) {
    return _get_wakeup_cause() != ESP_SLEEP_WAKEUP_UNDEFINED;
}

STATIC mp_obj_t _get_wake_alarm(size_t n_alarms, const mp_obj_t *alarms) {
    esp_sleep_wakeup_cause_t cause = _get_wakeup_cause();
    switch (cause) {
        case ESP_SLEEP_WAKEUP_TIMER: {
            return alarm_time_timealarm_get_wakeup_alarm(n_alarms, alarms);
        }

        case ESP_SLEEP_WAKEUP_GPIO:
        case ESP_SLEEP_WAKEUP_EXT0:
        case ESP_SLEEP_WAKEUP_EXT1: {
            return alarm_pin_pinalarm_get_wakeup_alarm(n_alarms, alarms);
        }

        case ESP_SLEEP_WAKEUP_TOUCHPAD:
            return alarm_touch_touchalarm_get_wakeup_alarm(n_alarms, alarms);
            break;

        case ESP_SLEEP_WAKEUP_UNDEFINED:
        default:
            // Not a deep sleep reset.
            break;
    }
    return mp_const_none;
}

mp_obj_t common_hal_alarm_get_wake_alarm(void) {
    return _get_wake_alarm(0, NULL);
}

// Set up light sleep or deep sleep alarms.
STATIC void _setup_sleep_alarms(bool deep_sleep, size_t n_alarms, const mp_obj_t *alarms) {
<<<<<<< HEAD
    bool time_alarm_set = false;
    alarm_time_time_alarm_obj_t *time_alarm = MP_OBJ_NULL;

    for (size_t i = 0; i < n_alarms; i++) {
        if (MP_OBJ_IS_TYPE(alarms[i], &alarm_pin_pin_alarm_type)) {
            mp_raise_NotImplementedError(translate("PinAlarm not yet implemented"));
        } else if (MP_OBJ_IS_TYPE(alarms[i], &alarm_time_time_alarm_type)) {
            if (time_alarm_set) {
                mp_raise_ValueError(translate("Only one alarm.time alarm can be set."));
            }
            time_alarm  = MP_OBJ_TO_PTR(alarms[i]);
            time_alarm_set = true;
        }
    }

    if (time_alarm_set) {
        alarm_time_timealarm_set_alarm(time_alarm);
    }
    alarm_touch_touchalarm_set_alarm(deep_sleep, n_alarms, alarms);
=======
    alarm_pin_pinalarm_set_alarms(deep_sleep, n_alarms, alarms);
    alarm_time_timealarm_set_alarms(deep_sleep, n_alarms, alarms);
>>>>>>> 48de52c8
}

STATIC void _idle_until_alarm(void) {
    // Poll for alarms.
    while (!mp_hal_is_interrupted()) {
        RUN_BACKGROUND_TASKS;
        // Allow ctrl-C interrupt.
        if (alarm_woken_from_sleep()) {
            return;
        }

        port_idle_until_interrupt();
    }
}

mp_obj_t common_hal_alarm_light_sleep_until_alarms(size_t n_alarms, const mp_obj_t *alarms) {
    _setup_sleep_alarms(false, n_alarms, alarms);

    // We cannot esp_light_sleep_start() here because it shuts down all non-RTC peripherals.
    _idle_until_alarm();

    if (mp_hal_is_interrupted()) {
        return mp_const_none; // Shouldn't be given to python code because exception handling should kick in.
    }

    mp_obj_t wake_alarm = _get_wake_alarm(n_alarms, alarms);
    alarm_reset();
    return wake_alarm;
}

void common_hal_alarm_set_deep_sleep_alarms(size_t n_alarms, const mp_obj_t *alarms) {
    _setup_sleep_alarms(true, n_alarms, alarms);
}

void NORETURN alarm_enter_deep_sleep(void) {
<<<<<<< HEAD
    alarm_touch_touchalarm_prepare_for_deep_sleep();
=======
    alarm_pin_pinalarm_prepare_for_deep_sleep();
>>>>>>> 48de52c8
    // The ESP-IDF caches the deep sleep settings and applies them before sleep.
    // We don't need to worry about resetting them in the interim.
    esp_deep_sleep_start();
}

void common_hal_alarm_gc_collect(void) {
    gc_collect_ptr(alarm_get_wake_alarm());
}<|MERGE_RESOLUTION|>--- conflicted
+++ resolved
@@ -30,11 +30,7 @@
 #include "py/objtuple.h"
 #include "py/runtime.h"
 
-<<<<<<< HEAD
-=======
 #include "shared-bindings/alarm/__init__.h"
-#include "shared-bindings/alarm/pin/PinAlarm.h"
->>>>>>> 48de52c8
 #include "shared-bindings/alarm/SleepMemory.h"
 #include "shared-bindings/alarm/pin/PinAlarm.h"
 #include "shared-bindings/alarm/time/TimeAlarm.h"
@@ -59,30 +55,23 @@
 };
 
 void alarm_reset(void) {
-<<<<<<< HEAD
-=======
-    alarm_time_timealarm_reset();
+    alarm_sleep_memory_reset();
     alarm_pin_pinalarm_reset();
->>>>>>> 48de52c8
-    alarm_sleep_memory_reset();
     alarm_time_timealarm_reset();
     alarm_touch_touchalarm_reset();
     esp_sleep_disable_wakeup_source(ESP_SLEEP_WAKEUP_ALL);
 }
 
 STATIC esp_sleep_wakeup_cause_t _get_wakeup_cause(void) {
+    if (alarm_pin_pinalarm_woke_us_up()) {
+        return ESP_SLEEP_WAKEUP_GPIO;
+    }
     if (alarm_time_timealarm_woke_us_up()) {
         return ESP_SLEEP_WAKEUP_TIMER;
     }
-<<<<<<< HEAD
     if (alarm_touch_touchalarm_woke_us_up()) {
         return ESP_SLEEP_WAKEUP_TOUCHPAD;
-=======
-    if (alarm_pin_pinalarm_woke_us_up()) {
-        return ESP_SLEEP_WAKEUP_GPIO;
->>>>>>> 48de52c8
     }
-
     return esp_sleep_get_wakeup_cause();
 }
 
@@ -121,30 +110,9 @@
 
 // Set up light sleep or deep sleep alarms.
 STATIC void _setup_sleep_alarms(bool deep_sleep, size_t n_alarms, const mp_obj_t *alarms) {
-<<<<<<< HEAD
-    bool time_alarm_set = false;
-    alarm_time_time_alarm_obj_t *time_alarm = MP_OBJ_NULL;
-
-    for (size_t i = 0; i < n_alarms; i++) {
-        if (MP_OBJ_IS_TYPE(alarms[i], &alarm_pin_pin_alarm_type)) {
-            mp_raise_NotImplementedError(translate("PinAlarm not yet implemented"));
-        } else if (MP_OBJ_IS_TYPE(alarms[i], &alarm_time_time_alarm_type)) {
-            if (time_alarm_set) {
-                mp_raise_ValueError(translate("Only one alarm.time alarm can be set."));
-            }
-            time_alarm  = MP_OBJ_TO_PTR(alarms[i]);
-            time_alarm_set = true;
-        }
-    }
-
-    if (time_alarm_set) {
-        alarm_time_timealarm_set_alarm(time_alarm);
-    }
-    alarm_touch_touchalarm_set_alarm(deep_sleep, n_alarms, alarms);
-=======
     alarm_pin_pinalarm_set_alarms(deep_sleep, n_alarms, alarms);
     alarm_time_timealarm_set_alarms(deep_sleep, n_alarms, alarms);
->>>>>>> 48de52c8
+    alarm_touch_touchalarm_set_alarm(deep_sleep, n_alarms, alarms);
 }
 
 STATIC void _idle_until_alarm(void) {
@@ -180,11 +148,8 @@
 }
 
 void NORETURN alarm_enter_deep_sleep(void) {
-<<<<<<< HEAD
+    alarm_pin_pinalarm_prepare_for_deep_sleep();
     alarm_touch_touchalarm_prepare_for_deep_sleep();
-=======
-    alarm_pin_pinalarm_prepare_for_deep_sleep();
->>>>>>> 48de52c8
     // The ESP-IDF caches the deep sleep settings and applies them before sleep.
     // We don't need to worry about resetting them in the interim.
     esp_deep_sleep_start();
