/*
 * This file is part of the MicroPython project, http://micropython.org/
 *
 * The MIT License (MIT)
 *
 * Copyright (c) 2013, 2014 Damien P. George
 * Copyright (c) 2020 Lucian Copeland for Adafruit Industries
 *
 * Permission is hereby granted, free of charge, to any person obtaining a copy
 * of this software and associated documentation files (the "Software"), to deal
 * in the Software without restriction, including without limitation the rights
 * to use, copy, modify, merge, publish, distribute, sublicense, and/or sell
 * copies of the Software, and to permit persons to whom the Software is
 * furnished to do so, subject to the following conditions:
 *
 * The above copyright notice and this permission notice shall be included in
 * all copies or substantial portions of the Software.
 *
 * THE SOFTWARE IS PROVIDED "AS IS", WITHOUT WARRANTY OF ANY KIND, EXPRESS OR
 * IMPLIED, INCLUDING BUT NOT LIMITED TO THE WARRANTIES OF MERCHANTABILITY,
 * FITNESS FOR A PARTICULAR PURPOSE AND NONINFRINGEMENT. IN NO EVENT SHALL THE
 * AUTHORS OR COPYRIGHT HOLDERS BE LIABLE FOR ANY CLAIM, DAMAGES OR OTHER
 * LIABILITY, WHETHER IN AN ACTION OF CONTRACT, TORT OR OTHERWISE, ARISING FROM,
 * OUT OF OR IN CONNECTION WITH THE SOFTWARE OR THE USE OR OTHER DEALINGS IN
 * THE SOFTWARE.
 */
#include "supervisor/internal_flash.h"

#include <stdint.h>
#include <string.h>

#include "extmod/vfs.h"
#include "extmod/vfs_fat.h"
#include "py/mphal.h"
#include "py/obj.h"
#include "py/runtime.h"
#include "lib/oofatfs/ff.h"
#include "supervisor/shared/safe_mode.h"

typedef struct {
    uint32_t base_address;
    uint32_t sector_size;
    uint32_t sector_count;
} flash_layout_t;

/*------------------------------------------------------------------*/
/* Internal Flash API
 *------------------------------------------------------------------*/

#if defined(STM32F4)

    STATIC const flash_layout_t flash_layout[] = {
        { 0x08000000, 0x04000, 4 },
        { 0x08010000, 0x10000, 1 },
        { 0x08020000, 0x20000, 3 },
        #if defined(FLASH_SECTOR_8)
        { 0x08080000, 0x20000, 4 },
        #endif
        #if defined(FLASH_SECTOR_12)
        { 0x08100000, 0x04000, 4 },
        { 0x08110000, 0x10000, 1 },
        { 0x08120000, 0x20000, 7 },
        #endif
    };
    STATIC uint8_t  _flash_cache[0x4000] __attribute__((aligned(4)));

#elif defined(STM32F7)

    // FLASH_FLAG_PGSERR (Programming Sequence Error) was renamed to
    // FLASH_FLAG_ERSERR (Erasing Sequence Error) in STM32F7
    #define FLASH_FLAG_PGSERR FLASH_FLAG_ERSERR
    #if defined(STM32F722xx) || defined(STM32F723xx) || defined(STM32F732xx) || defined(STM32F733xx)
    static const flash_layout_t flash_layout[] = {
        { 0x08000000, 0x04000, 4 },
        { 0x08010000, 0x10000, 1 },
        { 0x08020000, 0x20000, 3 },
    };
    STATIC uint8_t  _flash_cache[0x4000] __attribute__((aligned(4)));
    #else
    static const flash_layout_t flash_layout[] = {
        { 0x08000000, 0x08000, 4 },
        { 0x08020000, 0x20000, 1 },
        { 0x08040000, 0x40000, 3 },
    };
    STATIC uint8_t  _flash_cache[0x8000] __attribute__((aligned(4)));
    #endif
#elif defined(STM32H7)

    STATIC const flash_layout_t flash_layout[] = {
        { 0x08000000, 0x20000, 16 },
    };
    STATIC uint8_t  _flash_cache[0x20000] __attribute__((aligned(4)));

#else
    #error Unsupported processor
#endif

#define NO_CACHE        0xffffffff
#define MAX_CACHE       0x4000


STATIC uint32_t _cache_flash_addr = NO_CACHE;

#if defined(STM32H7)
// get the bank of a given flash address
STATIC uint32_t get_bank(uint32_t addr) {
    if (READ_BIT(FLASH->OPTCR, FLASH_OPTCR_SWAP_BANK) == 0) {
        // no bank swap
        if (addr < (FLASH_BASE + FLASH_BANK_SIZE)) {
            return FLASH_BANK_1;
        } else {
            return FLASH_BANK_2;
        }
    } else {
        // bank swap
        if (addr < (FLASH_BASE + FLASH_BANK_SIZE)) {
            return FLASH_BANK_2;
        } else {
            return FLASH_BANK_1;
        }
    }
}
#endif

//Return the sector of a given flash address.
uint32_t flash_get_sector_info(uint32_t addr, uint32_t *start_addr, uint32_t *size) {
    if (addr >= flash_layout[0].base_address) {
        uint32_t sector_index = 0;
        for (uint8_t i = 0; i < MP_ARRAY_SIZE(flash_layout); ++i) {
            for (uint8_t j = 0; j < flash_layout[i].sector_count; ++j) {
                uint32_t sector_start_next = flash_layout[i].base_address
                    + (j + 1) * flash_layout[i].sector_size;
                if (addr < sector_start_next) {
                    if (start_addr != NULL) {
                        *start_addr = flash_layout[i].base_address
                            + j * flash_layout[i].sector_size;
                    }
                    if (size != NULL) {
                        *size = flash_layout[i].sector_size;
                    }
                    return sector_index;
                }
                ++sector_index;
            }
        }
    }
    return 0;
}

void supervisor_flash_init(void) {
}

uint32_t supervisor_flash_get_block_size(void) {
    return FILESYSTEM_BLOCK_SIZE;
}

uint32_t supervisor_flash_get_block_count(void) {
    return INTERNAL_FLASH_FILESYSTEM_NUM_BLOCKS;
}

<<<<<<< HEAD
void port_internal_flash_flush(void) {
=======
void supervisor_flash_flush(void) {
    if (_cache_flash_addr == NO_CACHE) return;

    #if defined(STM32H7)
    __HAL_FLASH_CLEAR_FLAG(FLASH_FLAG_ALL_ERRORS_BANK1 | FLASH_FLAG_ALL_ERRORS_BANK2);
    #else
    __HAL_FLASH_CLEAR_FLAG(FLASH_FLAG_EOP | FLASH_FLAG_OPERR | FLASH_FLAG_WRPERR |
                           FLASH_FLAG_PGAERR | FLASH_FLAG_PGPERR | FLASH_FLAG_PGSERR);
    #endif

    // set up for erase
    FLASH_EraseInitTypeDef EraseInitStruct;
    EraseInitStruct.TypeErase = TYPEERASE_SECTORS;
    EraseInitStruct.VoltageRange = VOLTAGE_RANGE_3; // voltage range needs to be 2.7V to 3.6V
    // get the sector information
    uint32_t sector_size;
    uint32_t sector_start_addr;
    #if defined(STM32H7)
    EraseInitStruct.Banks = get_bank(_cache_flash_addr);
    #endif
    EraseInitStruct.Sector = flash_get_sector_info(_cache_flash_addr, &sector_start_addr, &sector_size);
    EraseInitStruct.NbSectors = 1;
    if (sector_size > sizeof(_flash_cache)) {
        reset_into_safe_mode(FLASH_WRITE_FAIL);
    }

    // Skip if data is the same
    if (memcmp(_flash_cache, (void *)_cache_flash_addr, sector_size) != 0) {
        // unlock flash
        HAL_FLASH_Unlock();

        // erase the sector
        uint32_t SectorError = 0;
        if (HAL_FLASHEx_Erase(&EraseInitStruct, &SectorError) != HAL_OK) {
            // error occurred during sector erase
            HAL_FLASH_Lock(); // lock the flash
            reset_into_safe_mode(FLASH_WRITE_FAIL);
        }

        uint32_t * cache_addr = (uint32_t*)_flash_cache;

        #if defined(STM32H7)
        for (uint32_t i = 0; i < (sector_size / 32); i++) {
            // Note that the STM32H7 HAL interface differs by taking an address, not 64 bit data
            if (HAL_FLASH_Program(FLASH_TYPEPROGRAM_FLASHWORD, sector_start_addr, 
                                  (uint32_t)cache_addr) != HAL_OK) {
                // error occurred during flash write
                HAL_FLASH_Lock(); // lock the flash
                reset_into_safe_mode(FLASH_WRITE_FAIL);
            }
            // RAM memory is by word (4 byte), but flash memory is by byte
            cache_addr += 8;
            sector_start_addr += 32;
        }

        #else // STM32F4
        // program the flash word by word
        for (uint32_t i = 0; i < sector_size / 4; i++) {
            if (HAL_FLASH_Program(FLASH_TYPEPROGRAM_WORD, sector_start_addr, 
                                  (uint64_t)*cache_addr) != HAL_OK) {
                // error occurred during flash write
                HAL_FLASH_Lock(); // lock the flash
                reset_into_safe_mode(FLASH_WRITE_FAIL);
            }
            // RAM memory is by word (4 byte), but flash memory is by byte
            cache_addr += 1;
            sector_start_addr += 4;
        }
        #endif

        // lock the flash
        HAL_FLASH_Lock();
    }
>>>>>>> a4d86b96
}

static uint32_t convert_block_to_flash_addr(uint32_t block) {
    if (0 <= block && block < INTERNAL_FLASH_FILESYSTEM_NUM_BLOCKS) {
        // a block in partition 1
        return INTERNAL_FLASH_FILESYSTEM_START_ADDR + block * FILESYSTEM_BLOCK_SIZE;
    }
    // bad block
    return -1;
}

mp_uint_t supervisor_flash_read_blocks(uint8_t *dest, uint32_t block, uint32_t num_blocks) {
    int32_t src = convert_block_to_flash_addr(block);
    if (src == -1) {
        // bad block number
        return false;
    }

    // Determine whether the read is contained within the sector
    uint32_t sector_size;
    uint32_t sector_start_addr;
    flash_get_sector_info(src, &sector_start_addr, &sector_size);
    // Count how many blocks are left in the sector
    uint32_t count = (sector_size - (src - sector_start_addr))/FILESYSTEM_BLOCK_SIZE;
    count = MIN(num_blocks, count);

    if (count < num_blocks && _cache_flash_addr == sector_start_addr) {
        // Read is contained in the cache, so just read cache
        memcpy(dest, (_flash_cache + (src-sector_start_addr)), FILESYSTEM_BLOCK_SIZE*num_blocks);
    } else { 
        // The read spans multiple sectors or is in another sector
        // Must write out anything in cache before trying to read.
        supervisor_flash_flush();
        memcpy(dest, (uint8_t*) src, FILESYSTEM_BLOCK_SIZE*num_blocks);
    }

    return 0; // success
}

mp_uint_t supervisor_flash_write_blocks(const uint8_t *src, uint32_t block_num, uint32_t num_blocks) {
    while (num_blocks) {
        int32_t dest = convert_block_to_flash_addr(block_num);
        if (dest == -1) {
            // bad block number
            return false;
        }

        // unlock flash
        HAL_FLASH_Unlock();

        uint32_t sector_size;
        uint32_t sector_start_addr;
        flash_get_sector_info(dest, &sector_start_addr, &sector_size);

        // Fail for any sector outside what's supported by the cache
        if (sector_size > sizeof(_flash_cache)) {
            reset_into_safe_mode(FLASH_WRITE_FAIL);
        }

        // Find how many blocks are left in the sector
        uint32_t count = (sector_size - (dest - sector_start_addr))/FILESYSTEM_BLOCK_SIZE;
        count = MIN(num_blocks, count);

        if (_cache_flash_addr != sector_start_addr) {
            // Write out anything in cache before overwriting it.
            supervisor_flash_flush();

            _cache_flash_addr = sector_start_addr;

            // Copy the current contents of the entire page into the cache.
            memcpy(_flash_cache, (void *)sector_start_addr, sector_size);
        }

        // Overwrite part or all of the sector cache with the src data.
        memcpy(_flash_cache + (dest-sector_start_addr), src, count * FILESYSTEM_BLOCK_SIZE);

        // adjust for next run
        block_num  += count;
        src        += count * FILESYSTEM_BLOCK_SIZE;
        num_blocks -= count;
    }

    return 0; // success
}

void supervisor_flash_release_cache(void) {
}
<|MERGE_RESOLUTION|>--- conflicted
+++ resolved
@@ -35,7 +35,10 @@
 #include "py/obj.h"
 #include "py/runtime.h"
 #include "lib/oofatfs/ff.h"
+#include "supervisor/flash.h"
 #include "supervisor/shared/safe_mode.h"
+
+#include STM32_HAL_H
 
 typedef struct {
     uint32_t base_address;
@@ -158,10 +161,7 @@
     return INTERNAL_FLASH_FILESYSTEM_NUM_BLOCKS;
 }
 
-<<<<<<< HEAD
 void port_internal_flash_flush(void) {
-=======
-void supervisor_flash_flush(void) {
     if (_cache_flash_addr == NO_CACHE) return;
 
     #if defined(STM32H7)
@@ -205,7 +205,7 @@
         #if defined(STM32H7)
         for (uint32_t i = 0; i < (sector_size / 32); i++) {
             // Note that the STM32H7 HAL interface differs by taking an address, not 64 bit data
-            if (HAL_FLASH_Program(FLASH_TYPEPROGRAM_FLASHWORD, sector_start_addr, 
+            if (HAL_FLASH_Program(FLASH_TYPEPROGRAM_FLASHWORD, sector_start_addr,
                                   (uint32_t)cache_addr) != HAL_OK) {
                 // error occurred during flash write
                 HAL_FLASH_Lock(); // lock the flash
@@ -219,7 +219,7 @@
         #else // STM32F4
         // program the flash word by word
         for (uint32_t i = 0; i < sector_size / 4; i++) {
-            if (HAL_FLASH_Program(FLASH_TYPEPROGRAM_WORD, sector_start_addr, 
+            if (HAL_FLASH_Program(FLASH_TYPEPROGRAM_WORD, sector_start_addr,
                                   (uint64_t)*cache_addr) != HAL_OK) {
                 // error occurred during flash write
                 HAL_FLASH_Lock(); // lock the flash
@@ -234,7 +234,6 @@
         // lock the flash
         HAL_FLASH_Lock();
     }
->>>>>>> a4d86b96
 }
 
 static uint32_t convert_block_to_flash_addr(uint32_t block) {
@@ -264,7 +263,7 @@
     if (count < num_blocks && _cache_flash_addr == sector_start_addr) {
         // Read is contained in the cache, so just read cache
         memcpy(dest, (_flash_cache + (src-sector_start_addr)), FILESYSTEM_BLOCK_SIZE*num_blocks);
-    } else { 
+    } else {
         // The read spans multiple sectors or is in another sector
         // Must write out anything in cache before trying to read.
         supervisor_flash_flush();
