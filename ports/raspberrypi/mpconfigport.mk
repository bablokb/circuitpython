--- conflicted
+++ resolved
@@ -35,13 +35,8 @@
 CIRCUITPY_FREQUENCYIO = 0
 CIRCUITPY_I2CPERIPHERAL = 0
 CIRCUITPY_NVM = 1
-<<<<<<< HEAD
+# Use PIO interally
 CIRCUITPY_PULSEIO = 1
-CIRCUITPY_ROTARYIO = 0 # Use PIO interally
-=======
-# Use PIO interally
-CIRCUITPY_PULSEIO = 0
->>>>>>> 775f1b9e
 CIRCUITPY_WATCHDOG = 1
 
 # Audio via PWM
