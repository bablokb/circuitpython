# This file is part of the MicroPython project, http://micropython.org/
#
# The MIT License (MIT)
#
# SPDX-FileCopyrightText: Copyright (c) 2019 Dan Halbert for Adafruit Industries
#
# Permission is hereby granted, free of charge, to any person obtaining a copy
# of this software and associated documentation files (the "Software"), to deal
# in the Software without restriction, including without limitation the rights
# to use, copy, modify, merge, publish, distribute, sublicense, and/or sell
# copies of the Software, and to permit persons to whom the Software is
# furnished to do so, subject to the following conditions:
#
# The above copyright notice and this permission notice shall be included in
# all copies or substantial portions of the Software.
#
# THE SOFTWARE IS PROVIDED "AS IS", WITHOUT WARRANTY OF ANY KIND, EXPRESS OR
# IMPLIED, INCLUDING BUT NOT LIMITED TO THE WARRANTIES OF MERCHANTABILITY,
# FITNESS FOR A PARTICULAR PURPOSE AND NONINFRINGEMENT. IN NO EVENT SHALL THE
# AUTHORS OR COPYRIGHT HOLDERS BE LIABLE FOR ANY CLAIM, DAMAGES OR OTHER
# LIABILITY, WHETHER IN AN ACTION OF CONTRACT, TORT OR OTHERWISE, ARISING FROM,
# OUT OF OR IN CONNECTION WITH THE SOFTWARE OR THE USE OR OTHER DEALINGS IN
# THE SOFTWARE.

include ../../py/circuitpy_mkenv.mk

CROSS_COMPILE = arm-none-eabi-

HAL_DIR=hal/$(MCU_SERIES)

ifeq ($(CIRCUITPY_CYW43),1)
INC_CYW43 := \
	-isystem lib/cyw43-driver/firmware \
	-isystem lib/cyw43-driver/src \
	-isystem lib/lwip/src/include \
	-isystem sdk/src/rp2_common/pico_cyw43_arch/include/ \
	-isystem sdk/src/rp2_common/pico_lwip/include/ \

CFLAGS_CYW43 := -DCYW43_LWIP=1 -DPICO_CYW43_ARCH_THREADSAFE_BACKGROUND=1 -DCYW43_USE_SPI -DIGNORE_GPIO25 -DIGNORE_GPIO23 -DIGNORE_GPIO24 -DCYW43_LOGIC_DEBUG=0 -DCYW43_NETUTILS=1
SRC_SDK_CYW43 := \
	src/common/pico_sync/sem.c \
	src/rp2_common/cyw43_driver/cyw43_bus_pio_spi.c \
	src/rp2_common/pico_cyw43_arch/cyw43_arch.c \
	src/rp2_common/pico_cyw43_arch/cyw43_arch_threadsafe_background.c \
	src/rp2_common/pico_lwip/nosys.c \
	src/rp2_common/pico_lwip/random.c \

SRC_LWIP := \
	shared/netutils/netutils.c \
<<<<<<< HEAD
	shared/netutils/trace.c \
	shared/netutils/dhcpserver.c \
=======
	$(wildcard lib/lwip/src/apps/mdns/*.c) \
>>>>>>> 2f5ec1ca
	$(wildcard lib/lwip/src/core/*.c) \
	$(wildcard lib/lwip/src/core/ipv4/*.c) \
	lib/lwip/src/netif/ethernet.c \
	$(wildcard lwip_src/*.c) \

SRC_CYW43 := \
	$(wildcard bindings/cyw43/*.c) \
	lib/cyw43-driver/src/cyw43_stats.c \
	lib/cyw43-driver/src/cyw43_ctrl.c \
	lib/cyw43-driver/src/cyw43_ll.c \
	lib/cyw43-driver/src/cyw43_lwip.c \

PIOASM = $(BUILD)/pioasm/pioasm/pioasm
.PHONY: PioasmBuild
PioasmBuild: $(PIOASM)
$(PIOASM):
	$(Q)cmake -S pioasm -B $(BUILD)/pioasm
	$(Q)$(MAKE) -C $(BUILD)/pioasm PioasmBuild

$(BUILD)/cyw43_bus_pio_spi.pio.h: sdk/src/rp2_common/cyw43_driver/cyw43_bus_pio_spi.pio $(PIOASM)
	$(Q)$(PIOASM) -o c-sdk $< $@
$(BUILD)/sdk/src/rp2_common/cyw43_driver/cyw43_bus_pio_spi.o: $(BUILD)/cyw43_bus_pio_spi.pio.h

CYW43_FIRMWARE_BIN = 43439A0-7.95.49.00.combined

$(BUILD)/cyw43_resource.o: lib/cyw43-driver/firmware/$(CYW43_FIRMWARE_BIN)
	$(Q)$(OBJCOPY) -I binary -O elf32-littlearm -B arm \
		--readonly-text \
		--rename-section .data=.big_const,contents,alloc,load,readonly,data \
		--redefine-sym _binary_lib_cyw43_driver_firmware_43439A0_7_95_49_00_combined_start=fw_43439A0_7_95_49_00_start \
		--redefine-sym _binary_lib_cyw43_driver_firmware_43439A0_7_95_49_00_combined_size=fw_43439A0_7_95_49_00_size \
		--redefine-sym _binary_lib_cyw43_driver_firmware_43439A0_7_95_49_00_combined_end=fw_43439A0_7_95_49_00_end \
		$< $@
OBJ_CYW43 := $(BUILD)/cyw43_resource.o
else
INC_CYW43 :=
CFLAGS_CYW43 :=
SRC_SDK_CYW43 :=
SRC_CYW43 :=
OBJ_CYW43 :=
SRC_LWIP :=
endif

INC += \
        -I. \
        -Ilwip_inc \
        -I../.. \
        -I../lib/mp-readline \
        -I../shared/timeutils \
        -Iboards/$(BOARD) \
        -Iboards/ \
        -isystem ./../../lib/cmsis/inc \
        -isystem sdk/ \
        -isystem sdk/src/common/pico_base/include/ \
        -isystem sdk/src/common/pico_binary_info/include/ \
        -isystem sdk/src/common/pico_stdlib/include/ \
        -isystem sdk/src/common/pico_sync/include/ \
        -isystem sdk/src/common/pico_time/include/ \
        -isystem sdk/src/common/pico_util/include/ \
        -isystem sdk/src/rp2040/hardware_regs/include/ \
        -isystem sdk/src/rp2040/hardware_structs/include/ \
        -isystem sdk/src/rp2_common/hardware_adc/include/ \
        -isystem sdk/src/rp2_common/hardware_base/include/ \
        -isystem sdk/src/rp2_common/hardware_claim/include/ \
        -isystem sdk/src/rp2_common/hardware_clocks/include/ \
        -isystem sdk/src/rp2_common/hardware_divider/include/ \
        -isystem sdk/src/rp2_common/hardware_dma/include/ \
        -isystem sdk/src/rp2_common/hardware_flash/include/ \
        -isystem sdk/src/rp2_common/hardware_gpio/include/ \
        -isystem sdk/src/rp2_common/hardware_irq/include/ \
        -isystem sdk/src/rp2_common/hardware_i2c/include/ \
        -isystem sdk/src/rp2_common/hardware_pio/include/ \
        -isystem sdk/src/rp2_common/hardware_pll/include/ \
        -isystem sdk/src/rp2_common/hardware_resets/include/ \
        -isystem sdk/src/rp2_common/hardware_rtc/include/ \
        -isystem sdk/src/rp2_common/hardware_spi/include/ \
        -isystem sdk/src/rp2_common/hardware_sync/include/ \
        -isystem sdk/src/rp2_common/hardware_timer/include/ \
        -isystem sdk/src/rp2_common/hardware_uart/include/ \
        -isystem sdk/src/rp2_common/hardware_watchdog/include/ \
        -isystem sdk/src/rp2_common/hardware_xosc/include/ \
        -isystem sdk/src/rp2_common/pico_multicore/include/ \
        -isystem sdk/src/rp2_common/pico_fix/rp2040_usb_device_enumeration/include/ \
        -isystem sdk/src/rp2_common/pico_stdio/include/ \
        -isystem sdk/src/rp2_common/pico_printf/include/ \
        -isystem sdk/src/rp2_common/pico_float/include/ \
        -isystem sdk/src/rp2_common/pico_platform/include/ \
        -isystem sdk/src/rp2_common/pico_runtime/printf/include/ \
        -isystem sdk/src/rp2_common/pico_bootrom/include/ \
        -isystem sdk/src/rp2_common/pico_unique_id/include/ \
	$(INC_CYW43) \
        -Isdk_config \
        -I../../lib/tinyusb/src \
        -I../../supervisor/shared/usb \
        -I$(BUILD)

# Pico specific configuration
CFLAGS += -DRASPBERRYPI -DPICO_ON_DEVICE=1 -DPICO_NO_BINARY_INFO=0 -DPICO_TIME_DEFAULT_ALARM_POOL_DISABLED=0 -DPICO_DIVIDER_CALL_IDIV0=0 -DPICO_DIVIDER_CALL_LDIV0=0 -DPICO_DIVIDER_HARDWARE=1 -DPICO_DOUBLE_ROM=1 -DPICO_FLOAT_ROM=1 -DPICO_MULTICORE=1 -DPICO_BITS_IN_RAM=0 -DPICO_DIVIDER_IN_RAM=0 -DPICO_DOUBLE_PROPAGATE_NANS=0 -DPICO_DOUBLE_IN_RAM=0 -DPICO_MEM_IN_RAM=0 -DPICO_FLOAT_IN_RAM=0 -DPICO_FLOAT_PROPAGATE_NANS=1 -DPICO_NO_FLASH=0 -DPICO_COPY_TO_RAM=0 -DPICO_DISABLE_SHARED_IRQ_HANDLERS=0 -DPICO_NO_BI_BOOTSEL_VIA_DOUBLE_RESET=0
OPTIMIZATION_FLAGS ?= -O3
# TinyUSB defines
CFLAGS += -DTUD_OPT_RP2040_USB_DEVICE_ENUMERATION_FIX=1 -DCFG_TUSB_MCU=OPT_MCU_RP2040 -DCFG_TUD_MIDI_RX_BUFSIZE=128 -DCFG_TUD_CDC_RX_BUFSIZE=256 -DCFG_TUD_MIDI_TX_BUFSIZE=128 -DCFG_TUD_CDC_TX_BUFSIZE=256 -DCFG_TUD_MSC_BUFSIZE=1024

# option to override default optimization level, set in boards/$(BOARD)/mpconfigboard.mk
CFLAGS += $(OPTIMIZATION_FLAGS)

# flags specific to wifi / cyw43

CFLAGS += $(CFLAGS_CYW43)
#Debugging/Optimization
ifeq ($(DEBUG), 1)
  CFLAGS += -ggdb3 -O3
  # No LTO because we may place some functions in RAM instead of flash.
else
  CFLAGS += -DNDEBUG

  # No LTO because we may place some functions in RAM instead of flash.

  ifdef CFLAGS_BOARD
    CFLAGS += $(CFLAGS_BOARD)
  endif
endif

# Remove -Wno-stringop-overflow after we can test with CI's GCC 10. Mac's looks weird.
DISABLE_WARNINGS = -Wno-stringop-overflow -Wno-cast-align

CFLAGS += $(INC) -Wall -Werror -std=gnu11 -nostdlib -fshort-enums $(BASE_CFLAGS) $(CFLAGS_MOD) $(COPT) $(DISABLE_WARNINGS) -Werror=missing-prototypes

CFLAGS += \
  -march=armv6-m \
  -mthumb \
	-mabi=aapcs-linux \
	-mcpu=cortex-m0plus \
	-msoft-float \
	-mfloat-abi=soft

PICO_LDFLAGS = --specs=nosys.specs --specs=nano.specs -Wl,--wrap=__aeabi_ldiv0 -Wl,--wrap=__aeabi_idiv0 -Wl,--wrap=__aeabi_lmul -Wl,--wrap=__clzsi2 -Wl,--wrap=__clzdi2 -Wl,--wrap=__ctzsi2 -Wl,--wrap=__ctzdi2 -Wl,--wrap=__popcountsi2 -Wl,--wrap=__popcountdi2 -Wl,--wrap=__clz -Wl,--wrap=__clzl -Wl,--wrap=__clzll -Wl,--wrap=__aeabi_idiv -Wl,--wrap=__aeabi_idivmod -Wl,--wrap=__aeabi_ldivmod -Wl,--wrap=__aeabi_uidiv -Wl,--wrap=__aeabi_uidivmod -Wl,--wrap=__aeabi_uldivmod -Wl,--wrap=__aeabi_dadd -Wl,--wrap=__aeabi_ddiv -Wl,--wrap=__aeabi_dmul -Wl,--wrap=__aeabi_drsub -Wl,--wrap=__aeabi_dsub -Wl,--wrap=__aeabi_cdcmpeq -Wl,--wrap=__aeabi_cdrcmple -Wl,--wrap=__aeabi_cdcmple -Wl,--wrap=__aeabi_dcmpeq -Wl,--wrap=__aeabi_dcmplt -Wl,--wrap=__aeabi_dcmple -Wl,--wrap=__aeabi_dcmpge -Wl,--wrap=__aeabi_dcmpgt -Wl,--wrap=__aeabi_dcmpun -Wl,--wrap=__aeabi_i2d -Wl,--wrap=__aeabi_l2d -Wl,--wrap=__aeabi_ui2d -Wl,--wrap=__aeabi_ul2d -Wl,--wrap=__aeabi_d2iz -Wl,--wrap=__aeabi_d2lz -Wl,--wrap=__aeabi_d2uiz -Wl,--wrap=__aeabi_d2ulz -Wl,--wrap=__aeabi_d2f -Wl,--wrap=sqrt -Wl,--wrap=cos -Wl,--wrap=sin -Wl,--wrap=tan -Wl,--wrap=atan2 -Wl,--wrap=exp -Wl,--wrap=log -Wl,--wrap=ldexp -Wl,--wrap=copysign -Wl,--wrap=trunc -Wl,--wrap=floor -Wl,--wrap=ceil -Wl,--wrap=round -Wl,--wrap=sincos -Wl,--wrap=asin -Wl,--wrap=acos -Wl,--wrap=atan -Wl,--wrap=sinh -Wl,--wrap=cosh -Wl,--wrap=tanh -Wl,--wrap=asinh -Wl,--wrap=acosh -Wl,--wrap=atanh -Wl,--wrap=exp2 -Wl,--wrap=log2 -Wl,--wrap=exp10 -Wl,--wrap=log10 -Wl,--wrap=pow -Wl,--wrap=powint -Wl,--wrap=hypot -Wl,--wrap=cbrt -Wl,--wrap=fmod -Wl,--wrap=drem -Wl,--wrap=remainder -Wl,--wrap=remquo -Wl,--wrap=expm1 -Wl,--wrap=log1p -Wl,--wrap=fma -Wl,--wrap=__aeabi_fadd -Wl,--wrap=__aeabi_fdiv -Wl,--wrap=__aeabi_fmul -Wl,--wrap=__aeabi_frsub -Wl,--wrap=__aeabi_fsub -Wl,--wrap=__aeabi_cfcmpeq -Wl,--wrap=__aeabi_cfrcmple -Wl,--wrap=__aeabi_cfcmple -Wl,--wrap=__aeabi_fcmpeq -Wl,--wrap=__aeabi_fcmplt -Wl,--wrap=__aeabi_fcmple -Wl,--wrap=__aeabi_fcmpge -Wl,--wrap=__aeabi_fcmpgt -Wl,--wrap=__aeabi_fcmpun -Wl,--wrap=__aeabi_i2f -Wl,--wrap=__aeabi_l2f -Wl,--wrap=__aeabi_ui2f -Wl,--wrap=__aeabi_ul2f -Wl,--wrap=__aeabi_f2iz -Wl,--wrap=__aeabi_f2lz -Wl,--wrap=__aeabi_f2uiz -Wl,--wrap=__aeabi_f2ulz -Wl,--wrap=__aeabi_f2d -Wl,--wrap=sqrtf -Wl,--wrap=cosf -Wl,--wrap=sinf -Wl,--wrap=tanf -Wl,--wrap=atan2f -Wl,--wrap=expf -Wl,--wrap=logf -Wl,--wrap=ldexpf -Wl,--wrap=copysignf -Wl,--wrap=truncf -Wl,--wrap=floorf -Wl,--wrap=ceilf -Wl,--wrap=roundf -Wl,--wrap=sincosf -Wl,--wrap=asinf -Wl,--wrap=acosf -Wl,--wrap=atanf -Wl,--wrap=sinhf -Wl,--wrap=coshf -Wl,--wrap=tanhf -Wl,--wrap=asinhf -Wl,--wrap=acoshf -Wl,--wrap=atanhf -Wl,--wrap=exp2f -Wl,--wrap=log2f -Wl,--wrap=exp10f -Wl,--wrap=log10f -Wl,--wrap=powf -Wl,--wrap=powintf -Wl,--wrap=hypotf -Wl,--wrap=cbrtf -Wl,--wrap=fmodf -Wl,--wrap=dremf -Wl,--wrap=remainderf -Wl,--wrap=remquof -Wl,--wrap=expm1f -Wl,--wrap=log1pf -Wl,--wrap=fmaf -Wl,--wrap=memcpy -Wl,--wrap=memset -Wl,--wrap=__aeabi_memcpy -Wl,--wrap=__aeabi_memset -Wl,--wrap=__aeabi_memcpy4 -Wl,--wrap=__aeabi_memset4 -Wl,--wrap=__aeabi_memcpy8 -Wl,--wrap=__aeabi_memset8

# Use toolchain libm if we're not using our own.
ifndef INTERNAL_LIBM
LIBS += -lm
endif

LIBS += -lc

SRC_SDK := \
	src/common/pico_sync/critical_section.c \
	src/common/pico_sync/lock_core.c \
	src/common/pico_sync/mutex.c \
	src/common/pico_time/time.c \
	src/common/pico_time/timeout_helper.c \
	src/common/pico_util/pheap.c \
	src/rp2_common/hardware_adc/adc.c \
	src/rp2_common/hardware_claim/claim.c \
	src/rp2_common/hardware_clocks/clocks.c \
	src/rp2_common/hardware_dma/dma.c \
	src/rp2_common/hardware_flash/flash.c \
	src/rp2_common/hardware_gpio/gpio.c \
	src/rp2_common/hardware_i2c/i2c.c \
	src/rp2_common/hardware_irq/irq.c \
	src/rp2_common/hardware_pio/pio.c \
	src/rp2_common/hardware_pll/pll.c \
	src/rp2_common/hardware_rtc/rtc.c \
	src/rp2_common/hardware_spi/spi.c \
	src/rp2_common/hardware_sync/sync.c \
	src/rp2_common/hardware_timer/timer.c \
	src/rp2_common/hardware_uart/uart.c \
	src/rp2_common/hardware_watchdog/watchdog.c \
	src/rp2_common/hardware_xosc/xosc.c \
	src/rp2_common/pico_bootrom/bootrom.c \
	src/rp2_common/pico_bootsel_via_double_reset/pico_bootsel_via_double_reset.c \
	src/rp2_common/pico_double/double_init_rom.c \
	src/rp2_common/pico_fix/rp2040_usb_device_enumeration/rp2040_usb_device_enumeration.c \
	src/rp2_common/pico_float/float_init_rom.c \
	src/rp2_common/pico_float/float_math.c \
	src/rp2_common/pico_multicore/multicore.c \
	src/rp2_common/pico_platform/platform.c \
	src/rp2_common/pico_printf/printf.c \
	src/rp2_common/pico_runtime/runtime.c \
	src/rp2_common/pico_stdio/stdio.c \
	src/rp2_common/pico_unique_id/unique_id.c \
	$(SRC_SDK_CYW43) \

SRC_SDK := $(addprefix sdk/, $(SRC_SDK))
$(patsubst %.c,$(BUILD)/%.o,$(SRC_SDK) $(SRC_CYW43)): CFLAGS += -Wno-missing-prototypes -Wno-undef -Wno-unused-function -Wno-nested-externs -Wno-strict-prototypes -Wno-double-promotion -Wno-sign-compare -Wno-unused-variable -Wno-strict-overflow

SRC_C += \
	boards/$(BOARD)/board.c \
	boards/$(BOARD)/pins.c \
	bindings/rp2pio/StateMachine.c \
	bindings/rp2pio/__init__.c \
	common-hal/rp2pio/StateMachine.c \
	common-hal/rp2pio/__init__.c \
	audio_dma.c \
	background.c \
	peripherals/pins.c \
	lib/crypto-algorithms/sha256.c \
	lib/tinyusb/src/portable/raspberrypi/rp2040/dcd_rp2040.c \
	lib/tinyusb/src/portable/raspberrypi/rp2040/rp2040_usb.c \
	mphalport.c \
	$(SRC_CYW43) \
	$(SRC_LWIP) \

ifeq ($(CIRCUITPY_SSL),1)
CFLAGS += -isystem $(TOP)/mbedtls/include
SRC_MBEDTLS := $(addprefix lib/mbedtls/library/, \
        aes.c \
        aesni.c \
        arc4.c \
        asn1parse.c \
        asn1write.c \
        base64.c \
        bignum.c \
        blowfish.c \
        camellia.c \
        ccm.c \
        certs.c \
        chacha20.c \
        chachapoly.c \
        cipher.c \
        cipher_wrap.c \
        cmac.c \
        ctr_drbg.c \
        debug.c \
        des.c \
        dhm.c \
        ecdh.c \
        ecdsa.c \
        ecjpake.c \
        ecp.c \
        ecp_curves.c \
        entropy.c \
        entropy_poll.c \
        gcm.c \
        havege.c \
        hmac_drbg.c \
        md2.c \
        md4.c \
        md5.c \
        md.c \
        md_wrap.c \
        oid.c \
        padlock.c \
        pem.c \
        pk.c \
        pkcs11.c \
        pkcs12.c \
        pkcs5.c \
        pkparse.c \
        pk_wrap.c \
        pkwrite.c \
        platform.c \
        platform_util.c \
        poly1305.c \
        ripemd160.c \
        rsa.c \
        rsa_internal.c \
        sha1.c \
        sha256.c \
        sha512.c \
        ssl_cache.c \
        ssl_ciphersuites.c \
        ssl_cli.c \
        ssl_cookie.c \
        ssl_srv.c \
        ssl_ticket.c \
        ssl_tls.c \
        timing.c \
        x509.c \
        x509_create.c \
        x509_crl.c \
        x509_crt.c \
        x509_csr.c \
        x509write_crt.c \
        x509write_csr.c \
        xtea.c \
	)
SRC_C += $(SRC_MBEDTLS) mbedtls/mbedtls_port.c mbedtls/crt_bundle.c
CFLAGS += \
	  -isystem $(TOP)/lib/mbedtls/include \
	  -DMBEDTLS_CONFIG_FILE='"mbedtls/mbedtls_config.h"' \

$(BUILD)/x509_crt_bundle.S: $(TOP)/lib/certificates/nina-fw/data/roots.pem $(TOP)/tools/gen_crt_bundle.py
	$(Q)$(PYTHON) $(TOP)/tools/gen_crt_bundle.py -i $< -o $@ --asm
OBJ_MBEDTLS := $(BUILD)/x509_crt_bundle.o
$(patsubst %.c,$(BUILD)/%.o,$(SRC_MBEDTLS))): CFLAGS += -Wno-suggest-attribute=format
else
OBJ_MBEDTLS :=
endif

SRC_COMMON_HAL_EXPANDED = $(addprefix shared-bindings/, $(SRC_COMMON_HAL)) \
                          $(addprefix shared-bindings/, $(SRC_BINDINGS_ENUMS)) \
                          $(addprefix common-hal/, $(SRC_COMMON_HAL))

SRC_SHARED_MODULE_EXPANDED = $(addprefix shared-bindings/, $(SRC_SHARED_MODULE)) \
                             $(addprefix shared-module/, $(SRC_SHARED_MODULE)) \
                             $(addprefix shared-module/, $(SRC_SHARED_MODULE_INTERNAL))

# There may be duplicates between SRC_COMMON_HAL_EXPANDED and SRC_SHARED_MODULE_EXPANDED,
# because a few modules have files both in common-hal/ and shared-module/.
# Doing a $(sort ...) removes duplicates as part of sorting.
SRC_COMMON_HAL_SHARED_MODULE_EXPANDED = $(sort $(SRC_COMMON_HAL_EXPANDED) $(SRC_SHARED_MODULE_EXPANDED))

SRC_S = supervisor/$(CHIP_FAMILY)_cpu.s
BOOT2_S_CFLAGS ?= -DPICO_FLASH_SPI_CLKDIV=4
SRC_S_UPPER = sdk/src/rp2_common/hardware_divider/divider.S \
              sdk/src/rp2_common/hardware_irq/irq_handler_chain.S \
              sdk/src/rp2_common/pico_bit_ops/bit_ops_aeabi.S \
              sdk/src/rp2_common/pico_double/double_aeabi.S \
              sdk/src/rp2_common/pico_double/double_v1_rom_shim.S \
              sdk/src/rp2_common/pico_divider/divider.S \
              sdk/src/rp2_common/pico_float/float_aeabi.S \
              sdk/src/rp2_common/pico_float/float_v1_rom_shim.S \
              sdk/src/rp2_common/pico_int64_ops/pico_int64_ops_aeabi.S \
              sdk/src/rp2_common/pico_mem_ops/mem_ops_aeabi.S \
              sdk/src/rp2_common/pico_standard_link/crt0.S \

OBJ = $(PY_O) $(SUPERVISOR_O) $(addprefix $(BUILD)/, $(SRC_C:.c=.o))
OBJ += $(addprefix $(BUILD)/, $(SRC_SDK:.c=.o))
OBJ += $(addprefix $(BUILD)/, $(SRC_COMMON_HAL_SHARED_MODULE_EXPANDED:.c=.o))
ifeq ($(INTERNAL_LIBM),1)
OBJ += $(addprefix $(BUILD)/, $(SRC_LIBM:.c=.o))
endif
OBJ += $(addprefix $(BUILD)/, $(SRC_CIRCUITPY_COMMON:.c=.o))
OBJ += $(addprefix $(BUILD)/, $(SRC_S:.s=.o))
OBJ += $(addprefix $(BUILD)/, $(SRC_S_UPPER:.S=.o))
OBJ += $(addprefix $(BUILD)/, $(SRC_MOD:.c=.o))
OBJ += $(BUILD)/boot2_padded_checksummed.o
OBJ += $(OBJ_CYW43) $(OBJ_MBEDTLS)

$(BUILD)/%.o: $(BUILD)/%.S
	$(STEPECHO) "CC $<"
	$(Q)$(CC) $(CFLAGS) -c -o $@ $<

$(BUILD)/boot2_padded_checksummed.S: $(BUILD)/boot2.bin
	$(STEPECHO) "PAD_CHECKSUM $<"
	$(Q)$(PYTHON) sdk/src/rp2_common/boot_stage2/pad_checksum -s 0xffffffff $< $@

$(BUILD)/boot2.bin: $(BUILD)/boot2.elf
	$(STEPECHO) "OBJCOPY $<"
	$(Q)$(OBJCOPY) -O binary $< $@


$(BUILD)/stage2.c: stage2.c.jinja gen_stage2.py | $(BUILD)/
	$(STEPECHO) "GEN $<"
	$(Q)$(PYTHON) gen_stage2.py $< $@ $(EXTERNAL_FLASH_DEVICES)

$(HEADER_BUILD)/flash_info.h: flash_info.h.jinja gen_stage2.py | $(HEADER_BUILD)/
	$(STEPECHO) "GEN $<"
	$(Q)$(PYTHON) gen_stage2.py $< $@ $(EXTERNAL_FLASH_DEVICES)

$(BUILD)/supervisor/internal_flash.o: $(HEADER_BUILD)/flash_info.h

$(BUILD)/boot2.elf: $(BUILD)/stage2.c
	$(STEPECHO) "BOOT $<"
	$(Q)$(CC) $(CFLAGS) $(BOOT2_S_CFLAGS) -Os -ggdb3 -I. -fPIC --specs=nosys.specs -nostartfiles -Wl,-T,boot_stage2.ld  -Wl,-Map=$@.map -o $@ $<
	$(Q)$(SIZE) $@

SRC_QSTR += $(SRC_C) $(SRC_SUPERVISOR) $(SRC_COMMON_HAL_EXPANDED) $(SRC_SHARED_MODULE_EXPANDED)

all: $(BUILD)/firmware.uf2

LINK_LD := $(firstword $(wildcard boards/$(BOARD)/link.ld link.ld))
$(BUILD)/firmware.elf: $(OBJ) $(LINK_LD)
	$(STEPECHO) "LINK $@"
	$(Q)echo $(OBJ) > $(BUILD)/firmware.objs
	$(Q)echo $(PICO_LDFLAGS) > $(BUILD)/firmware.ldflags
	$(Q)$(CC) -o $@ $(CFLAGS) @$(BUILD)/firmware.ldflags -Wl,-T,$(LINK_LD) -Wl,-Map=$@.map -Wl,-cref -Wl,--gc-sections @$(BUILD)/firmware.objs -Wl,-lc
	$(Q)$(SIZE) $@ | $(PYTHON) $(TOP)/tools/build_memory_info.py $(LINK_LD)

$(BUILD)/firmware.bin: $(BUILD)/firmware.elf
	$(STEPECHO) "Create $@"
	$(Q)$(OBJCOPY) -O binary -R .dtcm_bss $^ $@

$(BUILD)/firmware.uf2: $(BUILD)/firmware.bin
	$(STEPECHO) "Create $@"
	$(Q)$(PYTHON) $(TOP)/tools/uf2/utils/uf2conv.py -f 0xe48bff56 -b 0x10000000 -c -o $@ $^

include $(TOP)/py/mkrules.mk

# Print out the value of a make variable.
# https://stackoverflow.com/questions/16467718/how-to-print-out-a-variable-in-makefile
print-%:
	@echo $* = $($*)<|MERGE_RESOLUTION|>--- conflicted
+++ resolved
@@ -47,12 +47,9 @@
 
 SRC_LWIP := \
 	shared/netutils/netutils.c \
-<<<<<<< HEAD
 	shared/netutils/trace.c \
 	shared/netutils/dhcpserver.c \
-=======
 	$(wildcard lib/lwip/src/apps/mdns/*.c) \
->>>>>>> 2f5ec1ca
 	$(wildcard lib/lwip/src/core/*.c) \
 	$(wildcard lib/lwip/src/core/ipv4/*.c) \
 	lib/lwip/src/netif/ethernet.c \
