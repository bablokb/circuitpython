--- conflicted
+++ resolved
@@ -141,22 +141,16 @@
             }
             // ignore pulses that are too short
             if (result <= MAX_PULSE && result > MIN_PULSE) {
-<<<<<<< HEAD
                 self->buffer[buf_index] = (uint16_t)result;
-                buf_index++;
-                self->len++;
-=======
-                self->buffer[buf_index] = (uint16_t) result;
-	        if (self->len < self->maxlen) {
-                   self->len++;
-	        }
-	        if (buf_index < self->maxlen) {
-                   buf_index++;
+                if (self->len < self->maxlen) {
+                    self->len++;
+                }
+                if (buf_index < self->maxlen) {
+                    buf_index++;
                 } else {
-                   self->start = 0;
-                   buf_index = 0;
+                    self->start = 0;
+                    buf_index = 0;
                 }
->>>>>>> d93a9a1d
             }
         }
     }
