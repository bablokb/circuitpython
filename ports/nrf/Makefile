--- conflicted
+++ resolved
@@ -88,13 +88,6 @@
 LIBS += -L $(dir $(LIBC_FILE_NAME)) -lc
 LIBS += -L $(dir $(LIBGCC_FILE_NAME)) -lgcc
 
-<<<<<<< HEAD
-SRC_HAL = $(addprefix hal/,\
-	hal_rng.c \
-	)
-
-=======
->>>>>>> 4962468f
 SRC_NRFX = $(addprefix nrfx/,\
 	drivers/src/nrfx_power.c \
 	drivers/src/nrfx_spim.c \
@@ -106,13 +99,8 @@
 	mphalport.c \
 	fatfs_port.c \
 	tick.c \
-<<<<<<< HEAD
 	background.c \
 	internal_flash.c \
-	drivers/softpwm.c \
-	drivers/ticker.c \
-=======
->>>>>>> 4962468f
 	drivers/bluetooth/ble_drv.c \
 	drivers/bluetooth/ble_uart.c \
 	boards/$(BOARD)/board.c \
