/*
 * This file is part of the MicroPython project, http://micropython.org/
 *
 * The MIT License (MIT)
 *
 * Copyright (c) 2016 Scott Shawcroft
 * Copyright (c) 2019 Artur Pacholec
 *
 * Permission is hereby granted, free of charge, to any person obtaining a copy
 * of this software and associated documentation files (the "Software"), to deal
 * in the Software without restriction, including without limitation the rights
 * to use, copy, modify, merge, publish, distribute, sublicense, and/or sell
 * copies of the Software, and to permit persons to whom the Software is
 * furnished to do so, subject to the following conditions:
 *
 * The above copyright notice and this permission notice shall be included in
 * all copies or substantial portions of the Software.
 *
 * THE SOFTWARE IS PROVIDED "AS IS", WITHOUT WARRANTY OF ANY KIND, EXPRESS OR
 * IMPLIED, INCLUDING BUT NOT LIMITED TO THE WARRANTIES OF MERCHANTABILITY,
 * FITNESS FOR A PARTICULAR PURPOSE AND NONINFRINGEMENT. IN NO EVENT SHALL THE
 * AUTHORS OR COPYRIGHT HOLDERS BE LIABLE FOR ANY CLAIM, DAMAGES OR OTHER
 * LIABILITY, WHETHER IN AN ACTION OF CONTRACT, TORT OR OTHERWISE, ARISING FROM,
 * OUT OF OR IN CONNECTION WITH THE SOFTWARE OR THE USE OR OTHER DEALINGS IN
 * THE SOFTWARE.
 */

#pragma once

#include "periph.h"
#include "pins.h"

void reset_all_pins(void);
void claim_pin(const mcu_pin_obj_t *pin);

// List of pins that should never be reset.
extern const mcu_pin_obj_t *mimxrt10xx_reset_forbidden_pins[];

// Allow the board to reset a pin in a board-specific way. This can be used
// for LEDs or enable pins to put them in a state beside the default pull-up,
// or to simply not reset the pin at all.
// Return true to indicate that the pin was handled in a special way. Returning false will lead to
// the port-default reset behavior.
extern bool mimxrt10xx_board_reset_pin_number(const mcu_pin_obj_t *pin);

<<<<<<< HEAD
void pin_gc_collect(void);

#endif // MICROPY_INCLUDED_MIMXRT10XX_COMMON_HAL_MICROCONTROLLER_PIN_H
=======
// Find the entry in the peripheral list for this pin. If instance is (-1), any instance (bank_idx) may be used. Otherwise, the bank_idx must match the instance.
// If instance was -1, and the function succeeds, then instance is updated with the new bank_idx.
// If the pin is NULL then NULL is always returned. But if it was not NULL, and no match was found, then a ValueError is raised.
const mcu_periph_obj_t *find_pin_function_sz(const mcu_periph_obj_t *list, size_t sz, const mcu_pin_obj_t *pin, int *instance, uint16_t name);
#define find_pin_function(list, pin, instance, name) (find_pin_function_sz((list), MP_ARRAY_SIZE((list)), (pin), (instance), (name)))
>>>>>>> 5ae3be13
<|MERGE_RESOLUTION|>--- conflicted
+++ resolved
@@ -43,14 +43,8 @@
 // the port-default reset behavior.
 extern bool mimxrt10xx_board_reset_pin_number(const mcu_pin_obj_t *pin);
 
-<<<<<<< HEAD
-void pin_gc_collect(void);
-
-#endif // MICROPY_INCLUDED_MIMXRT10XX_COMMON_HAL_MICROCONTROLLER_PIN_H
-=======
 // Find the entry in the peripheral list for this pin. If instance is (-1), any instance (bank_idx) may be used. Otherwise, the bank_idx must match the instance.
 // If instance was -1, and the function succeeds, then instance is updated with the new bank_idx.
 // If the pin is NULL then NULL is always returned. But if it was not NULL, and no match was found, then a ValueError is raised.
 const mcu_periph_obj_t *find_pin_function_sz(const mcu_periph_obj_t *list, size_t sz, const mcu_pin_obj_t *pin, int *instance, uint16_t name);
-#define find_pin_function(list, pin, instance, name) (find_pin_function_sz((list), MP_ARRAY_SIZE((list)), (pin), (instance), (name)))
->>>>>>> 5ae3be13
+#define find_pin_function(list, pin, instance, name) (find_pin_function_sz((list), MP_ARRAY_SIZE((list)), (pin), (instance), (name)))