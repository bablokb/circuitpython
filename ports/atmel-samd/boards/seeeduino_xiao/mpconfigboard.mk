--- conflicted
+++ resolved
@@ -9,9 +9,5 @@
 INTERNAL_FLASH_FILESYSTEM = 1
 LONGINT_IMPL = NONE
 CIRCUITPY_FULL_BUILD = 0
-<<<<<<< HEAD
-CIRCUITPY_ONEWIRE = 0
-=======
 
-CIRCUITPY_ONEWIREIO = 0
->>>>>>> a39f0cfe
+CIRCUITPY_ONEWIREIO = 0