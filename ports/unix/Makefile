# Select the variant to build for.
VARIANT ?= standard

# If the build directory is not given, make it reflect the variant name.
BUILD ?= build-$(VARIANT)

VARIANT_DIR ?= variants/$(VARIANT)
ifeq ($(wildcard $(VARIANT_DIR)/.),)
$(error Invalid VARIANT specified: $(VARIANT_DIR))
endif

include ../../py/mkenv.mk
-include mpconfigport.mk
include $(VARIANT_DIR)/mpconfigvariant.mk

<<<<<<< HEAD
=======
# Use the default frozen manifest, variants may override this.
FROZEN_MANIFEST ?= variants/manifest.py

>>>>>>> da4b38e7
# This should be configured by the mpconfigvariant.mk
PROG ?= micropython

# qstr definitions (must come before including py.mk)
QSTR_DEFS = qstrdefsport.h
QSTR_GLOBAL_DEPENDENCIES = $(VARIANT_DIR)/mpconfigvariant.h

# OS name, for simple autoconfig
UNAME_S := $(shell uname -s)

# include py core make definitions
include $(TOP)/py/py.mk

GIT_SUBMODULES = lib/axtls lib/berkeley-db-1.xx lib/libffi

INC +=  -I.
INC +=  -I$(TOP)
INC += -I$(BUILD)

# compiler settings
CWARN = -Wall -Werror
CWARN += -Wextra -Wno-unused-parameter -Wpointer-arith -Wdouble-promotion -Wfloat-conversion
CFLAGS += $(INC) $(CWARN) -std=gnu99 -DUNIX $(CFLAGS_MOD) $(COPT) -I$(VARIANT_DIR) $(CFLAGS_EXTRA)

# Debugging/Optimization
ifdef DEBUG
COPT ?= -Og
else
COPT ?= -Os
COPT += -DNDEBUG
endif

# Remove unused sections.
COPT += -fdata-sections -ffunction-sections

# Always enable symbols -- They're occasionally useful, and don't make it into the
# final .bin/.hex/.dfu so the extra size doesn't matter.
CFLAGS += -g

ifndef DEBUG
# _FORTIFY_SOURCE is a feature in gcc/glibc which is intended to provide extra
# security for detecting buffer overflows. Some distros (Ubuntu at the very least)
# have it enabled by default.
#
# gcc already optimizes some printf calls to call puts and/or putchar. When
# _FORTIFY_SOURCE is enabled and compiling with -O1 or greater, then some
# printf calls will also be optimized to call __printf_chk (in glibc). Any
# printfs which get redirected to __printf_chk are then no longer synchronized
# with printfs that go through mp_printf.
#
# In MicroPython, we don't want to use the runtime library's printf but rather
# go through mp_printf, so that stdout is properly tied into streams, etc.
# This means that we either need to turn off _FORTIFY_SOURCE or provide our
# own implementation of __printf_chk. We've chosen to turn off _FORTIFY_SOURCE.
# It should also be noted that the use of printf in MicroPython is typically
# quite limited anyways (primarily for debug and some error reporting, etc
# in the unix version).
#
# Information about _FORTIFY_SOURCE seems to be rather scarce. The best I could
# find was this: https://securityblog.redhat.com/2014/03/26/fortify-and-you/
# Original patchset was introduced by
# https://gcc.gnu.org/ml/gcc-patches/2004-09/msg02055.html .
#
# Turning off _FORTIFY_SOURCE is only required when compiling with -O1 or greater
CFLAGS += -U _FORTIFY_SOURCE
endif

# On OSX, 'gcc' is a symlink to clang unless a real gcc is installed.
# The unix port of MicroPython on OSX must be compiled with clang,
# while cross-compile ports require gcc, so we test here for OSX and
# if necessary override the value of 'CC' set in py/mkenv.mk
ifeq ($(UNAME_S),Darwin)
ifeq ($(MICROPY_FORCE_32BIT),1)
CC = clang -m32
else
CC = clang
endif
# Use clang syntax for map file
LDFLAGS_ARCH = -Wl,-map,$@.map -Wl,-dead_strip
else
# Use gcc syntax for map file
LDFLAGS_ARCH = -Wl,-Map=$@.map,--cref -Wl,--gc-sections
endif
LDFLAGS += $(LDFLAGS_MOD) $(LDFLAGS_ARCH) -lm $(LDFLAGS_EXTRA)

# Flags to link with pthread library
LIBPTHREAD = -lpthread

ifeq ($(MICROPY_FORCE_32BIT),1)
# Note: you may need to install i386 versions of dependency packages,
# starting with linux-libc-dev:i386
ifeq ($(MICROPY_PY_FFI),1)
ifeq ($(UNAME_S),Linux)
CFLAGS_MOD += -I/usr/include/i686-linux-gnu
endif
endif
endif

ifeq ($(MICROPY_USE_READLINE),1)
INC += -I$(TOP)/shared/readline
CFLAGS_MOD += -DMICROPY_USE_READLINE=1
SHARED_SRC_C_EXTRA += readline/readline.c
endif
ifeq ($(MICROPY_PY_TERMIOS),1)
CFLAGS_MOD += -DMICROPY_PY_TERMIOS=1
SRC_MOD += modtermios.c
endif
ifeq ($(MICROPY_PY_SOCKET),1)
CFLAGS_MOD += -DMICROPY_PY_SOCKET=1
SRC_MOD += modusocket.c
endif
ifeq ($(MICROPY_PY_THREAD),1)
CFLAGS_MOD += -DMICROPY_PY_THREAD=1 -DMICROPY_PY_THREAD_GIL=0
LDFLAGS_MOD += $(LIBPTHREAD)
endif

# If the variant enables it, enable modbluetooth.
ifeq ($(MICROPY_PY_BLUETOOTH),1)

HAVE_LIBUSB := $(shell (which pkg-config > /dev/null && pkg-config --exists libusb-1.0) 2>/dev/null && echo '1')

# Only one stack can be enabled.
ifeq ($(MICROPY_BLUETOOTH_NIMBLE),1)
ifeq ($(MICROPY_BLUETOOTH_BTSTACK),1)
$(error Cannot enable both NimBLE and BTstack at the same time)
endif
endif

# Default to btstack, but a variant (or make command line) can set NimBLE
# explicitly (which is always via H4 UART).
ifneq ($(MICROPY_BLUETOOTH_NIMBLE),1)
ifneq ($(MICROPY_BLUETOOTH_BTSTACK),1)
MICROPY_BLUETOOTH_BTSTACK ?= 1
endif
endif

CFLAGS_MOD += -DMICROPY_PY_BLUETOOTH=1
CFLAGS_MOD += -DMICROPY_PY_BLUETOOTH_ENABLE_CENTRAL_MODE=1

ifeq ($(MICROPY_BLUETOOTH_BTSTACK),1)

# Figure out which BTstack transport to use.
ifeq ($(MICROPY_BLUETOOTH_BTSTACK_H4),1)
ifeq ($(MICROPY_BLUETOOTH_BTSTACK_USB),1)
$(error Cannot enable BTstack support for USB and H4 UART at the same time)
endif
else
ifeq ($(HAVE_LIBUSB),1)
# Default to btstack-over-usb.
MICROPY_BLUETOOTH_BTSTACK_USB ?= 1
else
# Fallback to HCI controller via a H4 UART (e.g. Zephyr on nRF) over a /dev/tty serial port.
MICROPY_BLUETOOTH_BTSTACK_H4 ?= 1
endif
endif

# BTstack is enabled.
GIT_SUBMODULES += lib/btstack
include $(TOP)/extmod/btstack/btstack.mk
SRC_BTSTACK += lib/btstack/platform/embedded/btstack_run_loop_embedded.c

else

# NimBLE is enabled.
GIT_SUBMODULES += lib/mynewt-nimble
CFLAGS_MOD += -DMICROPY_PY_BLUETOOTH_ENABLE_L2CAP_CHANNELS=1
include $(TOP)/extmod/nimble/nimble.mk

endif

endif

ifeq ($(MICROPY_PY_FFI),1)

ifeq ($(MICROPY_STANDALONE),1)
LIBFFI_CFLAGS_MOD := -I$(shell ls -1d $(BUILD)/lib/libffi/out/lib/libffi-*/include)
 ifeq ($(MICROPY_FORCE_32BIT),1)
  LIBFFI_LDFLAGS_MOD = $(BUILD)/lib/libffi/out/lib32/libffi.a
 else
  LIBFFI_LDFLAGS_MOD = $(BUILD)/lib/libffi/out/lib/libffi.a
 endif
else
LIBFFI_CFLAGS_MOD := $(shell pkg-config --cflags libffi)
LIBFFI_LDFLAGS_MOD := $(shell pkg-config --libs libffi)
endif

ifeq ($(UNAME_S),Linux)
LIBFFI_LDFLAGS_MOD += -ldl
endif

CFLAGS_MOD += $(LIBFFI_CFLAGS_MOD) -DMICROPY_PY_FFI=1
LDFLAGS_MOD += $(LIBFFI_LDFLAGS_MOD)
SRC_MOD += modffi.c
endif

ifeq ($(MICROPY_PY_JNI),1)
# Path for 64-bit OpenJDK, should be adjusted for other JDKs
CFLAGS_MOD += -I/usr/lib/jvm/java-7-openjdk-amd64/include -DMICROPY_PY_JNI=1
SRC_MOD += modjni.c
endif

# source files
SRC_C += \
	main.c \
	gccollect.c \
	unix_mphal.c \
	mpthreadport.c \
	input.c \
	modos.c \
	moduos_vfs.c \
	modtime.c \
	moduselect.c \
	alloc.c \
	fatfs_port.c \
	supervisor/stub/filesystem.c \
	supervisor/stub/safe_mode.c \
	supervisor/stub/stack.c \
	supervisor/shared/translate.c \
	$(SRC_MOD) \
	$(wildcard $(VARIANT_DIR)/*.c)

SHARED_SRC_C += $(addprefix shared/,\
	runtime/gchelper_generic.c \
	timeutils/timeutils.c \
	$(SHARED_SRC_C_EXTRA) \
	)

SRC_CXX += \
	$(SRC_MOD_CXX)

OBJ = $(PY_O)
OBJ += $(addprefix $(BUILD)/, $(SRC_C:.c=.o))
OBJ += $(addprefix $(BUILD)/, $(SRC_CXX:.cpp=.o))
OBJ += $(addprefix $(BUILD)/, $(SHARED_SRC_C:.c=.o))
OBJ += $(addprefix $(BUILD)/, $(EXTMOD_SRC_C:.c=.o))
OBJ += $(addprefix $(BUILD)/, $(LIB_SRC_C:.c=.o))

# List of sources for qstr extraction
SRC_QSTR += $(SRC_C) $(SRC_CXX) $(SHARED_SRC_C) $(EXTMOD_SRC_C)
# Append any auto-generated sources that are needed by sources listed in
# SRC_QSTR
SRC_QSTR_AUTO_DEPS +=

<<<<<<< HEAD
ifneq ($(FROZEN_MPY_DIR),)
=======
ifneq ($(FROZEN_MANIFEST),)
# To use frozen code create a manifest.py file with a description of files to
# freeze, then invoke make with FROZEN_MANIFEST=manifest.py (be sure to build from scratch).
>>>>>>> da4b38e7
CFLAGS += -DMICROPY_QSTR_EXTRA_POOL=mp_qstr_frozen_const_pool
CFLAGS += -DMICROPY_MODULE_FROZEN_MPY
CFLAGS += -DMICROPY_MODULE_FROZEN_STR
CFLAGS += -DMPZ_DIG_SIZE=16 # force 16 bits to work on both 32 and 64 bit archs
<<<<<<< HEAD
MPY_CROSS_FLAGS += -mcache-lookup-bc
=======
CFLAGS += -DMICROPY_MODULE_FROZEN_STR
>>>>>>> da4b38e7
endif

HASCPP17 = $(shell expr `$(CC) -dumpversion | cut -f1 -d.` \>= 7)
ifeq ($(HASCPP17), 1)
	CXXFLAGS += -std=c++17
else
	CXXFLAGS += -std=c++11
endif
CXXFLAGS += $(filter-out -Wmissing-prototypes -Wold-style-definition -std=gnu99 -std=gnu11,$(CFLAGS) $(CXXFLAGS_MOD))

ifeq ($(MICROPY_FORCE_32BIT),1)
RUN_TESTS_MPY_CROSS_FLAGS = --mpy-cross-flags='-march=x86'
endif

ifeq ($(CROSS_COMPILE),arm-linux-gnueabi-)
# Force disable error text compression when compiling for ARM as the compiler
# cannot optimise out the giant strcmp list generated for MP_MATCH_COMPRESSED.
# Checked on:
# arm-linux-gnueabi-gcc (Ubuntu/Linaro 7.5.0-3ubuntu1~18.04) 7.5.0
# arm-linux-gnueabi-gcc (Ubuntu 9.3.0-17ubuntu1~20.04) 9.3.0
# See https://github.com/micropython/micropython/pull/7659 for details.
$(info Detected arm-linux-gnueabi-gcc. Disabling error message compression.)
MICROPY_ROM_TEXT_COMPRESSION = 0
endif

include $(TOP)/py/mkrules.mk

.PHONY: test test_full

test: $(PROG) $(TOP)/tests/run-tests.py
	$(eval DIRNAME=ports/$(notdir $(CURDIR)))
	cd $(TOP)/tests && MICROPY_MICROPYTHON=../$(DIRNAME)/$(PROG) ./run-tests.py

test_full: $(PROG) $(TOP)/tests/run-tests.py
	$(eval DIRNAME=ports/$(notdir $(CURDIR)))
	cd $(TOP)/tests && MICROPY_MICROPYTHON=../$(DIRNAME)/$(PROG) ./run-tests.py
	cd $(TOP)/tests && MICROPY_MICROPYTHON=../$(DIRNAME)/$(PROG) ./run-tests.py -d thread
	cd $(TOP)/tests && MICROPY_MICROPYTHON=../$(DIRNAME)/$(PROG) ./run-tests.py --emit native
	cd $(TOP)/tests && MICROPY_MICROPYTHON=../$(DIRNAME)/$(PROG) ./run-tests.py --via-mpy $(RUN_TESTS_MPY_CROSS_FLAGS) -d basics float micropython
	cd $(TOP)/tests && MICROPY_MICROPYTHON=../$(DIRNAME)/$(PROG) ./run-tests.py --via-mpy $(RUN_TESTS_MPY_CROSS_FLAGS) --emit native -d basics float micropython
	cat $(TOP)/tests/basics/0prelim.py | ./$(PROG) | grep -q 'abc'

test_gcov: test_full
	gcov -o $(BUILD)/py $(TOP)/py/*.c
	gcov -o $(BUILD)/extmod $(TOP)/extmod/*.c

# build an interpreter for fuzzing
fuzz:
	$(MAKE) \
	    CC=afl-clang-fast DEBUG=1 \
	    CFLAGS_EXTRA='$(CFLAGS_EXTRA) -ffunction-sections' \
	    LDFLAGS_EXTRA='$(LDFLAGS_EXTRA)' \
	    BUILD=build-fuzz PROG=micropython_fuzz

fuzz_clean:
	$(MAKE) V=2 BUILD=build-fuzz PROG=micropython_fuzz clean


# Value of configure's --host= option (required for cross-compilation).
# Deduce it from CROSS_COMPILE by default, but can be overridden.
ifneq ($(CROSS_COMPILE),)
CROSS_COMPILE_HOST = --host=$(patsubst %-,%,$(CROSS_COMPILE))
else
CROSS_COMPILE_HOST =
endif

deplibs: libffi axtls

libffi: $(BUILD)/lib/libffi/include/ffi.h

$(TOP)/lib/libffi/configure: $(TOP)/lib/libffi/autogen.sh
	cd $(TOP)/lib/libffi; ./autogen.sh

# install-exec-recursive & install-data-am targets are used to avoid building
# docs and depending on makeinfo
$(BUILD)/lib/libffi/include/ffi.h: $(TOP)/lib/libffi/configure
	mkdir -p $(BUILD)/lib/libffi; cd $(BUILD)/lib/libffi; \
	$(abspath $(TOP))/lib/libffi/configure $(CROSS_COMPILE_HOST) --prefix=$$PWD/out --disable-structs CC="$(CC)" CXX="$(CXX)" LD="$(LD)" CFLAGS="-Os -fomit-frame-pointer -fstrict-aliasing -ffast-math -fno-exceptions"; \
	$(MAKE) install-exec-recursive; $(MAKE) -C include install-data-am

axtls: $(TOP)/lib/axtls/README

$(TOP)/lib/axtls/README:
	@echo "You cloned without --recursive, fetching submodules for you."
	(cd $(TOP); git submodule update --init --recursive)

PREFIX = /usr/local
BINDIR = $(DESTDIR)$(PREFIX)/bin

install: $(PROG)
	install -d $(BINDIR)
	install $(PROG) $(BINDIR)/$(PROG)

uninstall:
	-rm $(BINDIR)/$(PROG)

$(BUILD)/supervisor/shared/translate.o: $(HEADER_BUILD)/qstrdefs.generated.h<|MERGE_RESOLUTION|>--- conflicted
+++ resolved
@@ -13,12 +13,9 @@
 -include mpconfigport.mk
 include $(VARIANT_DIR)/mpconfigvariant.mk
 
-<<<<<<< HEAD
-=======
 # Use the default frozen manifest, variants may override this.
 FROZEN_MANIFEST ?= variants/manifest.py
 
->>>>>>> da4b38e7
 # This should be configured by the mpconfigvariant.mk
 PROG ?= micropython
 
@@ -262,22 +259,14 @@
 # SRC_QSTR
 SRC_QSTR_AUTO_DEPS +=
 
-<<<<<<< HEAD
-ifneq ($(FROZEN_MPY_DIR),)
-=======
 ifneq ($(FROZEN_MANIFEST),)
 # To use frozen code create a manifest.py file with a description of files to
 # freeze, then invoke make with FROZEN_MANIFEST=manifest.py (be sure to build from scratch).
->>>>>>> da4b38e7
 CFLAGS += -DMICROPY_QSTR_EXTRA_POOL=mp_qstr_frozen_const_pool
 CFLAGS += -DMICROPY_MODULE_FROZEN_MPY
 CFLAGS += -DMICROPY_MODULE_FROZEN_STR
 CFLAGS += -DMPZ_DIG_SIZE=16 # force 16 bits to work on both 32 and 64 bit archs
-<<<<<<< HEAD
-MPY_CROSS_FLAGS += -mcache-lookup-bc
-=======
 CFLAGS += -DMICROPY_MODULE_FROZEN_STR
->>>>>>> da4b38e7
 endif
 
 HASCPP17 = $(shell expr `$(CC) -dumpversion | cut -f1 -d.` \>= 7)
