--- conflicted
+++ resolved
@@ -11,10 +11,7 @@
 #include "py/emit.h"
 #include "py/formatfloat.h"
 #include "py/ringbuf.h"
-<<<<<<< HEAD
-=======
 #include "py/pairheap.h"
->>>>>>> b0932fcf
 #include "py/stream.h"
 #include "py/binary.h"
 #include "py/bc.h"
@@ -146,8 +143,6 @@
 // str/bytes objects without a valid hash
 STATIC const mp_obj_str_t str_no_hash_obj = {{&mp_type_str}, 0, 10, (const byte *)"0123456789"};
 STATIC const mp_obj_str_t bytes_no_hash_obj = {{&mp_type_bytes}, 0, 10, (const byte *)"0123456789"};
-<<<<<<< HEAD
-=======
 
 STATIC int pairheap_lt(mp_pairheap_t *a, mp_pairheap_t *b) {
     return (uintptr_t)a < (uintptr_t)b;
@@ -182,7 +177,6 @@
     }
     printf("\n");
 }
->>>>>>> b0932fcf
 
 // function to run extra tests for things that can't be checked by scripts
 STATIC mp_obj_t extra_coverage(void) {
@@ -525,36 +519,36 @@
         mp_printf(&mp_plat_print, "# ringbuf\n");
 
         // Single-byte put/get with empty ringbuf.
-        mp_printf(&mp_plat_print, "%d %d\n", ringbuf_free(&ringbuf), ringbuf_avail(&ringbuf));
+        mp_printf(&mp_plat_print, "%d %d\n", ringbuf_num_empty(&ringbuf), ringbuf_num_filled(&ringbuf));
         ringbuf_put(&ringbuf, 22);
-        mp_printf(&mp_plat_print, "%d %d\n", ringbuf_free(&ringbuf), ringbuf_avail(&ringbuf));
+        mp_printf(&mp_plat_print, "%d %d\n", ringbuf_num_empty(&ringbuf), ringbuf_num_filled(&ringbuf));
         mp_printf(&mp_plat_print, "%d\n", ringbuf_get(&ringbuf));
-        mp_printf(&mp_plat_print, "%d %d\n", ringbuf_free(&ringbuf), ringbuf_avail(&ringbuf));
+        mp_printf(&mp_plat_print, "%d %d\n", ringbuf_num_empty(&ringbuf), ringbuf_num_filled(&ringbuf));
 
         // Two-byte put/get with empty ringbuf.
         ringbuf_put16(&ringbuf, 0xaa55);
-        mp_printf(&mp_plat_print, "%d %d\n", ringbuf_free(&ringbuf), ringbuf_avail(&ringbuf));
+        mp_printf(&mp_plat_print, "%d %d\n", ringbuf_num_empty(&ringbuf), ringbuf_num_filled(&ringbuf));
         mp_printf(&mp_plat_print, "%04x\n", ringbuf_get16(&ringbuf));
-        mp_printf(&mp_plat_print, "%d %d\n", ringbuf_free(&ringbuf), ringbuf_avail(&ringbuf));
+        mp_printf(&mp_plat_print, "%d %d\n", ringbuf_num_empty(&ringbuf), ringbuf_num_filled(&ringbuf));
 
         // Two-byte put with full ringbuf.
         for (int i = 0; i < 99; ++i) {
             ringbuf_put(&ringbuf, i);
         }
-        mp_printf(&mp_plat_print, "%d %d\n", ringbuf_free(&ringbuf), ringbuf_avail(&ringbuf));
+        mp_printf(&mp_plat_print, "%d %d\n", ringbuf_num_empty(&ringbuf), ringbuf_num_filled(&ringbuf));
         mp_printf(&mp_plat_print, "%d\n", ringbuf_put16(&ringbuf, 0x11bb));
         // Two-byte put with one byte free.
         ringbuf_get(&ringbuf);
-        mp_printf(&mp_plat_print, "%d %d\n", ringbuf_free(&ringbuf), ringbuf_avail(&ringbuf));
+        mp_printf(&mp_plat_print, "%d %d\n", ringbuf_num_empty(&ringbuf), ringbuf_num_filled(&ringbuf));
         mp_printf(&mp_plat_print, "%d\n", ringbuf_put16(&ringbuf, 0x3377));
         ringbuf_get(&ringbuf);
-        mp_printf(&mp_plat_print, "%d %d\n", ringbuf_free(&ringbuf), ringbuf_avail(&ringbuf));
+        mp_printf(&mp_plat_print, "%d %d\n", ringbuf_num_empty(&ringbuf), ringbuf_num_filled(&ringbuf));
         mp_printf(&mp_plat_print, "%d\n", ringbuf_put16(&ringbuf, 0xcc99));
         for (int i = 0; i < 97; ++i) {
             ringbuf_get(&ringbuf);
         }
         mp_printf(&mp_plat_print, "%04x\n", ringbuf_get16(&ringbuf));
-        mp_printf(&mp_plat_print, "%d %d\n", ringbuf_free(&ringbuf), ringbuf_avail(&ringbuf));
+        mp_printf(&mp_plat_print, "%d %d\n", ringbuf_num_empty(&ringbuf), ringbuf_num_filled(&ringbuf));
 
         // Two-byte put with wrap around on first byte:
         ringbuf.iput = 0;
@@ -588,79 +582,6 @@
         mp_printf(&mp_plat_print, "%d\n", ringbuf_get16(&ringbuf));
     }
 
-<<<<<<< HEAD
-    // ringbuf
-    {
-        byte buf[100];
-        ringbuf_t ringbuf = {buf, sizeof(buf), 0, 0};
-
-        mp_printf(&mp_plat_print, "# ringbuf\n");
-
-        // Single-byte put/get with empty ringbuf.
-        mp_printf(&mp_plat_print, "%d %d\n", ringbuf_num_empty(&ringbuf), ringbuf_num_filled(&ringbuf));
-        ringbuf_put(&ringbuf, 22);
-        mp_printf(&mp_plat_print, "%d %d\n", ringbuf_num_empty(&ringbuf), ringbuf_num_filled(&ringbuf));
-        mp_printf(&mp_plat_print, "%d\n", ringbuf_get(&ringbuf));
-        mp_printf(&mp_plat_print, "%d %d\n", ringbuf_num_empty(&ringbuf), ringbuf_num_filled(&ringbuf));
-
-        // Two-byte put/get with empty ringbuf.
-        ringbuf_put16(&ringbuf, 0xaa55);
-        mp_printf(&mp_plat_print, "%d %d\n", ringbuf_num_empty(&ringbuf), ringbuf_num_filled(&ringbuf));
-        mp_printf(&mp_plat_print, "%04x\n", ringbuf_get16(&ringbuf));
-        mp_printf(&mp_plat_print, "%d %d\n", ringbuf_num_empty(&ringbuf), ringbuf_num_filled(&ringbuf));
-
-        // Two-byte put with full ringbuf.
-        for (int i = 0; i < 99; ++i) {
-            ringbuf_put(&ringbuf, i);
-        }
-        mp_printf(&mp_plat_print, "%d %d\n", ringbuf_num_empty(&ringbuf), ringbuf_num_filled(&ringbuf));
-        mp_printf(&mp_plat_print, "%d\n", ringbuf_put16(&ringbuf, 0x11bb));
-        // Two-byte put with one byte free.
-        ringbuf_get(&ringbuf);
-        mp_printf(&mp_plat_print, "%d %d\n", ringbuf_num_empty(&ringbuf), ringbuf_num_filled(&ringbuf));
-        mp_printf(&mp_plat_print, "%d\n", ringbuf_put16(&ringbuf, 0x3377));
-        ringbuf_get(&ringbuf);
-        mp_printf(&mp_plat_print, "%d %d\n", ringbuf_num_empty(&ringbuf), ringbuf_num_filled(&ringbuf));
-        mp_printf(&mp_plat_print, "%d\n", ringbuf_put16(&ringbuf, 0xcc99));
-        for (int i = 0; i < 97; ++i) {
-            ringbuf_get(&ringbuf);
-        }
-        mp_printf(&mp_plat_print, "%04x\n", ringbuf_get16(&ringbuf));
-        mp_printf(&mp_plat_print, "%d %d\n", ringbuf_num_empty(&ringbuf), ringbuf_num_filled(&ringbuf));
-
-        // Two-byte put with wrap around on first byte:
-        ringbuf.iput = 0;
-        ringbuf.iget = 0;
-        for (int i = 0; i < 99; ++i) {
-            ringbuf_put(&ringbuf, i);
-            ringbuf_get(&ringbuf);
-        }
-        mp_printf(&mp_plat_print, "%d\n", ringbuf_put16(&ringbuf, 0x11bb));
-        mp_printf(&mp_plat_print, "%04x\n", ringbuf_get16(&ringbuf));
-
-        // Two-byte put with wrap around on second byte:
-        ringbuf.iput = 0;
-        ringbuf.iget = 0;
-        for (int i = 0; i < 98; ++i) {
-            ringbuf_put(&ringbuf, i);
-            ringbuf_get(&ringbuf);
-        }
-        mp_printf(&mp_plat_print, "%d\n", ringbuf_put16(&ringbuf, 0x22ff));
-        mp_printf(&mp_plat_print, "%04x\n", ringbuf_get16(&ringbuf));
-
-        // Two-byte get from empty ringbuf.
-        ringbuf.iput = 0;
-        ringbuf.iget = 0;
-        mp_printf(&mp_plat_print, "%d\n", ringbuf_get16(&ringbuf));
-
-        // Two-byte get from ringbuf with one byte available.
-        ringbuf.iput = 0;
-        ringbuf.iget = 0;
-        ringbuf_put(&ringbuf, 0xaa);
-        mp_printf(&mp_plat_print, "%d\n", ringbuf_get16(&ringbuf));
-    }
-
-=======
     // pairheap
     {
         mp_printf(&mp_plat_print, "# pairheap\n");
@@ -709,7 +630,6 @@
 
     mp_printf(&mp_plat_print, "# end coverage.c\n");
 
->>>>>>> b0932fcf
     mp_obj_streamtest_t *s = m_new_obj(mp_obj_streamtest_t);
     s->base.type = &mp_type_stest_fileio;
     s->buf = NULL;
