/*
 * This file is part of the MicroPython project, http://micropython.org/
 *
 * The MIT License (MIT)
 *
 * Copyright (c) 2013-2016 Damien P. George
 *
 * Permission is hereby granted, free of charge, to any person obtaining a copy
 * of this software and associated documentation files (the "Software"), to deal
 * in the Software without restriction, including without limitation the rights
 * to use, copy, modify, merge, publish, distribute, sublicense, and/or sell
 * copies of the Software, and to permit persons to whom the Software is
 * furnished to do so, subject to the following conditions:
 *
 * The above copyright notice and this permission notice shall be included in
 * all copies or substantial portions of the Software.
 *
 * THE SOFTWARE IS PROVIDED "AS IS", WITHOUT WARRANTY OF ANY KIND, EXPRESS OR
 * IMPLIED, INCLUDING BUT NOT LIMITED TO THE WARRANTIES OF MERCHANTABILITY,
 * FITNESS FOR A PARTICULAR PURPOSE AND NONINFRINGEMENT. IN NO EVENT SHALL THE
 * AUTHORS OR COPYRIGHT HOLDERS BE LIABLE FOR ANY CLAIM, DAMAGES OR OTHER
 * LIABILITY, WHETHER IN AN ACTION OF CONTRACT, TORT OR OTHERWISE, ARISING FROM,
 * OUT OF OR IN CONNECTION WITH THE SOFTWARE OR THE USE OR OTHER DEALINGS IN
 * THE SOFTWARE.
 */

// This config enables almost all possible features such that it can be used
// for coverage testing.

// Set base feature level.
#define MICROPY_CONFIG_ROM_LEVEL (MICROPY_CONFIG_ROM_LEVEL_EVERYTHING)

// Enable extra Unix features.
#include "../mpconfigvariant_common.h"

// Enable testing of split heap.
#define MICROPY_GC_SPLIT_HEAP          (1)
#define MICROPY_GC_SPLIT_HEAP_N_HEAPS  (4)

// Enable additional features.
#define MICROPY_DEBUG_PARSE_RULE_NAME  (1)
#define MICROPY_TRACKED_ALLOC          (1)
#define MICROPY_WARNINGS_CATEGORY      (1)
<<<<<<< HEAD

// CIRCUITPY-CHANGE: Disable things never used in circuitpython
#define MICROPY_PY_CRYPTOLIB          (0)
#define MICROPY_PY_CRYPTOLIB_CTR      (0)
#define MICROPY_PY_MICROPYTHON_RINGIO (0)
// CircuitPython uses shared-bindings struct
#define MICROPY_PY_STRUCT              (0)
=======
#undef MICROPY_VFS_ROM_IOCTL
#define MICROPY_VFS_ROM_IOCTL          (1)
#define MICROPY_PY_CRYPTOLIB_CTR       (1)
>>>>>>> f498a16c
<|MERGE_RESOLUTION|>--- conflicted
+++ resolved
@@ -41,16 +41,16 @@
 #define MICROPY_DEBUG_PARSE_RULE_NAME  (1)
 #define MICROPY_TRACKED_ALLOC          (1)
 #define MICROPY_WARNINGS_CATEGORY      (1)
-<<<<<<< HEAD
-
-// CIRCUITPY-CHANGE: Disable things never used in circuitpython
-#define MICROPY_PY_CRYPTOLIB          (0)
-#define MICROPY_PY_CRYPTOLIB_CTR      (0)
-#define MICROPY_PY_MICROPYTHON_RINGIO (0)
-// CircuitPython uses shared-bindings struct
-#define MICROPY_PY_STRUCT              (0)
-=======
 #undef MICROPY_VFS_ROM_IOCTL
 #define MICROPY_VFS_ROM_IOCTL          (1)
 #define MICROPY_PY_CRYPTOLIB_CTR       (1)
->>>>>>> f498a16c
+
+// CIRCUITPY-CHANGE: Disable things never used in circuitpython
+#define MICROPY_PY_CRYPTOLIB           (0)
+#undef MICROPY_PY_CRYPTOLIB_CTR
+#define MICROPY_PY_CRYPTOLIB_CTR       (0)
+#define MICROPY_PY_MICROPYTHON_RINGIO  (0)
+// CircuitPython uses shared-bindings struct
+#define MICROPY_PY_STRUCT              (0)
+#undef MICROPY_VFS_ROM_IOCTL
+#define MICROPY_VFS_ROM_IOCTL          (0)