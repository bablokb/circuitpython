--- conflicted
+++ resolved
@@ -102,15 +102,9 @@
         mp_obj_t py_e = new_jobject(exc);
         JJ1(ExceptionClear);
         if (JJ(IsInstanceOf, exc, IndexException_class)) {
-<<<<<<< HEAD
-            mp_raise_arg1(&mp_type_IndexError, py_e);
-        }
-        mp_raise_arg1(&mp_type_Exception, py_e);
-=======
             mp_raise_type_arg(&mp_type_IndexError, py_e);
         }
         mp_raise_type_arg(&mp_type_Exception, py_e);
->>>>>>> 7c54b642
     }
 }
 
