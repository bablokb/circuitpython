--- conflicted
+++ resolved
@@ -193,19 +193,14 @@
 mp_uint_t mp_hal_stdout_tx_strn(const char *str, size_t len) {
     ssize_t ret;
     MP_HAL_RETRY_SYSCALL(ret, write(STDOUT_FILENO, str, len), {});
-<<<<<<< HEAD
+    mp_uint_t written = ret < 0 ? 0 : ret;
     // CIRCUITPY-CHANGE: need to conditionalize MICROPY_PY_OS_DUPTERM
-    #if MICROPY_PY_OS_DUPTERM
-    mp_os_dupterm_tx_strn(str, len);
-    #endif
-=======
-    mp_uint_t written = ret < 0 ? 0 : ret;
-    int dupterm_res = mp_os_dupterm_tx_strn(str, len);
+    #if MICROPY_PY_OS_DUPTERM    int dupterm_res = mp_os_dupterm_tx_strn(str, len);
     if (dupterm_res >= 0) {
         written = MIN((mp_uint_t)dupterm_res, written);
     }
+    #endif
     return written;
->>>>>>> 8cd15829
 }
 
 // cooked is same as uncooked because the terminal does some postprocessing
