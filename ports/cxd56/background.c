/*
 * This file is part of the MicroPython project, http://micropython.org/
 *
 * The MIT License (MIT)
 *
 * Copyright 2019 Sony Semiconductor Solutions Corporation
 *
 * Permission is hereby granted, free of charge, to any person obtaining a copy
 * of this software and associated documentation files (the "Software"), to deal
 * in the Software without restriction, including without limitation the rights
 * to use, copy, modify, merge, publish, distribute, sublicense, and/or sell
 * copies of the Software, and to permit persons to whom the Software is
 * furnished to do so, subject to the following conditions:
 *
 * The above copyright notice and this permission notice shall be included in
 * all copies or substantial portions of the Software.
 *
 * THE SOFTWARE IS PROVIDED "AS IS", WITHOUT WARRANTY OF ANY KIND, EXPRESS OR
 * IMPLIED, INCLUDING BUT NOT LIMITED TO THE WARRANTIES OF MERCHANTABILITY,
 * FITNESS FOR A PARTICULAR PURPOSE AND NONINFRINGEMENT. IN NO EVENT SHALL THE
 * AUTHORS OR COPYRIGHT HOLDERS BE LIABLE FOR ANY CLAIM, DAMAGES OR OTHER
 * LIABILITY, WHETHER IN AN ACTION OF CONTRACT, TORT OR OTHERWISE, ARISING FROM,
 * OUT OF OR IN CONNECTION WITH THE SOFTWARE OR THE USE OR OTHER DEALINGS IN
 * THE SOFTWARE.
 */

#include "background.h"

#include "supervisor/usb.h"
#include "supervisor/filesystem.h"
#include "supervisor/shared/stack.h"

<<<<<<< HEAD
static bool running_background_tasks = false;

void background_tasks_reset(void) {
    running_background_tasks = false;
}

void run_background_tasks(void) {
    // Don't call ourselves recursively.
    if (running_background_tasks) {
        return;
    }

    assert_heap_ok();
    running_background_tasks = true;

#if CIRCUITPY_BLEIO
    bleio_background();
#endif

    usb_background();
    filesystem_background();

    running_background_tasks = false;
    assert_heap_ok();
}
=======
void port_background_task(void) {}
void port_start_background_task(void) {}
void port_finish_background_task(void) {}
>>>>>>> e7a78e08
<|MERGE_RESOLUTION|>--- conflicted
+++ resolved
@@ -30,34 +30,6 @@
 #include "supervisor/filesystem.h"
 #include "supervisor/shared/stack.h"
 
-<<<<<<< HEAD
-static bool running_background_tasks = false;
-
-void background_tasks_reset(void) {
-    running_background_tasks = false;
-}
-
-void run_background_tasks(void) {
-    // Don't call ourselves recursively.
-    if (running_background_tasks) {
-        return;
-    }
-
-    assert_heap_ok();
-    running_background_tasks = true;
-
-#if CIRCUITPY_BLEIO
-    bleio_background();
-#endif
-
-    usb_background();
-    filesystem_background();
-
-    running_background_tasks = false;
-    assert_heap_ok();
-}
-=======
 void port_background_task(void) {}
 void port_start_background_task(void) {}
-void port_finish_background_task(void) {}
->>>>>>> e7a78e08
+void port_finish_background_task(void) {}