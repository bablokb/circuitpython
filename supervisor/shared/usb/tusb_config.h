--- conflicted
+++ resolved
@@ -107,11 +107,9 @@
 // USB RAM PLACEMENT
 //--------------------------------------------------------------------+
 #define CFG_TUSB_ATTR_USBRAM
-<<<<<<< HEAD
-#define CFG_TUSB_MEM_ALIGN          TU_ATTR_ALIGNED(4)
-=======
+
 #define CFG_TUSB_MEM_ALIGN          __attribute__ ((aligned(4)))
->>>>>>> f39a6f40
+
 
 
 #ifdef __cplusplus
