The MIT License (MIT)

Copyright (c) 2013-2023 Damien P. George

Permission is hereby granted, free of charge, to any person obtaining a copy
of this software and associated documentation files (the "Software"), to deal
in the Software without restriction, including without limitation the rights
to use, copy, modify, merge, publish, distribute, sublicense, and/or sell
copies of the Software, and to permit persons to whom the Software is
furnished to do so, subject to the following conditions:

The above copyright notice and this permission notice shall be included in
all copies or substantial portions of the Software.

THE SOFTWARE IS PROVIDED "AS IS", WITHOUT WARRANTY OF ANY KIND, EXPRESS OR
IMPLIED, INCLUDING BUT NOT LIMITED TO THE WARRANTIES OF MERCHANTABILITY,
FITNESS FOR A PARTICULAR PURPOSE AND NONINFRINGEMENT. IN NO EVENT SHALL THE
AUTHORS OR COPYRIGHT HOLDERS BE LIABLE FOR ANY CLAIM, DAMAGES OR OTHER
LIABILITY, WHETHER IN AN ACTION OF CONTRACT, TORT OR OTHERWISE, ARISING FROM,
OUT OF OR IN CONNECTION WITH THE SOFTWARE OR THE USE OR OTHER DEALINGS IN
THE SOFTWARE.

--------------------------------------------------------------------------------

# CIRCUITPY-CHANGE:

Unless specified otherwise (see below), the above license and copyright applies
to all files derived from MicroPython in this repository.

<<<<<<< HEAD
Individual files may include additional copyright holders and specify other licenses.
See the comments and SPDX headers.
=======
/ (MIT)
    /drivers
        /cc3100 (BSD-3-clause)
    /lib
        /asf4 (Apache-2.0)
        /axtls (BSD-3-clause)
            /config
                /scripts
                    /config (GPL-2.0-or-later)
                /Rules.mak (GPL-2.0)
        /berkeley-db-1xx (BSD-4-clause)
        /btstack (See btstack/LICENSE)
        /cmsis (BSD-3-clause)
        /crypto-algorithms (NONE)
        /libhydrogen (ISC)
        /libmetal (BSD-3-clause)
        /littlefs (BSD-3-clause)
        /lwip (BSD-3-clause)
        /mynewt-nimble (Apache-2.0)
        /nrfx (BSD-3-clause)
        /nxp_driver (BSD-3-Clause)
        /oofatfs (BSD-1-clause)
        /open-amp (BSD-3-clause)
        /pico-sdk (BSD-3-clause)
        /re15 (BSD-3-clause)
        /stm32lib (BSD-3-clause)
        /tinyusb (MIT)
        /uzlib (Zlib)
        /wiznet5k (MIT)
    /logo (uses OFL-1.1)
    /ports
        /cc3200
            /hal (BSD-3-clause)
            /simplelink (BSD-3-clause)
            /FreeRTOS (GPL-2.0 with FreeRTOS exception)
        /esp32
            /ppp_set_auth.* (Apache-2.0)
        /rp2
            /mutex_extra.c (BSD-3-clause)
            /clocks_extra.c (BSD-3-clause)
        /stm32
            /usbd*.c (MCD-ST Liberty SW License Agreement V2)
            /stm32_it.* (MIT + BSD-3-clause)
            /system_stm32*.c (MIT + BSD-3-clause)
            /boards
                /startup_stm32*.s (BSD-3-clause)
                /*/stm32*.h (BSD-3-clause)
            /usbdev (MCD-ST Liberty SW License Agreement V2)
            /usbhost (MCD-ST Liberty SW License Agreement V2)
        /zephyr
            /src (Apache-2.0)
    /tools
        /dfu.py (LGPL-3.0-only)
>>>>>>> ecfdd5d6
<|MERGE_RESOLUTION|>--- conflicted
+++ resolved
@@ -1,6 +1,6 @@
 The MIT License (MIT)
 
-Copyright (c) 2013-2023 Damien P. George
+Copyright (c) 2013-2024 Damien P. George
 
 Permission is hereby granted, free of charge, to any person obtaining a copy
 of this software and associated documentation files (the "Software"), to deal
@@ -22,66 +22,8 @@
 
 --------------------------------------------------------------------------------
 
-# CIRCUITPY-CHANGE:
-
 Unless specified otherwise (see below), the above license and copyright applies
 to all files derived from MicroPython in this repository.
 
-<<<<<<< HEAD
 Individual files may include additional copyright holders and specify other licenses.
-See the comments and SPDX headers.
-=======
-/ (MIT)
-    /drivers
-        /cc3100 (BSD-3-clause)
-    /lib
-        /asf4 (Apache-2.0)
-        /axtls (BSD-3-clause)
-            /config
-                /scripts
-                    /config (GPL-2.0-or-later)
-                /Rules.mak (GPL-2.0)
-        /berkeley-db-1xx (BSD-4-clause)
-        /btstack (See btstack/LICENSE)
-        /cmsis (BSD-3-clause)
-        /crypto-algorithms (NONE)
-        /libhydrogen (ISC)
-        /libmetal (BSD-3-clause)
-        /littlefs (BSD-3-clause)
-        /lwip (BSD-3-clause)
-        /mynewt-nimble (Apache-2.0)
-        /nrfx (BSD-3-clause)
-        /nxp_driver (BSD-3-Clause)
-        /oofatfs (BSD-1-clause)
-        /open-amp (BSD-3-clause)
-        /pico-sdk (BSD-3-clause)
-        /re15 (BSD-3-clause)
-        /stm32lib (BSD-3-clause)
-        /tinyusb (MIT)
-        /uzlib (Zlib)
-        /wiznet5k (MIT)
-    /logo (uses OFL-1.1)
-    /ports
-        /cc3200
-            /hal (BSD-3-clause)
-            /simplelink (BSD-3-clause)
-            /FreeRTOS (GPL-2.0 with FreeRTOS exception)
-        /esp32
-            /ppp_set_auth.* (Apache-2.0)
-        /rp2
-            /mutex_extra.c (BSD-3-clause)
-            /clocks_extra.c (BSD-3-clause)
-        /stm32
-            /usbd*.c (MCD-ST Liberty SW License Agreement V2)
-            /stm32_it.* (MIT + BSD-3-clause)
-            /system_stm32*.c (MIT + BSD-3-clause)
-            /boards
-                /startup_stm32*.s (BSD-3-clause)
-                /*/stm32*.h (BSD-3-clause)
-            /usbdev (MCD-ST Liberty SW License Agreement V2)
-            /usbhost (MCD-ST Liberty SW License Agreement V2)
-        /zephyr
-            /src (Apache-2.0)
-    /tools
-        /dfu.py (LGPL-3.0-only)
->>>>>>> ecfdd5d6
+See the comments and SPDX headers.